/*
 * Copyright © 2006 Intel Corporation
 *
 * Permission is hereby granted, free of charge, to any person obtaining a
 * copy of this software and associated documentation files (the "Software"),
 * to deal in the Software without restriction, including without limitation
 * the rights to use, copy, modify, merge, publish, distribute, sublicense,
 * and/or sell copies of the Software, and to permit persons to whom the
 * Software is furnished to do so, subject to the following conditions:
 *
 * The above copyright notice and this permission notice (including the next
 * paragraph) shall be included in all copies or substantial portions of the
 * Software.
 *
 * THE SOFTWARE IS PROVIDED "AS IS", WITHOUT WARRANTY OF ANY KIND, EXPRESS OR
 * IMPLIED, INCLUDING BUT NOT LIMITED TO THE WARRANTIES OF MERCHANTABILITY,
 * FITNESS FOR A PARTICULAR PURPOSE AND NONINFRINGEMENT.  IN NO EVENT SHALL
 * THE AUTHORS OR COPYRIGHT HOLDERS BE LIABLE FOR ANY CLAIM, DAMAGES OR OTHER
 * LIABILITY, WHETHER IN AN ACTION OF CONTRACT, TORT OR OTHERWISE, ARISING FROM,
 * OUT OF OR IN CONNECTION WITH THE SOFTWARE OR THE USE OR OTHER DEALINGS IN THE
 * SOFTWARE.
 *
 * Authors:
 *    Eric Anholt <eric@anholt.net>
 *
 */

#include <drm/drm_dp_helper.h>

#include "display/intel_display.h"
#include "display/intel_display_types.h"
#include "display/intel_gmbus.h"

#include "i915_drv.h"

#define _INTEL_BIOS_PRIVATE
#include "intel_vbt_defs.h"

/**
 * DOC: Video BIOS Table (VBT)
 *
 * The Video BIOS Table, or VBT, provides platform and board specific
 * configuration information to the driver that is not discoverable or available
 * through other means. The configuration is mostly related to display
 * hardware. The VBT is available via the ACPI OpRegion or, on older systems, in
 * the PCI ROM.
 *
 * The VBT consists of a VBT Header (defined as &struct vbt_header), a BDB
 * Header (&struct bdb_header), and a number of BIOS Data Blocks (BDB) that
 * contain the actual configuration information. The VBT Header, and thus the
 * VBT, begins with "$VBT" signature. The VBT Header contains the offset of the
 * BDB Header. The data blocks are concatenated after the BDB Header. The data
 * blocks have a 1-byte Block ID, 2-byte Block Size, and Block Size bytes of
 * data. (Block 53, the MIPI Sequence Block is an exception.)
 *
 * The driver parses the VBT during load. The relevant information is stored in
 * driver private data for ease of use, and the actual VBT is not read after
 * that.
 */

/* Wrapper for VBT child device config */
struct intel_bios_encoder_data {
	struct drm_i915_private *i915;

	struct child_device_config child;
	struct dsc_compression_parameters_entry *dsc;
	struct list_head node;
};

#define	SLAVE_ADDR1	0x70
#define	SLAVE_ADDR2	0x72

/* Get BDB block size given a pointer to Block ID. */
static u32 _get_blocksize(const u8 *block_base)
{
	/* The MIPI Sequence Block v3+ has a separate size field. */
	if (*block_base == BDB_MIPI_SEQUENCE && *(block_base + 3) >= 3)
		return *((const u32 *)(block_base + 4));
	else
		return *((const u16 *)(block_base + 1));
}

/* Get BDB block size give a pointer to data after Block ID and Block Size. */
static u32 get_blocksize(const void *block_data)
{
	return _get_blocksize(block_data - 3);
}

static const void *
find_section(const void *_bdb, enum bdb_block_id section_id)
{
	const struct bdb_header *bdb = _bdb;
	const u8 *base = _bdb;
	int index = 0;
	u32 total, current_size;
	enum bdb_block_id current_id;

	/* skip to first section */
	index += bdb->header_size;
	total = bdb->bdb_size;

	/* walk the sections looking for section_id */
	while (index + 3 < total) {
		current_id = *(base + index);
		current_size = _get_blocksize(base + index);
		index += 3;

		if (index + current_size > total)
			return NULL;

		if (current_id == section_id)
			return base + index;

		index += current_size;
	}

	return NULL;
}

static void
fill_detail_timing_data(struct drm_display_mode *panel_fixed_mode,
			const struct lvds_dvo_timing *dvo_timing)
{
	panel_fixed_mode->hdisplay = (dvo_timing->hactive_hi << 8) |
		dvo_timing->hactive_lo;
	panel_fixed_mode->hsync_start = panel_fixed_mode->hdisplay +
		((dvo_timing->hsync_off_hi << 8) | dvo_timing->hsync_off_lo);
	panel_fixed_mode->hsync_end = panel_fixed_mode->hsync_start +
		((dvo_timing->hsync_pulse_width_hi << 8) |
			dvo_timing->hsync_pulse_width_lo);
	panel_fixed_mode->htotal = panel_fixed_mode->hdisplay +
		((dvo_timing->hblank_hi << 8) | dvo_timing->hblank_lo);

	panel_fixed_mode->vdisplay = (dvo_timing->vactive_hi << 8) |
		dvo_timing->vactive_lo;
	panel_fixed_mode->vsync_start = panel_fixed_mode->vdisplay +
		((dvo_timing->vsync_off_hi << 4) | dvo_timing->vsync_off_lo);
	panel_fixed_mode->vsync_end = panel_fixed_mode->vsync_start +
		((dvo_timing->vsync_pulse_width_hi << 4) |
			dvo_timing->vsync_pulse_width_lo);
	panel_fixed_mode->vtotal = panel_fixed_mode->vdisplay +
		((dvo_timing->vblank_hi << 8) | dvo_timing->vblank_lo);
	panel_fixed_mode->clock = dvo_timing->clock * 10;
	panel_fixed_mode->type = DRM_MODE_TYPE_PREFERRED;

	if (dvo_timing->hsync_positive)
		panel_fixed_mode->flags |= DRM_MODE_FLAG_PHSYNC;
	else
		panel_fixed_mode->flags |= DRM_MODE_FLAG_NHSYNC;

	if (dvo_timing->vsync_positive)
		panel_fixed_mode->flags |= DRM_MODE_FLAG_PVSYNC;
	else
		panel_fixed_mode->flags |= DRM_MODE_FLAG_NVSYNC;

	panel_fixed_mode->width_mm = (dvo_timing->himage_hi << 8) |
		dvo_timing->himage_lo;
	panel_fixed_mode->height_mm = (dvo_timing->vimage_hi << 8) |
		dvo_timing->vimage_lo;

	/* Some VBTs have bogus h/vtotal values */
	if (panel_fixed_mode->hsync_end > panel_fixed_mode->htotal)
		panel_fixed_mode->htotal = panel_fixed_mode->hsync_end + 1;
	if (panel_fixed_mode->vsync_end > panel_fixed_mode->vtotal)
		panel_fixed_mode->vtotal = panel_fixed_mode->vsync_end + 1;

	drm_mode_set_name(panel_fixed_mode);
}

static const struct lvds_dvo_timing *
get_lvds_dvo_timing(const struct bdb_lvds_lfp_data *lvds_lfp_data,
		    const struct bdb_lvds_lfp_data_ptrs *lvds_lfp_data_ptrs,
		    int index)
{
	/*
	 * the size of fp_timing varies on the different platform.
	 * So calculate the DVO timing relative offset in LVDS data
	 * entry to get the DVO timing entry
	 */

	int lfp_data_size =
		lvds_lfp_data_ptrs->ptr[1].dvo_timing_offset -
		lvds_lfp_data_ptrs->ptr[0].dvo_timing_offset;
	int dvo_timing_offset =
		lvds_lfp_data_ptrs->ptr[0].dvo_timing_offset -
		lvds_lfp_data_ptrs->ptr[0].fp_timing_offset;
	char *entry = (char *)lvds_lfp_data->data + lfp_data_size * index;

	return (struct lvds_dvo_timing *)(entry + dvo_timing_offset);
}

/* get lvds_fp_timing entry
 * this function may return NULL if the corresponding entry is invalid
 */
static const struct lvds_fp_timing *
get_lvds_fp_timing(const struct bdb_header *bdb,
		   const struct bdb_lvds_lfp_data *data,
		   const struct bdb_lvds_lfp_data_ptrs *ptrs,
		   int index)
{
	size_t data_ofs = (const u8 *)data - (const u8 *)bdb;
	u16 data_size = ((const u16 *)data)[-1]; /* stored in header */
	size_t ofs;

	if (index >= ARRAY_SIZE(ptrs->ptr))
		return NULL;
	ofs = ptrs->ptr[index].fp_timing_offset;
	if (ofs < data_ofs ||
	    ofs + sizeof(struct lvds_fp_timing) > data_ofs + data_size)
		return NULL;
	return (const struct lvds_fp_timing *)((const u8 *)bdb + ofs);
}

/* Parse general panel options */
static void
parse_panel_options(struct drm_i915_private *i915,
		    const struct bdb_header *bdb)
{
	const struct bdb_lvds_options *lvds_options;
	int panel_type;
	int drrs_mode;
	int ret;

	lvds_options = find_section(bdb, BDB_LVDS_OPTIONS);
	if (!lvds_options)
		return;

	i915->vbt.lvds_dither = lvds_options->pixel_dither;

	ret = intel_opregion_get_panel_type(i915);
	if (ret >= 0) {
		drm_WARN_ON(&i915->drm, ret > 0xf);
		panel_type = ret;
		drm_dbg_kms(&i915->drm, "Panel type: %d (OpRegion)\n",
			    panel_type);
	} else {
		if (lvds_options->panel_type > 0xf) {
			drm_dbg_kms(&i915->drm,
				    "Invalid VBT panel type 0x%x\n",
				    lvds_options->panel_type);
			return;
		}
		panel_type = lvds_options->panel_type;
		drm_dbg_kms(&i915->drm, "Panel type: %d (VBT)\n",
			    panel_type);
	}

	i915->vbt.panel_type = panel_type;

	drrs_mode = (lvds_options->dps_panel_type_bits
				>> (panel_type * 2)) & MODE_MASK;
	/*
	 * VBT has static DRRS = 0 and seamless DRRS = 2.
	 * The below piece of code is required to adjust vbt.drrs_type
	 * to match the enum drrs_support_type.
	 */
	switch (drrs_mode) {
	case 0:
		i915->vbt.drrs_type = STATIC_DRRS_SUPPORT;
		drm_dbg_kms(&i915->drm, "DRRS supported mode is static\n");
		break;
	case 2:
		i915->vbt.drrs_type = SEAMLESS_DRRS_SUPPORT;
		drm_dbg_kms(&i915->drm,
			    "DRRS supported mode is seamless\n");
		break;
	default:
		i915->vbt.drrs_type = DRRS_NOT_SUPPORTED;
		drm_dbg_kms(&i915->drm,
			    "DRRS not supported (VBT input)\n");
		break;
	}
}

/* Try to find integrated panel timing data */
static void
parse_lfp_panel_dtd(struct drm_i915_private *i915,
		    const struct bdb_header *bdb)
{
	const struct bdb_lvds_lfp_data *lvds_lfp_data;
	const struct bdb_lvds_lfp_data_ptrs *lvds_lfp_data_ptrs;
	const struct lvds_dvo_timing *panel_dvo_timing;
	const struct lvds_fp_timing *fp_timing;
	struct drm_display_mode *panel_fixed_mode;
	int panel_type = i915->vbt.panel_type;

	lvds_lfp_data = find_section(bdb, BDB_LVDS_LFP_DATA);
	if (!lvds_lfp_data)
		return;

	lvds_lfp_data_ptrs = find_section(bdb, BDB_LVDS_LFP_DATA_PTRS);
	if (!lvds_lfp_data_ptrs)
		return;

	panel_dvo_timing = get_lvds_dvo_timing(lvds_lfp_data,
					       lvds_lfp_data_ptrs,
					       panel_type);

	panel_fixed_mode = kzalloc(sizeof(*panel_fixed_mode), GFP_KERNEL);
	if (!panel_fixed_mode)
		return;

	fill_detail_timing_data(panel_fixed_mode, panel_dvo_timing);

	i915->vbt.lfp_lvds_vbt_mode = panel_fixed_mode;

	drm_dbg_kms(&i915->drm,
		    "Found panel mode in BIOS VBT legacy lfp table:\n");
	drm_mode_debug_printmodeline(panel_fixed_mode);

	fp_timing = get_lvds_fp_timing(bdb, lvds_lfp_data,
				       lvds_lfp_data_ptrs,
				       panel_type);
	if (fp_timing) {
		/* check the resolution, just to be sure */
		if (fp_timing->x_res == panel_fixed_mode->hdisplay &&
		    fp_timing->y_res == panel_fixed_mode->vdisplay) {
			i915->vbt.bios_lvds_val = fp_timing->lvds_reg_val;
			drm_dbg_kms(&i915->drm,
				    "VBT initial LVDS value %x\n",
				    i915->vbt.bios_lvds_val);
		}
	}
}

static void
parse_generic_dtd(struct drm_i915_private *i915,
		  const struct bdb_header *bdb)
{
	const struct bdb_generic_dtd *generic_dtd;
	const struct generic_dtd_entry *dtd;
	struct drm_display_mode *panel_fixed_mode;
	int num_dtd;

	generic_dtd = find_section(bdb, BDB_GENERIC_DTD);
	if (!generic_dtd)
		return;

	if (generic_dtd->gdtd_size < sizeof(struct generic_dtd_entry)) {
		drm_err(&i915->drm, "GDTD size %u is too small.\n",
			generic_dtd->gdtd_size);
		return;
	} else if (generic_dtd->gdtd_size !=
		   sizeof(struct generic_dtd_entry)) {
		drm_err(&i915->drm, "Unexpected GDTD size %u\n",
			generic_dtd->gdtd_size);
		/* DTD has unknown fields, but keep going */
	}

	num_dtd = (get_blocksize(generic_dtd) -
		   sizeof(struct bdb_generic_dtd)) / generic_dtd->gdtd_size;
	if (i915->vbt.panel_type >= num_dtd) {
		drm_err(&i915->drm,
			"Panel type %d not found in table of %d DTD's\n",
			i915->vbt.panel_type, num_dtd);
		return;
	}

	dtd = &generic_dtd->dtd[i915->vbt.panel_type];

	panel_fixed_mode = kzalloc(sizeof(*panel_fixed_mode), GFP_KERNEL);
	if (!panel_fixed_mode)
		return;

	panel_fixed_mode->hdisplay = dtd->hactive;
	panel_fixed_mode->hsync_start =
		panel_fixed_mode->hdisplay + dtd->hfront_porch;
	panel_fixed_mode->hsync_end =
		panel_fixed_mode->hsync_start + dtd->hsync;
	panel_fixed_mode->htotal =
		panel_fixed_mode->hdisplay + dtd->hblank;

	panel_fixed_mode->vdisplay = dtd->vactive;
	panel_fixed_mode->vsync_start =
		panel_fixed_mode->vdisplay + dtd->vfront_porch;
	panel_fixed_mode->vsync_end =
		panel_fixed_mode->vsync_start + dtd->vsync;
	panel_fixed_mode->vtotal =
		panel_fixed_mode->vdisplay + dtd->vblank;

	panel_fixed_mode->clock = dtd->pixel_clock;
	panel_fixed_mode->width_mm = dtd->width_mm;
	panel_fixed_mode->height_mm = dtd->height_mm;

	panel_fixed_mode->type = DRM_MODE_TYPE_PREFERRED;
	drm_mode_set_name(panel_fixed_mode);

	if (dtd->hsync_positive_polarity)
		panel_fixed_mode->flags |= DRM_MODE_FLAG_PHSYNC;
	else
		panel_fixed_mode->flags |= DRM_MODE_FLAG_NHSYNC;

	if (dtd->vsync_positive_polarity)
		panel_fixed_mode->flags |= DRM_MODE_FLAG_PVSYNC;
	else
		panel_fixed_mode->flags |= DRM_MODE_FLAG_NVSYNC;

	drm_dbg_kms(&i915->drm,
		    "Found panel mode in BIOS VBT generic dtd table:\n");
	drm_mode_debug_printmodeline(panel_fixed_mode);

	i915->vbt.lfp_lvds_vbt_mode = panel_fixed_mode;
}

static void
parse_panel_dtd(struct drm_i915_private *i915,
		const struct bdb_header *bdb)
{
	/*
	 * Older VBTs provided provided DTD information for internal displays
	 * through the "LFP panel DTD" block (42).  As of VBT revision 229,
	 * that block is now deprecated and DTD information should be provided
	 * via a newer "generic DTD" block (58).  Just to be safe, we'll
	 * try the new generic DTD block first on VBT >= 229, but still fall
	 * back to trying the old LFP block if that fails.
	 */
	if (bdb->version >= 229)
		parse_generic_dtd(i915, bdb);
	if (!i915->vbt.lfp_lvds_vbt_mode)
		parse_lfp_panel_dtd(i915, bdb);
}

static void
parse_lfp_backlight(struct drm_i915_private *i915,
		    const struct bdb_header *bdb)
{
	const struct bdb_lfp_backlight_data *backlight_data;
	const struct lfp_backlight_data_entry *entry;
	int panel_type = i915->vbt.panel_type;
	u16 level;

	backlight_data = find_section(bdb, BDB_LVDS_BACKLIGHT);
	if (!backlight_data)
		return;

	if (backlight_data->entry_size != sizeof(backlight_data->data[0])) {
		drm_dbg_kms(&i915->drm,
			    "Unsupported backlight data entry size %u\n",
			    backlight_data->entry_size);
		return;
	}

	entry = &backlight_data->data[panel_type];

	i915->vbt.backlight.present = entry->type == BDB_BACKLIGHT_TYPE_PWM;
	if (!i915->vbt.backlight.present) {
		drm_dbg_kms(&i915->drm,
			    "PWM backlight not present in VBT (type %u)\n",
			    entry->type);
		return;
	}

	i915->vbt.backlight.type = INTEL_BACKLIGHT_DISPLAY_DDI;
	if (bdb->version >= 191) {
		size_t exp_size;

		if (bdb->version >= 236)
			exp_size = sizeof(struct bdb_lfp_backlight_data);
		else if (bdb->version >= 234)
			exp_size = EXP_BDB_LFP_BL_DATA_SIZE_REV_234;
		else
			exp_size = EXP_BDB_LFP_BL_DATA_SIZE_REV_191;

		if (get_blocksize(backlight_data) >= exp_size) {
			const struct lfp_backlight_control_method *method;

			method = &backlight_data->backlight_control[panel_type];
			i915->vbt.backlight.type = method->type;
			i915->vbt.backlight.controller = method->controller;
		}
	}

	i915->vbt.backlight.pwm_freq_hz = entry->pwm_freq_hz;
	i915->vbt.backlight.active_low_pwm = entry->active_low_pwm;

	if (bdb->version >= 234) {
		u16 min_level;
		bool scale;

		level = backlight_data->brightness_level[panel_type].level;
		min_level = backlight_data->brightness_min_level[panel_type].level;

		if (bdb->version >= 236)
			scale = backlight_data->brightness_precision_bits[panel_type] == 16;
		else
			scale = level > 255;

		if (scale)
			min_level = min_level / 255;

		if (min_level > 255) {
			drm_warn(&i915->drm, "Brightness min level > 255\n");
			level = 255;
		}
		i915->vbt.backlight.min_brightness = min_level;

		i915->vbt.backlight.brightness_precision_bits =
			backlight_data->brightness_precision_bits[panel_type];
	} else {
		level = backlight_data->level[panel_type];
		i915->vbt.backlight.min_brightness = entry->min_brightness;
	}

	drm_dbg_kms(&i915->drm,
		    "VBT backlight PWM modulation frequency %u Hz, "
		    "active %s, min brightness %u, level %u, controller %u\n",
		    i915->vbt.backlight.pwm_freq_hz,
		    i915->vbt.backlight.active_low_pwm ? "low" : "high",
		    i915->vbt.backlight.min_brightness,
		    level,
		    i915->vbt.backlight.controller);
}

/* Try to find sdvo panel data */
static void
parse_sdvo_panel_data(struct drm_i915_private *i915,
		      const struct bdb_header *bdb)
{
	const struct bdb_sdvo_panel_dtds *dtds;
	struct drm_display_mode *panel_fixed_mode;
	int index;

	index = i915->params.vbt_sdvo_panel_type;
	if (index == -2) {
		drm_dbg_kms(&i915->drm,
			    "Ignore SDVO panel mode from BIOS VBT tables.\n");
		return;
	}

	if (index == -1) {
		const struct bdb_sdvo_lvds_options *sdvo_lvds_options;

		sdvo_lvds_options = find_section(bdb, BDB_SDVO_LVDS_OPTIONS);
		if (!sdvo_lvds_options)
			return;

		index = sdvo_lvds_options->panel_type;
	}

	dtds = find_section(bdb, BDB_SDVO_PANEL_DTDS);
	if (!dtds)
		return;

	panel_fixed_mode = kzalloc(sizeof(*panel_fixed_mode), GFP_KERNEL);
	if (!panel_fixed_mode)
		return;

	fill_detail_timing_data(panel_fixed_mode, &dtds->dtds[index]);

	i915->vbt.sdvo_lvds_vbt_mode = panel_fixed_mode;

	drm_dbg_kms(&i915->drm,
		    "Found SDVO panel mode in BIOS VBT tables:\n");
	drm_mode_debug_printmodeline(panel_fixed_mode);
}

static int intel_bios_ssc_frequency(struct drm_i915_private *i915,
				    bool alternate)
{
	switch (DISPLAY_VER(i915)) {
	case 2:
		return alternate ? 66667 : 48000;
	case 3:
	case 4:
		return alternate ? 100000 : 96000;
	default:
		return alternate ? 100000 : 120000;
	}
}

static void
parse_general_features(struct drm_i915_private *i915,
		       const struct bdb_header *bdb)
{
	const struct bdb_general_features *general;

	general = find_section(bdb, BDB_GENERAL_FEATURES);
	if (!general)
		return;

	i915->vbt.int_tv_support = general->int_tv_support;
	/* int_crt_support can't be trusted on earlier platforms */
	if (bdb->version >= 155 &&
	    (HAS_DDI(i915) || IS_VALLEYVIEW(i915)))
		i915->vbt.int_crt_support = general->int_crt_support;
	i915->vbt.lvds_use_ssc = general->enable_ssc;
	i915->vbt.lvds_ssc_freq =
		intel_bios_ssc_frequency(i915, general->ssc_freq);
	i915->vbt.display_clock_mode = general->display_clock_mode;
	i915->vbt.fdi_rx_polarity_inverted = general->fdi_rx_polarity_inverted;
	if (bdb->version >= 181) {
		i915->vbt.orientation = general->rotate_180 ?
			DRM_MODE_PANEL_ORIENTATION_BOTTOM_UP :
			DRM_MODE_PANEL_ORIENTATION_NORMAL;
	} else {
		i915->vbt.orientation = DRM_MODE_PANEL_ORIENTATION_UNKNOWN;
	}
	drm_dbg_kms(&i915->drm,
		    "BDB_GENERAL_FEATURES int_tv_support %d int_crt_support %d lvds_use_ssc %d lvds_ssc_freq %d display_clock_mode %d fdi_rx_polarity_inverted %d\n",
		    i915->vbt.int_tv_support,
		    i915->vbt.int_crt_support,
		    i915->vbt.lvds_use_ssc,
		    i915->vbt.lvds_ssc_freq,
		    i915->vbt.display_clock_mode,
		    i915->vbt.fdi_rx_polarity_inverted);
}

static const struct child_device_config *
child_device_ptr(const struct bdb_general_definitions *defs, int i)
{
	return (const void *) &defs->devices[i * defs->child_dev_size];
}

static void
parse_sdvo_device_mapping(struct drm_i915_private *i915)
{
	struct sdvo_device_mapping *mapping;
	const struct intel_bios_encoder_data *devdata;
	const struct child_device_config *child;
	int count = 0;

	/*
	 * Only parse SDVO mappings on gens that could have SDVO. This isn't
	 * accurate and doesn't have to be, as long as it's not too strict.
	 */
	if (!IS_DISPLAY_VER(i915, 3, 7)) {
		drm_dbg_kms(&i915->drm, "Skipping SDVO device mapping\n");
		return;
	}

	list_for_each_entry(devdata, &i915->vbt.display_devices, node) {
		child = &devdata->child;

		if (child->slave_addr != SLAVE_ADDR1 &&
		    child->slave_addr != SLAVE_ADDR2) {
			/*
			 * If the slave address is neither 0x70 nor 0x72,
			 * it is not a SDVO device. Skip it.
			 */
			continue;
		}
		if (child->dvo_port != DEVICE_PORT_DVOB &&
		    child->dvo_port != DEVICE_PORT_DVOC) {
			/* skip the incorrect SDVO port */
			drm_dbg_kms(&i915->drm,
				    "Incorrect SDVO port. Skip it\n");
			continue;
		}
		drm_dbg_kms(&i915->drm,
			    "the SDVO device with slave addr %2x is found on"
			    " %s port\n",
			    child->slave_addr,
			    (child->dvo_port == DEVICE_PORT_DVOB) ?
			    "SDVOB" : "SDVOC");
		mapping = &i915->vbt.sdvo_mappings[child->dvo_port - 1];
		if (!mapping->initialized) {
			mapping->dvo_port = child->dvo_port;
			mapping->slave_addr = child->slave_addr;
			mapping->dvo_wiring = child->dvo_wiring;
			mapping->ddc_pin = child->ddc_pin;
			mapping->i2c_pin = child->i2c_pin;
			mapping->initialized = 1;
			drm_dbg_kms(&i915->drm,
				    "SDVO device: dvo=%x, addr=%x, wiring=%d, ddc_pin=%d, i2c_pin=%d\n",
				    mapping->dvo_port, mapping->slave_addr,
				    mapping->dvo_wiring, mapping->ddc_pin,
				    mapping->i2c_pin);
		} else {
			drm_dbg_kms(&i915->drm,
				    "Maybe one SDVO port is shared by "
				    "two SDVO device.\n");
		}
		if (child->slave2_addr) {
			/* Maybe this is a SDVO device with multiple inputs */
			/* And the mapping info is not added */
			drm_dbg_kms(&i915->drm,
				    "there exists the slave2_addr. Maybe this"
				    " is a SDVO device with multiple inputs.\n");
		}
		count++;
	}

	if (!count) {
		/* No SDVO device info is found */
		drm_dbg_kms(&i915->drm,
			    "No SDVO device info is found in VBT\n");
	}
}

static void
parse_driver_features(struct drm_i915_private *i915,
		      const struct bdb_header *bdb)
{
	const struct bdb_driver_features *driver;

	driver = find_section(bdb, BDB_DRIVER_FEATURES);
	if (!driver)
		return;

	if (DISPLAY_VER(i915) >= 5) {
		/*
		 * Note that we consider BDB_DRIVER_FEATURE_INT_SDVO_LVDS
		 * to mean "eDP". The VBT spec doesn't agree with that
		 * interpretation, but real world VBTs seem to.
		 */
		if (driver->lvds_config != BDB_DRIVER_FEATURE_INT_LVDS)
			i915->vbt.int_lvds_support = 0;
	} else {
		/*
		 * FIXME it's not clear which BDB version has the LVDS config
		 * bits defined. Revision history in the VBT spec says:
		 * "0.92 | Add two definitions for VBT value of LVDS Active
		 *  Config (00b and 11b values defined) | 06/13/2005"
		 * but does not the specify the BDB version.
		 *
		 * So far version 134 (on i945gm) is the oldest VBT observed
		 * in the wild with the bits correctly populated. Version
		 * 108 (on i85x) does not have the bits correctly populated.
		 */
		if (bdb->version >= 134 &&
		    driver->lvds_config != BDB_DRIVER_FEATURE_INT_LVDS &&
		    driver->lvds_config != BDB_DRIVER_FEATURE_INT_SDVO_LVDS)
			i915->vbt.int_lvds_support = 0;
	}

	if (bdb->version < 228) {
		drm_dbg_kms(&i915->drm, "DRRS State Enabled:%d\n",
			    driver->drrs_enabled);
		/*
		 * If DRRS is not supported, drrs_type has to be set to 0.
		 * This is because, VBT is configured in such a way that
		 * static DRRS is 0 and DRRS not supported is represented by
		 * driver->drrs_enabled=false
		 */
		if (!driver->drrs_enabled)
			i915->vbt.drrs_type = DRRS_NOT_SUPPORTED;

		i915->vbt.psr.enable = driver->psr_enabled;
	}
}

static void
parse_power_conservation_features(struct drm_i915_private *i915,
				  const struct bdb_header *bdb)
{
	const struct bdb_lfp_power *power;
	u8 panel_type = i915->vbt.panel_type;

	if (bdb->version < 228)
		return;

	power = find_section(bdb, BDB_LFP_POWER);
	if (!power)
		return;

	i915->vbt.psr.enable = power->psr & BIT(panel_type);

	/*
	 * If DRRS is not supported, drrs_type has to be set to 0.
	 * This is because, VBT is configured in such a way that
	 * static DRRS is 0 and DRRS not supported is represented by
	 * power->drrs & BIT(panel_type)=false
	 */
	if (!(power->drrs & BIT(panel_type)))
		i915->vbt.drrs_type = DRRS_NOT_SUPPORTED;

	if (bdb->version >= 232)
		i915->vbt.edp.hobl = power->hobl & BIT(panel_type);
}

static void
parse_edp(struct drm_i915_private *i915, const struct bdb_header *bdb)
{
	const struct bdb_edp *edp;
	const struct edp_power_seq *edp_pps;
	const struct edp_fast_link_params *edp_link_params;
	int panel_type = i915->vbt.panel_type;

	edp = find_section(bdb, BDB_EDP);
	if (!edp)
		return;

	switch ((edp->color_depth >> (panel_type * 2)) & 3) {
	case EDP_18BPP:
		i915->vbt.edp.bpp = 18;
		break;
	case EDP_24BPP:
		i915->vbt.edp.bpp = 24;
		break;
	case EDP_30BPP:
		i915->vbt.edp.bpp = 30;
		break;
	}

	/* Get the eDP sequencing and link info */
	edp_pps = &edp->power_seqs[panel_type];
	edp_link_params = &edp->fast_link_params[panel_type];

	i915->vbt.edp.pps = *edp_pps;

	switch (edp_link_params->rate) {
	case EDP_RATE_1_62:
		i915->vbt.edp.rate = DP_LINK_BW_1_62;
		break;
	case EDP_RATE_2_7:
		i915->vbt.edp.rate = DP_LINK_BW_2_7;
		break;
	default:
		drm_dbg_kms(&i915->drm,
			    "VBT has unknown eDP link rate value %u\n",
			     edp_link_params->rate);
		break;
	}

	switch (edp_link_params->lanes) {
	case EDP_LANE_1:
		i915->vbt.edp.lanes = 1;
		break;
	case EDP_LANE_2:
		i915->vbt.edp.lanes = 2;
		break;
	case EDP_LANE_4:
		i915->vbt.edp.lanes = 4;
		break;
	default:
		drm_dbg_kms(&i915->drm,
			    "VBT has unknown eDP lane count value %u\n",
			    edp_link_params->lanes);
		break;
	}

	switch (edp_link_params->preemphasis) {
	case EDP_PREEMPHASIS_NONE:
		i915->vbt.edp.preemphasis = DP_TRAIN_PRE_EMPH_LEVEL_0;
		break;
	case EDP_PREEMPHASIS_3_5dB:
		i915->vbt.edp.preemphasis = DP_TRAIN_PRE_EMPH_LEVEL_1;
		break;
	case EDP_PREEMPHASIS_6dB:
		i915->vbt.edp.preemphasis = DP_TRAIN_PRE_EMPH_LEVEL_2;
		break;
	case EDP_PREEMPHASIS_9_5dB:
		i915->vbt.edp.preemphasis = DP_TRAIN_PRE_EMPH_LEVEL_3;
		break;
	default:
		drm_dbg_kms(&i915->drm,
			    "VBT has unknown eDP pre-emphasis value %u\n",
			    edp_link_params->preemphasis);
		break;
	}

	switch (edp_link_params->vswing) {
	case EDP_VSWING_0_4V:
		i915->vbt.edp.vswing = DP_TRAIN_VOLTAGE_SWING_LEVEL_0;
		break;
	case EDP_VSWING_0_6V:
		i915->vbt.edp.vswing = DP_TRAIN_VOLTAGE_SWING_LEVEL_1;
		break;
	case EDP_VSWING_0_8V:
		i915->vbt.edp.vswing = DP_TRAIN_VOLTAGE_SWING_LEVEL_2;
		break;
	case EDP_VSWING_1_2V:
		i915->vbt.edp.vswing = DP_TRAIN_VOLTAGE_SWING_LEVEL_3;
		break;
	default:
		drm_dbg_kms(&i915->drm,
			    "VBT has unknown eDP voltage swing value %u\n",
			    edp_link_params->vswing);
		break;
	}

	if (bdb->version >= 173) {
		u8 vswing;

		/* Don't read from VBT if module parameter has valid value*/
		if (i915->params.edp_vswing) {
			i915->vbt.edp.low_vswing =
				i915->params.edp_vswing == 1;
		} else {
			vswing = (edp->edp_vswing_preemph >> (panel_type * 4)) & 0xF;
			i915->vbt.edp.low_vswing = vswing == 0;
		}
	}
}

static void
parse_psr(struct drm_i915_private *i915, const struct bdb_header *bdb)
{
	const struct bdb_psr *psr;
	const struct psr_table *psr_table;
	int panel_type = i915->vbt.panel_type;

	psr = find_section(bdb, BDB_PSR);
	if (!psr) {
		drm_dbg_kms(&i915->drm, "No PSR BDB found.\n");
		return;
	}

	psr_table = &psr->psr_table[panel_type];

	i915->vbt.psr.full_link = psr_table->full_link;
	i915->vbt.psr.require_aux_wakeup = psr_table->require_aux_to_wakeup;

	/* Allowed VBT values goes from 0 to 15 */
	i915->vbt.psr.idle_frames = psr_table->idle_frames < 0 ? 0 :
		psr_table->idle_frames > 15 ? 15 : psr_table->idle_frames;

	switch (psr_table->lines_to_wait) {
	case 0:
		i915->vbt.psr.lines_to_wait = PSR_0_LINES_TO_WAIT;
		break;
	case 1:
		i915->vbt.psr.lines_to_wait = PSR_1_LINE_TO_WAIT;
		break;
	case 2:
		i915->vbt.psr.lines_to_wait = PSR_4_LINES_TO_WAIT;
		break;
	case 3:
		i915->vbt.psr.lines_to_wait = PSR_8_LINES_TO_WAIT;
		break;
	default:
		drm_dbg_kms(&i915->drm,
			    "VBT has unknown PSR lines to wait %u\n",
			    psr_table->lines_to_wait);
		break;
	}

	/*
	 * New psr options 0=500us, 1=100us, 2=2500us, 3=0us
	 * Old decimal value is wake up time in multiples of 100 us.
	 */
	if (bdb->version >= 205 &&
	    (DISPLAY_VER(i915) >= 9 && !IS_BROXTON(i915))) {
		switch (psr_table->tp1_wakeup_time) {
		case 0:
			i915->vbt.psr.tp1_wakeup_time_us = 500;
			break;
		case 1:
			i915->vbt.psr.tp1_wakeup_time_us = 100;
			break;
		case 3:
			i915->vbt.psr.tp1_wakeup_time_us = 0;
			break;
		default:
			drm_dbg_kms(&i915->drm,
				    "VBT tp1 wakeup time value %d is outside range[0-3], defaulting to max value 2500us\n",
				    psr_table->tp1_wakeup_time);
			fallthrough;
		case 2:
			i915->vbt.psr.tp1_wakeup_time_us = 2500;
			break;
		}

		switch (psr_table->tp2_tp3_wakeup_time) {
		case 0:
			i915->vbt.psr.tp2_tp3_wakeup_time_us = 500;
			break;
		case 1:
			i915->vbt.psr.tp2_tp3_wakeup_time_us = 100;
			break;
		case 3:
			i915->vbt.psr.tp2_tp3_wakeup_time_us = 0;
			break;
		default:
			drm_dbg_kms(&i915->drm,
				    "VBT tp2_tp3 wakeup time value %d is outside range[0-3], defaulting to max value 2500us\n",
				    psr_table->tp2_tp3_wakeup_time);
			fallthrough;
		case 2:
			i915->vbt.psr.tp2_tp3_wakeup_time_us = 2500;
		break;
		}
	} else {
		i915->vbt.psr.tp1_wakeup_time_us = psr_table->tp1_wakeup_time * 100;
		i915->vbt.psr.tp2_tp3_wakeup_time_us = psr_table->tp2_tp3_wakeup_time * 100;
	}

	if (bdb->version >= 226) {
		u32 wakeup_time = psr->psr2_tp2_tp3_wakeup_time;

		wakeup_time = (wakeup_time >> (2 * panel_type)) & 0x3;
		switch (wakeup_time) {
		case 0:
			wakeup_time = 500;
			break;
		case 1:
			wakeup_time = 100;
			break;
		case 3:
			wakeup_time = 50;
			break;
		default:
		case 2:
			wakeup_time = 2500;
			break;
		}
		i915->vbt.psr.psr2_tp2_tp3_wakeup_time_us = wakeup_time;
	} else {
		/* Reusing PSR1 wakeup time for PSR2 in older VBTs */
		i915->vbt.psr.psr2_tp2_tp3_wakeup_time_us = i915->vbt.psr.tp2_tp3_wakeup_time_us;
	}
}

static void parse_dsi_backlight_ports(struct drm_i915_private *i915,
				      u16 version, enum port port)
{
	if (!i915->vbt.dsi.config->dual_link || version < 197) {
		i915->vbt.dsi.bl_ports = BIT(port);
		if (i915->vbt.dsi.config->cabc_supported)
			i915->vbt.dsi.cabc_ports = BIT(port);

		return;
	}

	switch (i915->vbt.dsi.config->dl_dcs_backlight_ports) {
	case DL_DCS_PORT_A:
		i915->vbt.dsi.bl_ports = BIT(PORT_A);
		break;
	case DL_DCS_PORT_C:
		i915->vbt.dsi.bl_ports = BIT(PORT_C);
		break;
	default:
	case DL_DCS_PORT_A_AND_C:
		i915->vbt.dsi.bl_ports = BIT(PORT_A) | BIT(PORT_C);
		break;
	}

	if (!i915->vbt.dsi.config->cabc_supported)
		return;

	switch (i915->vbt.dsi.config->dl_dcs_cabc_ports) {
	case DL_DCS_PORT_A:
		i915->vbt.dsi.cabc_ports = BIT(PORT_A);
		break;
	case DL_DCS_PORT_C:
		i915->vbt.dsi.cabc_ports = BIT(PORT_C);
		break;
	default:
	case DL_DCS_PORT_A_AND_C:
		i915->vbt.dsi.cabc_ports =
					BIT(PORT_A) | BIT(PORT_C);
		break;
	}
}

static void
parse_mipi_config(struct drm_i915_private *i915,
		  const struct bdb_header *bdb)
{
	const struct bdb_mipi_config *start;
	const struct mipi_config *config;
	const struct mipi_pps_data *pps;
	int panel_type = i915->vbt.panel_type;
	enum port port;

	/* parse MIPI blocks only if LFP type is MIPI */
	if (!intel_bios_is_dsi_present(i915, &port))
		return;

	/* Initialize this to undefined indicating no generic MIPI support */
	i915->vbt.dsi.panel_id = MIPI_DSI_UNDEFINED_PANEL_ID;

	/* Block #40 is already parsed and panel_fixed_mode is
	 * stored in i915->lfp_lvds_vbt_mode
	 * resuse this when needed
	 */

	/* Parse #52 for panel index used from panel_type already
	 * parsed
	 */
	start = find_section(bdb, BDB_MIPI_CONFIG);
	if (!start) {
		drm_dbg_kms(&i915->drm, "No MIPI config BDB found");
		return;
	}

	drm_dbg(&i915->drm, "Found MIPI Config block, panel index = %d\n",
		panel_type);

	/*
	 * get hold of the correct configuration block and pps data as per
	 * the panel_type as index
	 */
	config = &start->config[panel_type];
	pps = &start->pps[panel_type];

	/* store as of now full data. Trim when we realise all is not needed */
	i915->vbt.dsi.config = kmemdup(config, sizeof(struct mipi_config), GFP_KERNEL);
	if (!i915->vbt.dsi.config)
		return;

	i915->vbt.dsi.pps = kmemdup(pps, sizeof(struct mipi_pps_data), GFP_KERNEL);
	if (!i915->vbt.dsi.pps) {
		kfree(i915->vbt.dsi.config);
		return;
	}

	parse_dsi_backlight_ports(i915, bdb->version, port);

	/* FIXME is the 90 vs. 270 correct? */
	switch (config->rotation) {
	case ENABLE_ROTATION_0:
		/*
		 * Most (all?) VBTs claim 0 degrees despite having
		 * an upside down panel, thus we do not trust this.
		 */
		i915->vbt.dsi.orientation =
			DRM_MODE_PANEL_ORIENTATION_UNKNOWN;
		break;
	case ENABLE_ROTATION_90:
		i915->vbt.dsi.orientation =
			DRM_MODE_PANEL_ORIENTATION_RIGHT_UP;
		break;
	case ENABLE_ROTATION_180:
		i915->vbt.dsi.orientation =
			DRM_MODE_PANEL_ORIENTATION_BOTTOM_UP;
		break;
	case ENABLE_ROTATION_270:
		i915->vbt.dsi.orientation =
			DRM_MODE_PANEL_ORIENTATION_LEFT_UP;
		break;
	}

	/* We have mandatory mipi config blocks. Initialize as generic panel */
	i915->vbt.dsi.panel_id = MIPI_DSI_GENERIC_PANEL_ID;
}

/* Find the sequence block and size for the given panel. */
static const u8 *
find_panel_sequence_block(const struct bdb_mipi_sequence *sequence,
			  u16 panel_id, u32 *seq_size)
{
	u32 total = get_blocksize(sequence);
	const u8 *data = &sequence->data[0];
	u8 current_id;
	u32 current_size;
	int header_size = sequence->version >= 3 ? 5 : 3;
	int index = 0;
	int i;

	/* skip new block size */
	if (sequence->version >= 3)
		data += 4;

	for (i = 0; i < MAX_MIPI_CONFIGURATIONS && index < total; i++) {
		if (index + header_size > total) {
			DRM_ERROR("Invalid sequence block (header)\n");
			return NULL;
		}

		current_id = *(data + index);
		if (sequence->version >= 3)
			current_size = *((const u32 *)(data + index + 1));
		else
			current_size = *((const u16 *)(data + index + 1));

		index += header_size;

		if (index + current_size > total) {
			DRM_ERROR("Invalid sequence block\n");
			return NULL;
		}

		if (current_id == panel_id) {
			*seq_size = current_size;
			return data + index;
		}

		index += current_size;
	}

	DRM_ERROR("Sequence block detected but no valid configuration\n");

	return NULL;
}

static int goto_next_sequence(const u8 *data, int index, int total)
{
	u16 len;

	/* Skip Sequence Byte. */
	for (index = index + 1; index < total; index += len) {
		u8 operation_byte = *(data + index);
		index++;

		switch (operation_byte) {
		case MIPI_SEQ_ELEM_END:
			return index;
		case MIPI_SEQ_ELEM_SEND_PKT:
			if (index + 4 > total)
				return 0;

			len = *((const u16 *)(data + index + 2)) + 4;
			break;
		case MIPI_SEQ_ELEM_DELAY:
			len = 4;
			break;
		case MIPI_SEQ_ELEM_GPIO:
			len = 2;
			break;
		case MIPI_SEQ_ELEM_I2C:
			if (index + 7 > total)
				return 0;
			len = *(data + index + 6) + 7;
			break;
		default:
			DRM_ERROR("Unknown operation byte\n");
			return 0;
		}
	}

	return 0;
}

static int goto_next_sequence_v3(const u8 *data, int index, int total)
{
	int seq_end;
	u16 len;
	u32 size_of_sequence;

	/*
	 * Could skip sequence based on Size of Sequence alone, but also do some
	 * checking on the structure.
	 */
	if (total < 5) {
		DRM_ERROR("Too small sequence size\n");
		return 0;
	}

	/* Skip Sequence Byte. */
	index++;

	/*
	 * Size of Sequence. Excludes the Sequence Byte and the size itself,
	 * includes MIPI_SEQ_ELEM_END byte, excludes the final MIPI_SEQ_END
	 * byte.
	 */
	size_of_sequence = *((const u32 *)(data + index));
	index += 4;

	seq_end = index + size_of_sequence;
	if (seq_end > total) {
		DRM_ERROR("Invalid sequence size\n");
		return 0;
	}

	for (; index < total; index += len) {
		u8 operation_byte = *(data + index);
		index++;

		if (operation_byte == MIPI_SEQ_ELEM_END) {
			if (index != seq_end) {
				DRM_ERROR("Invalid element structure\n");
				return 0;
			}
			return index;
		}

		len = *(data + index);
		index++;

		/*
		 * FIXME: Would be nice to check elements like for v1/v2 in
		 * goto_next_sequence() above.
		 */
		switch (operation_byte) {
		case MIPI_SEQ_ELEM_SEND_PKT:
		case MIPI_SEQ_ELEM_DELAY:
		case MIPI_SEQ_ELEM_GPIO:
		case MIPI_SEQ_ELEM_I2C:
		case MIPI_SEQ_ELEM_SPI:
		case MIPI_SEQ_ELEM_PMIC:
			break;
		default:
			DRM_ERROR("Unknown operation byte %u\n",
				  operation_byte);
			break;
		}
	}

	return 0;
}

/*
 * Get len of pre-fixed deassert fragment from a v1 init OTP sequence,
 * skip all delay + gpio operands and stop at the first DSI packet op.
 */
static int get_init_otp_deassert_fragment_len(struct drm_i915_private *i915)
{
	const u8 *data = i915->vbt.dsi.sequence[MIPI_SEQ_INIT_OTP];
	int index, len;

	if (drm_WARN_ON(&i915->drm,
			!data || i915->vbt.dsi.seq_version != 1))
		return 0;

	/* index = 1 to skip sequence byte */
	for (index = 1; data[index] != MIPI_SEQ_ELEM_END; index += len) {
		switch (data[index]) {
		case MIPI_SEQ_ELEM_SEND_PKT:
			return index == 1 ? 0 : index;
		case MIPI_SEQ_ELEM_DELAY:
			len = 5; /* 1 byte for operand + uint32 */
			break;
		case MIPI_SEQ_ELEM_GPIO:
			len = 3; /* 1 byte for op, 1 for gpio_nr, 1 for value */
			break;
		default:
			return 0;
		}
	}

	return 0;
}

/*
 * Some v1 VBT MIPI sequences do the deassert in the init OTP sequence.
 * The deassert must be done before calling intel_dsi_device_ready, so for
 * these devices we split the init OTP sequence into a deassert sequence and
 * the actual init OTP part.
 */
static void fixup_mipi_sequences(struct drm_i915_private *i915)
{
	u8 *init_otp;
	int len;

	/* Limit this to VLV for now. */
	if (!IS_VALLEYVIEW(i915))
		return;

	/* Limit this to v1 vid-mode sequences */
	if (i915->vbt.dsi.config->is_cmd_mode ||
	    i915->vbt.dsi.seq_version != 1)
		return;

	/* Only do this if there are otp and assert seqs and no deassert seq */
	if (!i915->vbt.dsi.sequence[MIPI_SEQ_INIT_OTP] ||
	    !i915->vbt.dsi.sequence[MIPI_SEQ_ASSERT_RESET] ||
	    i915->vbt.dsi.sequence[MIPI_SEQ_DEASSERT_RESET])
		return;

	/* The deassert-sequence ends at the first DSI packet */
	len = get_init_otp_deassert_fragment_len(i915);
	if (!len)
		return;

	drm_dbg_kms(&i915->drm,
		    "Using init OTP fragment to deassert reset\n");

	/* Copy the fragment, update seq byte and terminate it */
	init_otp = (u8 *)i915->vbt.dsi.sequence[MIPI_SEQ_INIT_OTP];
	i915->vbt.dsi.deassert_seq = kmemdup(init_otp, len + 1, GFP_KERNEL);
	if (!i915->vbt.dsi.deassert_seq)
		return;
	i915->vbt.dsi.deassert_seq[0] = MIPI_SEQ_DEASSERT_RESET;
	i915->vbt.dsi.deassert_seq[len] = MIPI_SEQ_ELEM_END;
	/* Use the copy for deassert */
	i915->vbt.dsi.sequence[MIPI_SEQ_DEASSERT_RESET] =
		i915->vbt.dsi.deassert_seq;
	/* Replace the last byte of the fragment with init OTP seq byte */
	init_otp[len - 1] = MIPI_SEQ_INIT_OTP;
	/* And make MIPI_MIPI_SEQ_INIT_OTP point to it */
	i915->vbt.dsi.sequence[MIPI_SEQ_INIT_OTP] = init_otp + len - 1;
}

static void
parse_mipi_sequence(struct drm_i915_private *i915,
		    const struct bdb_header *bdb)
{
	int panel_type = i915->vbt.panel_type;
	const struct bdb_mipi_sequence *sequence;
	const u8 *seq_data;
	u32 seq_size;
	u8 *data;
	int index = 0;

	/* Only our generic panel driver uses the sequence block. */
	if (i915->vbt.dsi.panel_id != MIPI_DSI_GENERIC_PANEL_ID)
		return;

	sequence = find_section(bdb, BDB_MIPI_SEQUENCE);
	if (!sequence) {
		drm_dbg_kms(&i915->drm,
			    "No MIPI Sequence found, parsing complete\n");
		return;
	}

	/* Fail gracefully for forward incompatible sequence block. */
	if (sequence->version >= 4) {
		drm_err(&i915->drm,
			"Unable to parse MIPI Sequence Block v%u\n",
			sequence->version);
		return;
	}

	drm_dbg(&i915->drm, "Found MIPI sequence block v%u\n",
		sequence->version);

	seq_data = find_panel_sequence_block(sequence, panel_type, &seq_size);
	if (!seq_data)
		return;

	data = kmemdup(seq_data, seq_size, GFP_KERNEL);
	if (!data)
		return;

	/* Parse the sequences, store pointers to each sequence. */
	for (;;) {
		u8 seq_id = *(data + index);
		if (seq_id == MIPI_SEQ_END)
			break;

		if (seq_id >= MIPI_SEQ_MAX) {
			drm_err(&i915->drm, "Unknown sequence %u\n",
				seq_id);
			goto err;
		}

		/* Log about presence of sequences we won't run. */
		if (seq_id == MIPI_SEQ_TEAR_ON || seq_id == MIPI_SEQ_TEAR_OFF)
			drm_dbg_kms(&i915->drm,
				    "Unsupported sequence %u\n", seq_id);

		i915->vbt.dsi.sequence[seq_id] = data + index;

		if (sequence->version >= 3)
			index = goto_next_sequence_v3(data, index, seq_size);
		else
			index = goto_next_sequence(data, index, seq_size);
		if (!index) {
			drm_err(&i915->drm, "Invalid sequence %u\n",
				seq_id);
			goto err;
		}
	}

	i915->vbt.dsi.data = data;
	i915->vbt.dsi.size = seq_size;
	i915->vbt.dsi.seq_version = sequence->version;

	fixup_mipi_sequences(i915);

	drm_dbg(&i915->drm, "MIPI related VBT parsing complete\n");
	return;

err:
	kfree(data);
	memset(i915->vbt.dsi.sequence, 0, sizeof(i915->vbt.dsi.sequence));
}

static void
parse_compression_parameters(struct drm_i915_private *i915,
			     const struct bdb_header *bdb)
{
	const struct bdb_compression_parameters *params;
	struct intel_bios_encoder_data *devdata;
	const struct child_device_config *child;
	u16 block_size;
	int index;

	if (bdb->version < 198)
		return;

	params = find_section(bdb, BDB_COMPRESSION_PARAMETERS);
	if (params) {
		/* Sanity checks */
		if (params->entry_size != sizeof(params->data[0])) {
			drm_dbg_kms(&i915->drm,
				    "VBT: unsupported compression param entry size\n");
			return;
		}

		block_size = get_blocksize(params);
		if (block_size < sizeof(*params)) {
			drm_dbg_kms(&i915->drm,
				    "VBT: expected 16 compression param entries\n");
			return;
		}
	}

	list_for_each_entry(devdata, &i915->vbt.display_devices, node) {
		child = &devdata->child;

		if (!child->compression_enable)
			continue;

		if (!params) {
			drm_dbg_kms(&i915->drm,
				    "VBT: compression params not available\n");
			continue;
		}

		if (child->compression_method_cps) {
			drm_dbg_kms(&i915->drm,
				    "VBT: CPS compression not supported\n");
			continue;
		}

		index = child->compression_structure_index;

		devdata->dsc = kmemdup(&params->data[index],
				       sizeof(*devdata->dsc), GFP_KERNEL);
	}
}

static u8 translate_iboost(u8 val)
{
	static const u8 mapping[] = { 1, 3, 7 }; /* See VBT spec */

	if (val >= ARRAY_SIZE(mapping)) {
		DRM_DEBUG_KMS("Unsupported I_boost value found in VBT (%d), display may not work properly\n", val);
		return 0;
	}
	return mapping[val];
}

static const u8 cnp_ddc_pin_map[] = {
	[0] = 0, /* N/A */
	[DDC_BUS_DDI_B] = GMBUS_PIN_1_BXT,
	[DDC_BUS_DDI_C] = GMBUS_PIN_2_BXT,
	[DDC_BUS_DDI_D] = GMBUS_PIN_4_CNP, /* sic */
	[DDC_BUS_DDI_F] = GMBUS_PIN_3_BXT, /* sic */
};

static const u8 icp_ddc_pin_map[] = {
	[ICL_DDC_BUS_DDI_A] = GMBUS_PIN_1_BXT,
	[ICL_DDC_BUS_DDI_B] = GMBUS_PIN_2_BXT,
	[TGL_DDC_BUS_DDI_C] = GMBUS_PIN_3_BXT,
	[ICL_DDC_BUS_PORT_1] = GMBUS_PIN_9_TC1_ICP,
	[ICL_DDC_BUS_PORT_2] = GMBUS_PIN_10_TC2_ICP,
	[ICL_DDC_BUS_PORT_3] = GMBUS_PIN_11_TC3_ICP,
	[ICL_DDC_BUS_PORT_4] = GMBUS_PIN_12_TC4_ICP,
	[TGL_DDC_BUS_PORT_5] = GMBUS_PIN_13_TC5_TGP,
	[TGL_DDC_BUS_PORT_6] = GMBUS_PIN_14_TC6_TGP,
};

static const u8 rkl_pch_tgp_ddc_pin_map[] = {
	[ICL_DDC_BUS_DDI_A] = GMBUS_PIN_1_BXT,
	[ICL_DDC_BUS_DDI_B] = GMBUS_PIN_2_BXT,
	[RKL_DDC_BUS_DDI_D] = GMBUS_PIN_9_TC1_ICP,
	[RKL_DDC_BUS_DDI_E] = GMBUS_PIN_10_TC2_ICP,
};

static const u8 adls_ddc_pin_map[] = {
	[ICL_DDC_BUS_DDI_A] = GMBUS_PIN_1_BXT,
	[ADLS_DDC_BUS_PORT_TC1] = GMBUS_PIN_9_TC1_ICP,
	[ADLS_DDC_BUS_PORT_TC2] = GMBUS_PIN_10_TC2_ICP,
	[ADLS_DDC_BUS_PORT_TC3] = GMBUS_PIN_11_TC3_ICP,
	[ADLS_DDC_BUS_PORT_TC4] = GMBUS_PIN_12_TC4_ICP,
};

static const u8 gen9bc_tgp_ddc_pin_map[] = {
	[DDC_BUS_DDI_B] = GMBUS_PIN_2_BXT,
	[DDC_BUS_DDI_C] = GMBUS_PIN_9_TC1_ICP,
	[DDC_BUS_DDI_D] = GMBUS_PIN_10_TC2_ICP,
};

<<<<<<< HEAD
=======
static const u8 adlp_ddc_pin_map[] = {
	[ICL_DDC_BUS_DDI_A] = GMBUS_PIN_1_BXT,
	[ICL_DDC_BUS_DDI_B] = GMBUS_PIN_2_BXT,
	[ADLP_DDC_BUS_PORT_TC1] = GMBUS_PIN_9_TC1_ICP,
	[ADLP_DDC_BUS_PORT_TC2] = GMBUS_PIN_10_TC2_ICP,
	[ADLP_DDC_BUS_PORT_TC3] = GMBUS_PIN_11_TC3_ICP,
	[ADLP_DDC_BUS_PORT_TC4] = GMBUS_PIN_12_TC4_ICP,
};

>>>>>>> 754e0b0e
static u8 map_ddc_pin(struct drm_i915_private *i915, u8 vbt_pin)
{
	const u8 *ddc_pin_map;
	int n_entries;

<<<<<<< HEAD
	if (IS_ALDERLAKE_S(i915)) {
=======
	if (IS_ALDERLAKE_P(i915)) {
		ddc_pin_map = adlp_ddc_pin_map;
		n_entries = ARRAY_SIZE(adlp_ddc_pin_map);
	} else if (IS_ALDERLAKE_S(i915)) {
>>>>>>> 754e0b0e
		ddc_pin_map = adls_ddc_pin_map;
		n_entries = ARRAY_SIZE(adls_ddc_pin_map);
	} else if (INTEL_PCH_TYPE(i915) >= PCH_DG1) {
		return vbt_pin;
	} else if (IS_ROCKETLAKE(i915) && INTEL_PCH_TYPE(i915) == PCH_TGP) {
		ddc_pin_map = rkl_pch_tgp_ddc_pin_map;
		n_entries = ARRAY_SIZE(rkl_pch_tgp_ddc_pin_map);
	} else if (HAS_PCH_TGP(i915) && DISPLAY_VER(i915) == 9) {
		ddc_pin_map = gen9bc_tgp_ddc_pin_map;
		n_entries = ARRAY_SIZE(gen9bc_tgp_ddc_pin_map);
	} else if (INTEL_PCH_TYPE(i915) >= PCH_ICP) {
		ddc_pin_map = icp_ddc_pin_map;
		n_entries = ARRAY_SIZE(icp_ddc_pin_map);
	} else if (HAS_PCH_CNP(i915)) {
		ddc_pin_map = cnp_ddc_pin_map;
		n_entries = ARRAY_SIZE(cnp_ddc_pin_map);
	} else {
		/* Assuming direct map */
		return vbt_pin;
	}

	if (vbt_pin < n_entries && ddc_pin_map[vbt_pin] != 0)
		return ddc_pin_map[vbt_pin];

	drm_dbg_kms(&i915->drm,
		    "Ignoring alternate pin: VBT claims DDC pin %d, which is not valid for this platform\n",
		    vbt_pin);
	return 0;
}

static enum port get_port_by_ddc_pin(struct drm_i915_private *i915, u8 ddc_pin)
{
	const struct intel_bios_encoder_data *devdata;
	enum port port;

	if (!ddc_pin)
		return PORT_NONE;

	for_each_port(port) {
		devdata = i915->vbt.ports[port];

		if (devdata && ddc_pin == devdata->child.ddc_pin)
			return port;
	}

	return PORT_NONE;
}

static void sanitize_ddc_pin(struct intel_bios_encoder_data *devdata,
			     enum port port)
{
	struct drm_i915_private *i915 = devdata->i915;
	struct child_device_config *child;
	u8 mapped_ddc_pin;
	enum port p;

	if (!devdata->child.ddc_pin)
		return;

	mapped_ddc_pin = map_ddc_pin(i915, devdata->child.ddc_pin);
	if (!intel_gmbus_is_valid_pin(i915, mapped_ddc_pin)) {
		drm_dbg_kms(&i915->drm,
			    "Port %c has invalid DDC pin %d, "
			    "sticking to defaults\n",
			    port_name(port), mapped_ddc_pin);
		devdata->child.ddc_pin = 0;
		return;
	}

	p = get_port_by_ddc_pin(i915, devdata->child.ddc_pin);
	if (p == PORT_NONE)
		return;

	drm_dbg_kms(&i915->drm,
		    "port %c trying to use the same DDC pin (0x%x) as port %c, "
		    "disabling port %c DVI/HDMI support\n",
		    port_name(port), mapped_ddc_pin,
		    port_name(p), port_name(p));

	/*
	 * If we have multiple ports supposedly sharing the pin, then dvi/hdmi
	 * couldn't exist on the shared port. Otherwise they share the same ddc
	 * pin and system couldn't communicate with them separately.
	 *
	 * Give inverse child device order the priority, last one wins. Yes,
	 * there are real machines (eg. Asrock B250M-HDV) where VBT has both
	 * port A and port E with the same AUX ch and we must pick port E :(
	 */
	child = &i915->vbt.ports[p]->child;

	child->device_type &= ~DEVICE_TYPE_TMDS_DVI_SIGNALING;
	child->device_type |= DEVICE_TYPE_NOT_HDMI_OUTPUT;

	child->ddc_pin = 0;
}

static enum port get_port_by_aux_ch(struct drm_i915_private *i915, u8 aux_ch)
{
	const struct intel_bios_encoder_data *devdata;
	enum port port;

	if (!aux_ch)
		return PORT_NONE;

	for_each_port(port) {
		devdata = i915->vbt.ports[port];

		if (devdata && aux_ch == devdata->child.aux_channel)
			return port;
	}

	return PORT_NONE;
}

static void sanitize_aux_ch(struct intel_bios_encoder_data *devdata,
			    enum port port)
{
	struct drm_i915_private *i915 = devdata->i915;
	struct child_device_config *child;
	enum port p;

	p = get_port_by_aux_ch(i915, devdata->child.aux_channel);
	if (p == PORT_NONE)
		return;

	drm_dbg_kms(&i915->drm,
		    "port %c trying to use the same AUX CH (0x%x) as port %c, "
		    "disabling port %c DP support\n",
		    port_name(port), devdata->child.aux_channel,
		    port_name(p), port_name(p));

	/*
	 * If we have multiple ports supposedly sharing the aux channel, then DP
	 * couldn't exist on the shared port. Otherwise they share the same aux
	 * channel and system couldn't communicate with them separately.
	 *
	 * Give inverse child device order the priority, last one wins. Yes,
	 * there are real machines (eg. Asrock B250M-HDV) where VBT has both
	 * port A and port E with the same AUX ch and we must pick port E :(
	 */
	child = &i915->vbt.ports[p]->child;

	child->device_type &= ~DEVICE_TYPE_DISPLAYPORT_OUTPUT;
	child->aux_channel = 0;
}

static u8 dvo_port_type(u8 dvo_port)
{
	switch (dvo_port) {
	case DVO_PORT_HDMIA:
	case DVO_PORT_HDMIB:
	case DVO_PORT_HDMIC:
	case DVO_PORT_HDMID:
	case DVO_PORT_HDMIE:
	case DVO_PORT_HDMIF:
	case DVO_PORT_HDMIG:
	case DVO_PORT_HDMIH:
	case DVO_PORT_HDMII:
		return DVO_PORT_HDMIA;
	case DVO_PORT_DPA:
	case DVO_PORT_DPB:
	case DVO_PORT_DPC:
	case DVO_PORT_DPD:
	case DVO_PORT_DPE:
	case DVO_PORT_DPF:
	case DVO_PORT_DPG:
	case DVO_PORT_DPH:
	case DVO_PORT_DPI:
		return DVO_PORT_DPA;
	case DVO_PORT_MIPIA:
	case DVO_PORT_MIPIB:
	case DVO_PORT_MIPIC:
	case DVO_PORT_MIPID:
		return DVO_PORT_MIPIA;
	default:
		return dvo_port;
	}
}

static enum port __dvo_port_to_port(int n_ports, int n_dvo,
				    const int port_mapping[][3], u8 dvo_port)
{
	enum port port;
	int i;

	for (port = PORT_A; port < n_ports; port++) {
		for (i = 0; i < n_dvo; i++) {
			if (port_mapping[port][i] == -1)
				break;

			if (dvo_port == port_mapping[port][i])
				return port;
		}
	}

	return PORT_NONE;
}

static enum port dvo_port_to_port(struct drm_i915_private *i915,
				  u8 dvo_port)
{
	/*
	 * Each DDI port can have more than one value on the "DVO Port" field,
	 * so look for all the possible values for each port.
	 */
	static const int port_mapping[][3] = {
		[PORT_A] = { DVO_PORT_HDMIA, DVO_PORT_DPA, -1 },
		[PORT_B] = { DVO_PORT_HDMIB, DVO_PORT_DPB, -1 },
		[PORT_C] = { DVO_PORT_HDMIC, DVO_PORT_DPC, -1 },
		[PORT_D] = { DVO_PORT_HDMID, DVO_PORT_DPD, -1 },
		[PORT_E] = { DVO_PORT_HDMIE, DVO_PORT_DPE, DVO_PORT_CRT },
		[PORT_F] = { DVO_PORT_HDMIF, DVO_PORT_DPF, -1 },
		[PORT_G] = { DVO_PORT_HDMIG, DVO_PORT_DPG, -1 },
		[PORT_H] = { DVO_PORT_HDMIH, DVO_PORT_DPH, -1 },
		[PORT_I] = { DVO_PORT_HDMII, DVO_PORT_DPI, -1 },
	};
	/*
	 * RKL VBT uses PHY based mapping. Combo PHYs A,B,C,D
	 * map to DDI A,B,TC1,TC2 respectively.
	 */
	static const int rkl_port_mapping[][3] = {
		[PORT_A] = { DVO_PORT_HDMIA, DVO_PORT_DPA, -1 },
		[PORT_B] = { DVO_PORT_HDMIB, DVO_PORT_DPB, -1 },
		[PORT_C] = { -1 },
		[PORT_TC1] = { DVO_PORT_HDMIC, DVO_PORT_DPC, -1 },
		[PORT_TC2] = { DVO_PORT_HDMID, DVO_PORT_DPD, -1 },
	};
	/*
	 * Alderlake S ports used in the driver are PORT_A, PORT_D, PORT_E,
	 * PORT_F and PORT_G, we need to map that to correct VBT sections.
	 */
	static const int adls_port_mapping[][3] = {
		[PORT_A] = { DVO_PORT_HDMIA, DVO_PORT_DPA, -1 },
		[PORT_B] = { -1 },
		[PORT_C] = { -1 },
		[PORT_TC1] = { DVO_PORT_HDMIB, DVO_PORT_DPB, -1 },
		[PORT_TC2] = { DVO_PORT_HDMIC, DVO_PORT_DPC, -1 },
		[PORT_TC3] = { DVO_PORT_HDMID, DVO_PORT_DPD, -1 },
		[PORT_TC4] = { DVO_PORT_HDMIE, DVO_PORT_DPE, -1 },
	};
	static const int xelpd_port_mapping[][3] = {
		[PORT_A] = { DVO_PORT_HDMIA, DVO_PORT_DPA, -1 },
		[PORT_B] = { DVO_PORT_HDMIB, DVO_PORT_DPB, -1 },
		[PORT_C] = { DVO_PORT_HDMIC, DVO_PORT_DPC, -1 },
		[PORT_D_XELPD] = { DVO_PORT_HDMID, DVO_PORT_DPD, -1 },
		[PORT_E_XELPD] = { DVO_PORT_HDMIE, DVO_PORT_DPE, -1 },
		[PORT_TC1] = { DVO_PORT_HDMIF, DVO_PORT_DPF, -1 },
		[PORT_TC2] = { DVO_PORT_HDMIG, DVO_PORT_DPG, -1 },
		[PORT_TC3] = { DVO_PORT_HDMIH, DVO_PORT_DPH, -1 },
		[PORT_TC4] = { DVO_PORT_HDMII, DVO_PORT_DPI, -1 },
	};

	if (DISPLAY_VER(i915) == 13)
		return __dvo_port_to_port(ARRAY_SIZE(xelpd_port_mapping),
					  ARRAY_SIZE(xelpd_port_mapping[0]),
					  xelpd_port_mapping,
					  dvo_port);
	else if (IS_ALDERLAKE_S(i915))
		return __dvo_port_to_port(ARRAY_SIZE(adls_port_mapping),
					  ARRAY_SIZE(adls_port_mapping[0]),
					  adls_port_mapping,
					  dvo_port);
	else if (IS_DG1(i915) || IS_ROCKETLAKE(i915))
		return __dvo_port_to_port(ARRAY_SIZE(rkl_port_mapping),
					  ARRAY_SIZE(rkl_port_mapping[0]),
					  rkl_port_mapping,
					  dvo_port);
	else
		return __dvo_port_to_port(ARRAY_SIZE(port_mapping),
					  ARRAY_SIZE(port_mapping[0]),
					  port_mapping,
					  dvo_port);
}

static int parse_bdb_230_dp_max_link_rate(const int vbt_max_link_rate)
{
	switch (vbt_max_link_rate) {
	default:
	case BDB_230_VBT_DP_MAX_LINK_RATE_DEF:
		return 0;
	case BDB_230_VBT_DP_MAX_LINK_RATE_UHBR20:
		return 2000000;
	case BDB_230_VBT_DP_MAX_LINK_RATE_UHBR13P5:
		return 1350000;
	case BDB_230_VBT_DP_MAX_LINK_RATE_UHBR10:
		return 1000000;
	case BDB_230_VBT_DP_MAX_LINK_RATE_HBR3:
		return 810000;
	case BDB_230_VBT_DP_MAX_LINK_RATE_HBR2:
		return 540000;
	case BDB_230_VBT_DP_MAX_LINK_RATE_HBR:
		return 270000;
	case BDB_230_VBT_DP_MAX_LINK_RATE_LBR:
		return 162000;
	}
}

static int parse_bdb_216_dp_max_link_rate(const int vbt_max_link_rate)
{
	switch (vbt_max_link_rate) {
	default:
	case BDB_216_VBT_DP_MAX_LINK_RATE_HBR3:
		return 810000;
	case BDB_216_VBT_DP_MAX_LINK_RATE_HBR2:
		return 540000;
	case BDB_216_VBT_DP_MAX_LINK_RATE_HBR:
		return 270000;
	case BDB_216_VBT_DP_MAX_LINK_RATE_LBR:
		return 162000;
	}
}

static int _intel_bios_dp_max_link_rate(const struct intel_bios_encoder_data *devdata)
{
	if (!devdata || devdata->i915->vbt.version < 216)
		return 0;

	if (devdata->i915->vbt.version >= 230)
		return parse_bdb_230_dp_max_link_rate(devdata->child.dp_max_link_rate);
	else
		return parse_bdb_216_dp_max_link_rate(devdata->child.dp_max_link_rate);
}

static void sanitize_device_type(struct intel_bios_encoder_data *devdata,
				 enum port port)
{
	struct drm_i915_private *i915 = devdata->i915;
	bool is_hdmi;

	if (port != PORT_A || DISPLAY_VER(i915) >= 12)
		return;

	if (!(devdata->child.device_type & DEVICE_TYPE_TMDS_DVI_SIGNALING))
		return;

	is_hdmi = !(devdata->child.device_type & DEVICE_TYPE_NOT_HDMI_OUTPUT);

	drm_dbg_kms(&i915->drm, "VBT claims port A supports DVI%s, ignoring\n",
		    is_hdmi ? "/HDMI" : "");

	devdata->child.device_type &= ~DEVICE_TYPE_TMDS_DVI_SIGNALING;
	devdata->child.device_type |= DEVICE_TYPE_NOT_HDMI_OUTPUT;
}

static bool
intel_bios_encoder_supports_crt(const struct intel_bios_encoder_data *devdata)
{
	return devdata->child.device_type & DEVICE_TYPE_ANALOG_OUTPUT;
}

bool
intel_bios_encoder_supports_dvi(const struct intel_bios_encoder_data *devdata)
{
	return devdata->child.device_type & DEVICE_TYPE_TMDS_DVI_SIGNALING;
}

bool
intel_bios_encoder_supports_hdmi(const struct intel_bios_encoder_data *devdata)
{
	return intel_bios_encoder_supports_dvi(devdata) &&
		(devdata->child.device_type & DEVICE_TYPE_NOT_HDMI_OUTPUT) == 0;
}

bool
intel_bios_encoder_supports_dp(const struct intel_bios_encoder_data *devdata)
{
	return devdata->child.device_type & DEVICE_TYPE_DISPLAYPORT_OUTPUT;
}

static bool
intel_bios_encoder_supports_edp(const struct intel_bios_encoder_data *devdata)
{
	return intel_bios_encoder_supports_dp(devdata) &&
		devdata->child.device_type & DEVICE_TYPE_INTERNAL_CONNECTOR;
}

static int _intel_bios_hdmi_level_shift(const struct intel_bios_encoder_data *devdata)
{
	if (!devdata || devdata->i915->vbt.version < 158)
		return -1;

	return devdata->child.hdmi_level_shifter_value;
}

static int _intel_bios_max_tmds_clock(const struct intel_bios_encoder_data *devdata)
{
	if (!devdata || devdata->i915->vbt.version < 204)
		return 0;

	switch (devdata->child.hdmi_max_data_rate) {
	default:
		MISSING_CASE(devdata->child.hdmi_max_data_rate);
		fallthrough;
	case HDMI_MAX_DATA_RATE_PLATFORM:
		return 0;
	case HDMI_MAX_DATA_RATE_297:
		return 297000;
	case HDMI_MAX_DATA_RATE_165:
		return 165000;
	}
}

static bool is_port_valid(struct drm_i915_private *i915, enum port port)
{
	/*
	 * On some ICL SKUs port F is not present, but broken VBTs mark
	 * the port as present. Only try to initialize port F for the
	 * SKUs that may actually have it.
	 */
	if (port == PORT_F && IS_ICELAKE(i915))
		return IS_ICL_WITH_PORT_F(i915);

	return true;
}

static void parse_ddi_port(struct drm_i915_private *i915,
			   struct intel_bios_encoder_data *devdata)
{
	const struct child_device_config *child = &devdata->child;
	bool is_dvi, is_hdmi, is_dp, is_edp, is_crt, supports_typec_usb, supports_tbt;
	int dp_boost_level, dp_max_link_rate, hdmi_boost_level, hdmi_level_shift, max_tmds_clock;
	enum port port;

	port = dvo_port_to_port(i915, child->dvo_port);
	if (port == PORT_NONE)
		return;

	if (!is_port_valid(i915, port)) {
		drm_dbg_kms(&i915->drm,
			    "VBT reports port %c as supported, but that can't be true: skipping\n",
			    port_name(port));
		return;
	}

	if (i915->vbt.ports[port]) {
		drm_dbg_kms(&i915->drm,
			    "More than one child device for port %c in VBT, using the first.\n",
			    port_name(port));
		return;
	}

	sanitize_device_type(devdata, port);

	is_dvi = intel_bios_encoder_supports_dvi(devdata);
	is_dp = intel_bios_encoder_supports_dp(devdata);
	is_crt = intel_bios_encoder_supports_crt(devdata);
	is_hdmi = intel_bios_encoder_supports_hdmi(devdata);
	is_edp = intel_bios_encoder_supports_edp(devdata);

	supports_typec_usb = intel_bios_encoder_supports_typec_usb(devdata);
	supports_tbt = intel_bios_encoder_supports_tbt(devdata);

	drm_dbg_kms(&i915->drm,
		    "Port %c VBT info: CRT:%d DVI:%d HDMI:%d DP:%d eDP:%d LSPCON:%d USB-Type-C:%d TBT:%d DSC:%d\n",
		    port_name(port), is_crt, is_dvi, is_hdmi, is_dp, is_edp,
		    HAS_LSPCON(i915) && child->lspcon,
		    supports_typec_usb, supports_tbt,
		    devdata->dsc != NULL);

	if (is_dvi)
		sanitize_ddc_pin(devdata, port);

	if (is_dp)
		sanitize_aux_ch(devdata, port);

	hdmi_level_shift = _intel_bios_hdmi_level_shift(devdata);
	if (hdmi_level_shift >= 0) {
		drm_dbg_kms(&i915->drm,
			    "Port %c VBT HDMI level shift: %d\n",
			    port_name(port), hdmi_level_shift);
	}

	max_tmds_clock = _intel_bios_max_tmds_clock(devdata);
	if (max_tmds_clock)
		drm_dbg_kms(&i915->drm,
			    "Port %c VBT HDMI max TMDS clock: %d kHz\n",
			    port_name(port), max_tmds_clock);

	/* I_boost config for SKL and above */
	dp_boost_level = intel_bios_encoder_dp_boost_level(devdata);
	if (dp_boost_level)
		drm_dbg_kms(&i915->drm,
			    "Port %c VBT (e)DP boost level: %d\n",
			    port_name(port), dp_boost_level);

	hdmi_boost_level = intel_bios_encoder_hdmi_boost_level(devdata);
	if (hdmi_boost_level)
		drm_dbg_kms(&i915->drm,
			    "Port %c VBT HDMI boost level: %d\n",
			    port_name(port), hdmi_boost_level);

	dp_max_link_rate = _intel_bios_dp_max_link_rate(devdata);
	if (dp_max_link_rate)
		drm_dbg_kms(&i915->drm,
			    "Port %c VBT DP max link rate: %d\n",
			    port_name(port), dp_max_link_rate);

	i915->vbt.ports[port] = devdata;
}

static void parse_ddi_ports(struct drm_i915_private *i915)
{
	struct intel_bios_encoder_data *devdata;

	if (!HAS_DDI(i915) && !IS_CHERRYVIEW(i915))
		return;

	if (i915->vbt.version < 155)
		return;

	list_for_each_entry(devdata, &i915->vbt.display_devices, node)
		parse_ddi_port(i915, devdata);
}

static void
parse_general_definitions(struct drm_i915_private *i915,
			  const struct bdb_header *bdb)
{
	const struct bdb_general_definitions *defs;
	struct intel_bios_encoder_data *devdata;
	const struct child_device_config *child;
	int i, child_device_num;
	u8 expected_size;
	u16 block_size;
	int bus_pin;

	defs = find_section(bdb, BDB_GENERAL_DEFINITIONS);
	if (!defs) {
		drm_dbg_kms(&i915->drm,
			    "No general definition block is found, no devices defined.\n");
		return;
	}

	block_size = get_blocksize(defs);
	if (block_size < sizeof(*defs)) {
		drm_dbg_kms(&i915->drm,
			    "General definitions block too small (%u)\n",
			    block_size);
		return;
	}

	bus_pin = defs->crt_ddc_gmbus_pin;
	drm_dbg_kms(&i915->drm, "crt_ddc_bus_pin: %d\n", bus_pin);
	if (intel_gmbus_is_valid_pin(i915, bus_pin))
		i915->vbt.crt_ddc_pin = bus_pin;

	if (bdb->version < 106) {
		expected_size = 22;
	} else if (bdb->version < 111) {
		expected_size = 27;
	} else if (bdb->version < 195) {
		expected_size = LEGACY_CHILD_DEVICE_CONFIG_SIZE;
	} else if (bdb->version == 195) {
		expected_size = 37;
	} else if (bdb->version <= 215) {
		expected_size = 38;
	} else if (bdb->version <= 237) {
		expected_size = 39;
	} else {
		expected_size = sizeof(*child);
		BUILD_BUG_ON(sizeof(*child) < 39);
		drm_dbg(&i915->drm,
			"Expected child device config size for VBT version %u not known; assuming %u\n",
			bdb->version, expected_size);
	}

	/* Flag an error for unexpected size, but continue anyway. */
	if (defs->child_dev_size != expected_size)
		drm_err(&i915->drm,
			"Unexpected child device config size %u (expected %u for VBT version %u)\n",
			defs->child_dev_size, expected_size, bdb->version);

	/* The legacy sized child device config is the minimum we need. */
	if (defs->child_dev_size < LEGACY_CHILD_DEVICE_CONFIG_SIZE) {
		drm_dbg_kms(&i915->drm,
			    "Child device config size %u is too small.\n",
			    defs->child_dev_size);
		return;
	}

	/* get the number of child device */
	child_device_num = (block_size - sizeof(*defs)) / defs->child_dev_size;

	for (i = 0; i < child_device_num; i++) {
		child = child_device_ptr(defs, i);
		if (!child->device_type)
			continue;

		drm_dbg_kms(&i915->drm,
			    "Found VBT child device with type 0x%x\n",
			    child->device_type);

		devdata = kzalloc(sizeof(*devdata), GFP_KERNEL);
		if (!devdata)
			break;

		devdata->i915 = i915;

		/*
		 * Copy as much as we know (sizeof) and is available
		 * (child_dev_size) of the child device config. Accessing the
		 * data must depend on VBT version.
		 */
		memcpy(&devdata->child, child,
		       min_t(size_t, defs->child_dev_size, sizeof(*child)));

		list_add_tail(&devdata->node, &i915->vbt.display_devices);
	}

	if (list_empty(&i915->vbt.display_devices))
		drm_dbg_kms(&i915->drm,
			    "no child dev is parsed from VBT\n");
}

/* Common defaults which may be overridden by VBT. */
static void
init_vbt_defaults(struct drm_i915_private *i915)
{
	i915->vbt.crt_ddc_pin = GMBUS_PIN_VGADDC;

	/* Default to having backlight */
	i915->vbt.backlight.present = true;

	/* LFP panel data */
	i915->vbt.lvds_dither = 1;

	/* SDVO panel data */
	i915->vbt.sdvo_lvds_vbt_mode = NULL;

	/* general features */
	i915->vbt.int_tv_support = 1;
	i915->vbt.int_crt_support = 1;

	/* driver features */
	i915->vbt.int_lvds_support = 1;

	/* Default to using SSC */
	i915->vbt.lvds_use_ssc = 1;
	/*
	 * Core/SandyBridge/IvyBridge use alternative (120MHz) reference
	 * clock for LVDS.
	 */
	i915->vbt.lvds_ssc_freq = intel_bios_ssc_frequency(i915,
							   !HAS_PCH_SPLIT(i915));
	drm_dbg_kms(&i915->drm, "Set default to SSC at %d kHz\n",
		    i915->vbt.lvds_ssc_freq);
}

/* Defaults to initialize only if there is no VBT. */
static void
init_vbt_missing_defaults(struct drm_i915_private *i915)
{
	enum port port;
	int ports = BIT(PORT_A) | BIT(PORT_B) | BIT(PORT_C) |
		    BIT(PORT_D) | BIT(PORT_E) | BIT(PORT_F);

	if (!HAS_DDI(i915) && !IS_CHERRYVIEW(i915))
		return;

	for_each_port_masked(port, ports) {
		struct intel_bios_encoder_data *devdata;
		struct child_device_config *child;
		enum phy phy = intel_port_to_phy(i915, port);

		/*
		 * VBT has the TypeC mode (native,TBT/USB) and we don't want
		 * to detect it.
		 */
		if (intel_phy_is_tc(i915, phy))
			continue;

		/* Create fake child device config */
		devdata = kzalloc(sizeof(*devdata), GFP_KERNEL);
		if (!devdata)
			break;

		devdata->i915 = i915;
		child = &devdata->child;

		if (port == PORT_F)
			child->dvo_port = DVO_PORT_HDMIF;
		else if (port == PORT_E)
			child->dvo_port = DVO_PORT_HDMIE;
		else
			child->dvo_port = DVO_PORT_HDMIA + port;

		if (port != PORT_A && port != PORT_E)
			child->device_type |= DEVICE_TYPE_TMDS_DVI_SIGNALING;

		if (port != PORT_E)
			child->device_type |= DEVICE_TYPE_DISPLAYPORT_OUTPUT;

		if (port == PORT_A)
			child->device_type |= DEVICE_TYPE_INTERNAL_CONNECTOR;

		list_add_tail(&devdata->node, &i915->vbt.display_devices);

		drm_dbg_kms(&i915->drm,
			    "Generating default VBT child device with type 0x04%x on port %c\n",
			    child->device_type, port_name(port));
	}

	/* Bypass some minimum baseline VBT version checks */
	i915->vbt.version = 155;
}

static const struct bdb_header *get_bdb_header(const struct vbt_header *vbt)
{
	const void *_vbt = vbt;

	return _vbt + vbt->bdb_offset;
}

/**
 * intel_bios_is_valid_vbt - does the given buffer contain a valid VBT
 * @buf:	pointer to a buffer to validate
 * @size:	size of the buffer
 *
 * Returns true on valid VBT.
 */
bool intel_bios_is_valid_vbt(const void *buf, size_t size)
{
	const struct vbt_header *vbt = buf;
	const struct bdb_header *bdb;

	if (!vbt)
		return false;

	if (sizeof(struct vbt_header) > size) {
		DRM_DEBUG_DRIVER("VBT header incomplete\n");
		return false;
	}

	if (memcmp(vbt->signature, "$VBT", 4)) {
		DRM_DEBUG_DRIVER("VBT invalid signature\n");
		return false;
	}

	if (vbt->vbt_size > size) {
		DRM_DEBUG_DRIVER("VBT incomplete (vbt_size overflows)\n");
		return false;
	}

	size = vbt->vbt_size;

	if (range_overflows_t(size_t,
			      vbt->bdb_offset,
			      sizeof(struct bdb_header),
			      size)) {
		DRM_DEBUG_DRIVER("BDB header incomplete\n");
		return false;
	}

	bdb = get_bdb_header(vbt);
	if (range_overflows_t(size_t, vbt->bdb_offset, bdb->bdb_size, size)) {
		DRM_DEBUG_DRIVER("BDB incomplete\n");
		return false;
	}

	return vbt;
}

static struct vbt_header *oprom_get_vbt(struct drm_i915_private *i915)
{
	struct pci_dev *pdev = to_pci_dev(i915->drm.dev);
	void __iomem *p = NULL, *oprom;
	struct vbt_header *vbt;
	u16 vbt_size;
	size_t i, size;

	oprom = pci_map_rom(pdev, &size);
	if (!oprom)
		return NULL;

	/* Scour memory looking for the VBT signature. */
	for (i = 0; i + 4 < size; i += 4) {
		if (ioread32(oprom + i) != *((const u32 *)"$VBT"))
			continue;

		p = oprom + i;
		size -= i;
		break;
	}

	if (!p)
		goto err_unmap_oprom;

	if (sizeof(struct vbt_header) > size) {
		drm_dbg(&i915->drm, "VBT header incomplete\n");
		goto err_unmap_oprom;
	}

	vbt_size = ioread16(p + offsetof(struct vbt_header, vbt_size));
	if (vbt_size > size) {
		drm_dbg(&i915->drm,
			"VBT incomplete (vbt_size overflows)\n");
		goto err_unmap_oprom;
	}

	/* The rest will be validated by intel_bios_is_valid_vbt() */
	vbt = kmalloc(vbt_size, GFP_KERNEL);
	if (!vbt)
		goto err_unmap_oprom;

	memcpy_fromio(vbt, p, vbt_size);

	if (!intel_bios_is_valid_vbt(vbt, vbt_size))
		goto err_free_vbt;

	pci_unmap_rom(pdev, oprom);

	return vbt;

err_free_vbt:
	kfree(vbt);
err_unmap_oprom:
	pci_unmap_rom(pdev, oprom);

	return NULL;
}

/**
 * intel_bios_init - find VBT and initialize settings from the BIOS
 * @i915: i915 device instance
 *
 * Parse and initialize settings from the Video BIOS Tables (VBT). If the VBT
 * was not found in ACPI OpRegion, try to find it in PCI ROM first. Also
 * initialize some defaults if the VBT is not present at all.
 */
void intel_bios_init(struct drm_i915_private *i915)
{
	const struct vbt_header *vbt = i915->opregion.vbt;
	struct vbt_header *oprom_vbt = NULL;
	const struct bdb_header *bdb;

	INIT_LIST_HEAD(&i915->vbt.display_devices);

	if (!HAS_DISPLAY(i915)) {
		drm_dbg_kms(&i915->drm,
			    "Skipping VBT init due to disabled display.\n");
		return;
	}

	init_vbt_defaults(i915);

	/* If the OpRegion does not have VBT, look in PCI ROM. */
	if (!vbt) {
		oprom_vbt = oprom_get_vbt(i915);
		if (!oprom_vbt)
			goto out;

		vbt = oprom_vbt;

		drm_dbg_kms(&i915->drm, "Found valid VBT in PCI ROM\n");
	}

	bdb = get_bdb_header(vbt);
	i915->vbt.version = bdb->version;

	drm_dbg_kms(&i915->drm,
		    "VBT signature \"%.*s\", BDB version %d\n",
		    (int)sizeof(vbt->signature), vbt->signature, bdb->version);

	/* Grab useful general definitions */
	parse_general_features(i915, bdb);
	parse_general_definitions(i915, bdb);
	parse_panel_options(i915, bdb);
	parse_panel_dtd(i915, bdb);
	parse_lfp_backlight(i915, bdb);
	parse_sdvo_panel_data(i915, bdb);
	parse_driver_features(i915, bdb);
	parse_power_conservation_features(i915, bdb);
	parse_edp(i915, bdb);
	parse_psr(i915, bdb);
	parse_mipi_config(i915, bdb);
	parse_mipi_sequence(i915, bdb);

	/* Depends on child device list */
	parse_compression_parameters(i915, bdb);

out:
	if (!vbt) {
		drm_info(&i915->drm,
			 "Failed to find VBIOS tables (VBT)\n");
		init_vbt_missing_defaults(i915);
	}

	/* Further processing on pre-parsed or generated child device data */
	parse_sdvo_device_mapping(i915);
	parse_ddi_ports(i915);

	kfree(oprom_vbt);
}

/**
 * intel_bios_driver_remove - Free any resources allocated by intel_bios_init()
 * @i915: i915 device instance
 */
void intel_bios_driver_remove(struct drm_i915_private *i915)
{
	struct intel_bios_encoder_data *devdata, *n;

	list_for_each_entry_safe(devdata, n, &i915->vbt.display_devices, node) {
		list_del(&devdata->node);
		kfree(devdata->dsc);
		kfree(devdata);
	}

	kfree(i915->vbt.sdvo_lvds_vbt_mode);
	i915->vbt.sdvo_lvds_vbt_mode = NULL;
	kfree(i915->vbt.lfp_lvds_vbt_mode);
	i915->vbt.lfp_lvds_vbt_mode = NULL;
	kfree(i915->vbt.dsi.data);
	i915->vbt.dsi.data = NULL;
	kfree(i915->vbt.dsi.pps);
	i915->vbt.dsi.pps = NULL;
	kfree(i915->vbt.dsi.config);
	i915->vbt.dsi.config = NULL;
	kfree(i915->vbt.dsi.deassert_seq);
	i915->vbt.dsi.deassert_seq = NULL;
}

/**
 * intel_bios_is_tv_present - is integrated TV present in VBT
 * @i915: i915 device instance
 *
 * Return true if TV is present. If no child devices were parsed from VBT,
 * assume TV is present.
 */
bool intel_bios_is_tv_present(struct drm_i915_private *i915)
{
	const struct intel_bios_encoder_data *devdata;
	const struct child_device_config *child;

	if (!i915->vbt.int_tv_support)
		return false;

	if (list_empty(&i915->vbt.display_devices))
		return true;

	list_for_each_entry(devdata, &i915->vbt.display_devices, node) {
		child = &devdata->child;

		/*
		 * If the device type is not TV, continue.
		 */
		switch (child->device_type) {
		case DEVICE_TYPE_INT_TV:
		case DEVICE_TYPE_TV:
		case DEVICE_TYPE_TV_SVIDEO_COMPOSITE:
			break;
		default:
			continue;
		}
		/* Only when the addin_offset is non-zero, it is regarded
		 * as present.
		 */
		if (child->addin_offset)
			return true;
	}

	return false;
}

/**
 * intel_bios_is_lvds_present - is LVDS present in VBT
 * @i915:	i915 device instance
 * @i2c_pin:	i2c pin for LVDS if present
 *
 * Return true if LVDS is present. If no child devices were parsed from VBT,
 * assume LVDS is present.
 */
bool intel_bios_is_lvds_present(struct drm_i915_private *i915, u8 *i2c_pin)
{
	const struct intel_bios_encoder_data *devdata;
	const struct child_device_config *child;

	if (list_empty(&i915->vbt.display_devices))
		return true;

	list_for_each_entry(devdata, &i915->vbt.display_devices, node) {
		child = &devdata->child;

		/* If the device type is not LFP, continue.
		 * We have to check both the new identifiers as well as the
		 * old for compatibility with some BIOSes.
		 */
		if (child->device_type != DEVICE_TYPE_INT_LFP &&
		    child->device_type != DEVICE_TYPE_LFP)
			continue;

		if (intel_gmbus_is_valid_pin(i915, child->i2c_pin))
			*i2c_pin = child->i2c_pin;

		/* However, we cannot trust the BIOS writers to populate
		 * the VBT correctly.  Since LVDS requires additional
		 * information from AIM blocks, a non-zero addin offset is
		 * a good indicator that the LVDS is actually present.
		 */
		if (child->addin_offset)
			return true;

		/* But even then some BIOS writers perform some black magic
		 * and instantiate the device without reference to any
		 * additional data.  Trust that if the VBT was written into
		 * the OpRegion then they have validated the LVDS's existence.
		 */
		if (i915->opregion.vbt)
			return true;
	}

	return false;
}

/**
 * intel_bios_is_port_present - is the specified digital port present
 * @i915:	i915 device instance
 * @port:	port to check
 *
 * Return true if the device in %port is present.
 */
bool intel_bios_is_port_present(struct drm_i915_private *i915, enum port port)
{
	const struct intel_bios_encoder_data *devdata;
	const struct child_device_config *child;
	static const struct {
		u16 dp, hdmi;
	} port_mapping[] = {
		[PORT_B] = { DVO_PORT_DPB, DVO_PORT_HDMIB, },
		[PORT_C] = { DVO_PORT_DPC, DVO_PORT_HDMIC, },
		[PORT_D] = { DVO_PORT_DPD, DVO_PORT_HDMID, },
		[PORT_E] = { DVO_PORT_DPE, DVO_PORT_HDMIE, },
		[PORT_F] = { DVO_PORT_DPF, DVO_PORT_HDMIF, },
	};

	if (HAS_DDI(i915))
		return i915->vbt.ports[port];

	/* FIXME maybe deal with port A as well? */
	if (drm_WARN_ON(&i915->drm,
			port == PORT_A) || port >= ARRAY_SIZE(port_mapping))
		return false;

	list_for_each_entry(devdata, &i915->vbt.display_devices, node) {
		child = &devdata->child;

		if ((child->dvo_port == port_mapping[port].dp ||
		     child->dvo_port == port_mapping[port].hdmi) &&
		    (child->device_type & (DEVICE_TYPE_TMDS_DVI_SIGNALING |
					   DEVICE_TYPE_DISPLAYPORT_OUTPUT)))
			return true;
	}

	return false;
}

/**
 * intel_bios_is_port_edp - is the device in given port eDP
 * @i915:	i915 device instance
 * @port:	port to check
 *
 * Return true if the device in %port is eDP.
 */
bool intel_bios_is_port_edp(struct drm_i915_private *i915, enum port port)
{
	const struct intel_bios_encoder_data *devdata;
	const struct child_device_config *child;
	static const short port_mapping[] = {
		[PORT_B] = DVO_PORT_DPB,
		[PORT_C] = DVO_PORT_DPC,
		[PORT_D] = DVO_PORT_DPD,
		[PORT_E] = DVO_PORT_DPE,
		[PORT_F] = DVO_PORT_DPF,
	};

	if (HAS_DDI(i915)) {
		const struct intel_bios_encoder_data *devdata;

		devdata = intel_bios_encoder_data_lookup(i915, port);

		return devdata && intel_bios_encoder_supports_edp(devdata);
	}

	list_for_each_entry(devdata, &i915->vbt.display_devices, node) {
		child = &devdata->child;

		if (child->dvo_port == port_mapping[port] &&
		    (child->device_type & DEVICE_TYPE_eDP_BITS) ==
		    (DEVICE_TYPE_eDP & DEVICE_TYPE_eDP_BITS))
			return true;
	}

	return false;
}

static bool child_dev_is_dp_dual_mode(const struct child_device_config *child)
{
	if ((child->device_type & DEVICE_TYPE_DP_DUAL_MODE_BITS) !=
	    (DEVICE_TYPE_DP_DUAL_MODE & DEVICE_TYPE_DP_DUAL_MODE_BITS))
		return false;

	if (dvo_port_type(child->dvo_port) == DVO_PORT_DPA)
		return true;

	/* Only accept a HDMI dvo_port as DP++ if it has an AUX channel */
	if (dvo_port_type(child->dvo_port) == DVO_PORT_HDMIA &&
	    child->aux_channel != 0)
		return true;

	return false;
}

bool intel_bios_is_port_dp_dual_mode(struct drm_i915_private *i915,
				     enum port port)
{
	static const struct {
		u16 dp, hdmi;
	} port_mapping[] = {
		/*
		 * Buggy VBTs may declare DP ports as having
		 * HDMI type dvo_port :( So let's check both.
		 */
		[PORT_B] = { DVO_PORT_DPB, DVO_PORT_HDMIB, },
		[PORT_C] = { DVO_PORT_DPC, DVO_PORT_HDMIC, },
		[PORT_D] = { DVO_PORT_DPD, DVO_PORT_HDMID, },
		[PORT_E] = { DVO_PORT_DPE, DVO_PORT_HDMIE, },
		[PORT_F] = { DVO_PORT_DPF, DVO_PORT_HDMIF, },
	};
	const struct intel_bios_encoder_data *devdata;

	if (HAS_DDI(i915)) {
		const struct intel_bios_encoder_data *devdata;

		devdata = intel_bios_encoder_data_lookup(i915, port);

		return devdata && child_dev_is_dp_dual_mode(&devdata->child);
	}

	if (port == PORT_A || port >= ARRAY_SIZE(port_mapping))
		return false;

	list_for_each_entry(devdata, &i915->vbt.display_devices, node) {
		if ((devdata->child.dvo_port == port_mapping[port].dp ||
		     devdata->child.dvo_port == port_mapping[port].hdmi) &&
		    child_dev_is_dp_dual_mode(&devdata->child))
			return true;
	}

	return false;
}

/**
 * intel_bios_is_dsi_present - is DSI present in VBT
 * @i915:	i915 device instance
 * @port:	port for DSI if present
 *
 * Return true if DSI is present, and return the port in %port.
 */
bool intel_bios_is_dsi_present(struct drm_i915_private *i915,
			       enum port *port)
{
	const struct intel_bios_encoder_data *devdata;
	const struct child_device_config *child;
	u8 dvo_port;

	list_for_each_entry(devdata, &i915->vbt.display_devices, node) {
		child = &devdata->child;

		if (!(child->device_type & DEVICE_TYPE_MIPI_OUTPUT))
			continue;

		dvo_port = child->dvo_port;

		if (dvo_port == DVO_PORT_MIPIA ||
		    (dvo_port == DVO_PORT_MIPIB && DISPLAY_VER(i915) >= 11) ||
		    (dvo_port == DVO_PORT_MIPIC && DISPLAY_VER(i915) < 11)) {
			if (port)
				*port = dvo_port - DVO_PORT_MIPIA;
			return true;
		} else if (dvo_port == DVO_PORT_MIPIB ||
			   dvo_port == DVO_PORT_MIPIC ||
			   dvo_port == DVO_PORT_MIPID) {
			drm_dbg_kms(&i915->drm,
				    "VBT has unsupported DSI port %c\n",
				    port_name(dvo_port - DVO_PORT_MIPIA));
		}
	}

	return false;
}

static void fill_dsc(struct intel_crtc_state *crtc_state,
		     struct dsc_compression_parameters_entry *dsc,
		     int dsc_max_bpc)
{
	struct drm_dsc_config *vdsc_cfg = &crtc_state->dsc.config;
	int bpc = 8;

	vdsc_cfg->dsc_version_major = dsc->version_major;
	vdsc_cfg->dsc_version_minor = dsc->version_minor;

	if (dsc->support_12bpc && dsc_max_bpc >= 12)
		bpc = 12;
	else if (dsc->support_10bpc && dsc_max_bpc >= 10)
		bpc = 10;
	else if (dsc->support_8bpc && dsc_max_bpc >= 8)
		bpc = 8;
	else
		DRM_DEBUG_KMS("VBT: Unsupported BPC %d for DCS\n",
			      dsc_max_bpc);

	crtc_state->pipe_bpp = bpc * 3;

	crtc_state->dsc.compressed_bpp = min(crtc_state->pipe_bpp,
					     VBT_DSC_MAX_BPP(dsc->max_bpp));

	/*
	 * FIXME: This is ugly, and slice count should take DSC engine
	 * throughput etc. into account.
	 *
	 * Also, per spec DSI supports 1, 2, 3 or 4 horizontal slices.
	 */
	if (dsc->slices_per_line & BIT(2)) {
		crtc_state->dsc.slice_count = 4;
	} else if (dsc->slices_per_line & BIT(1)) {
		crtc_state->dsc.slice_count = 2;
	} else {
		/* FIXME */
		if (!(dsc->slices_per_line & BIT(0)))
			DRM_DEBUG_KMS("VBT: Unsupported DSC slice count for DSI\n");

		crtc_state->dsc.slice_count = 1;
	}

	if (crtc_state->hw.adjusted_mode.crtc_hdisplay %
	    crtc_state->dsc.slice_count != 0)
		DRM_DEBUG_KMS("VBT: DSC hdisplay %d not divisible by slice count %d\n",
			      crtc_state->hw.adjusted_mode.crtc_hdisplay,
			      crtc_state->dsc.slice_count);

	/*
	 * The VBT rc_buffer_block_size and rc_buffer_size definitions
	 * correspond to DP 1.4 DPCD offsets 0x62 and 0x63.
	 */
	vdsc_cfg->rc_model_size = drm_dsc_dp_rc_buffer_size(dsc->rc_buffer_block_size,
							    dsc->rc_buffer_size);

	/* FIXME: DSI spec says bpc + 1 for this one */
	vdsc_cfg->line_buf_depth = VBT_DSC_LINE_BUFFER_DEPTH(dsc->line_buffer_depth);

	vdsc_cfg->block_pred_enable = dsc->block_prediction_enable;

	vdsc_cfg->slice_height = dsc->slice_height;
}

/* FIXME: initially DSI specific */
bool intel_bios_get_dsc_params(struct intel_encoder *encoder,
			       struct intel_crtc_state *crtc_state,
			       int dsc_max_bpc)
{
	struct drm_i915_private *i915 = to_i915(encoder->base.dev);
	const struct intel_bios_encoder_data *devdata;
	const struct child_device_config *child;

	list_for_each_entry(devdata, &i915->vbt.display_devices, node) {
		child = &devdata->child;

		if (!(child->device_type & DEVICE_TYPE_MIPI_OUTPUT))
			continue;

		if (child->dvo_port - DVO_PORT_MIPIA == encoder->port) {
			if (!devdata->dsc)
				return false;

			if (crtc_state)
				fill_dsc(crtc_state, devdata->dsc, dsc_max_bpc);

			return true;
		}
	}

	return false;
}

/**
 * intel_bios_is_port_hpd_inverted - is HPD inverted for %port
 * @i915:	i915 device instance
 * @port:	port to check
 *
 * Return true if HPD should be inverted for %port.
 */
bool
intel_bios_is_port_hpd_inverted(const struct drm_i915_private *i915,
				enum port port)
{
	const struct intel_bios_encoder_data *devdata = i915->vbt.ports[port];

	if (drm_WARN_ON_ONCE(&i915->drm,
			     !IS_GEMINILAKE(i915) && !IS_BROXTON(i915)))
		return false;

	return devdata && devdata->child.hpd_invert;
}

/**
 * intel_bios_is_lspcon_present - if LSPCON is attached on %port
 * @i915:	i915 device instance
 * @port:	port to check
 *
 * Return true if LSPCON is present on this port
 */
bool
intel_bios_is_lspcon_present(const struct drm_i915_private *i915,
			     enum port port)
{
	const struct intel_bios_encoder_data *devdata = i915->vbt.ports[port];

	return HAS_LSPCON(i915) && devdata && devdata->child.lspcon;
}

/**
 * intel_bios_is_lane_reversal_needed - if lane reversal needed on port
 * @i915:       i915 device instance
 * @port:       port to check
 *
 * Return true if port requires lane reversal
 */
bool
intel_bios_is_lane_reversal_needed(const struct drm_i915_private *i915,
				   enum port port)
{
	const struct intel_bios_encoder_data *devdata = i915->vbt.ports[port];

	return devdata && devdata->child.lane_reversal;
}

enum aux_ch intel_bios_port_aux_ch(struct drm_i915_private *i915,
				   enum port port)
{
	const struct intel_bios_encoder_data *devdata = i915->vbt.ports[port];
	enum aux_ch aux_ch;

	if (!devdata || !devdata->child.aux_channel) {
		aux_ch = (enum aux_ch)port;

		drm_dbg_kms(&i915->drm,
			    "using AUX %c for port %c (platform default)\n",
			    aux_ch_name(aux_ch), port_name(port));
		return aux_ch;
	}

	/*
	 * RKL/DG1 VBT uses PHY based mapping. Combo PHYs A,B,C,D
	 * map to DDI A,B,TC1,TC2 respectively.
	 *
	 * ADL-S VBT uses PHY based mapping. Combo PHYs A,B,C,D,E
	 * map to DDI A,TC1,TC2,TC3,TC4 respectively.
	 */
	switch (devdata->child.aux_channel) {
	case DP_AUX_A:
		aux_ch = AUX_CH_A;
		break;
	case DP_AUX_B:
		if (IS_ALDERLAKE_S(i915))
			aux_ch = AUX_CH_USBC1;
		else
			aux_ch = AUX_CH_B;
		break;
	case DP_AUX_C:
		if (IS_ALDERLAKE_S(i915))
			aux_ch = AUX_CH_USBC2;
		else if (IS_DG1(i915) || IS_ROCKETLAKE(i915))
			aux_ch = AUX_CH_USBC1;
		else
			aux_ch = AUX_CH_C;
		break;
	case DP_AUX_D:
		if (DISPLAY_VER(i915) == 13)
			aux_ch = AUX_CH_D_XELPD;
		else if (IS_ALDERLAKE_S(i915))
			aux_ch = AUX_CH_USBC3;
		else if (IS_DG1(i915) || IS_ROCKETLAKE(i915))
			aux_ch = AUX_CH_USBC2;
		else
			aux_ch = AUX_CH_D;
		break;
	case DP_AUX_E:
		if (DISPLAY_VER(i915) == 13)
			aux_ch = AUX_CH_E_XELPD;
		else if (IS_ALDERLAKE_S(i915))
			aux_ch = AUX_CH_USBC4;
		else
			aux_ch = AUX_CH_E;
		break;
	case DP_AUX_F:
		if (DISPLAY_VER(i915) == 13)
			aux_ch = AUX_CH_USBC1;
		else
			aux_ch = AUX_CH_F;
		break;
	case DP_AUX_G:
		if (DISPLAY_VER(i915) == 13)
			aux_ch = AUX_CH_USBC2;
		else
			aux_ch = AUX_CH_G;
		break;
	case DP_AUX_H:
		if (DISPLAY_VER(i915) == 13)
			aux_ch = AUX_CH_USBC3;
		else
			aux_ch = AUX_CH_H;
		break;
	case DP_AUX_I:
		if (DISPLAY_VER(i915) == 13)
			aux_ch = AUX_CH_USBC4;
		else
			aux_ch = AUX_CH_I;
		break;
	default:
		MISSING_CASE(devdata->child.aux_channel);
		aux_ch = AUX_CH_A;
		break;
	}

	drm_dbg_kms(&i915->drm, "using AUX %c for port %c (VBT)\n",
		    aux_ch_name(aux_ch), port_name(port));

	return aux_ch;
}

int intel_bios_max_tmds_clock(struct intel_encoder *encoder)
{
	struct drm_i915_private *i915 = to_i915(encoder->base.dev);
	const struct intel_bios_encoder_data *devdata = i915->vbt.ports[encoder->port];

	return _intel_bios_max_tmds_clock(devdata);
}

/* This is an index in the HDMI/DVI DDI buffer translation table, or -1 */
int intel_bios_hdmi_level_shift(struct intel_encoder *encoder)
{
	struct drm_i915_private *i915 = to_i915(encoder->base.dev);
	const struct intel_bios_encoder_data *devdata = i915->vbt.ports[encoder->port];

	return _intel_bios_hdmi_level_shift(devdata);
}

int intel_bios_encoder_dp_boost_level(const struct intel_bios_encoder_data *devdata)
{
	if (!devdata || devdata->i915->vbt.version < 196 || !devdata->child.iboost)
		return 0;

	return translate_iboost(devdata->child.dp_iboost_level);
}

int intel_bios_encoder_hdmi_boost_level(const struct intel_bios_encoder_data *devdata)
{
	if (!devdata || devdata->i915->vbt.version < 196 || !devdata->child.iboost)
		return 0;

	return translate_iboost(devdata->child.hdmi_iboost_level);
}

int intel_bios_dp_max_link_rate(struct intel_encoder *encoder)
{
	struct drm_i915_private *i915 = to_i915(encoder->base.dev);
	const struct intel_bios_encoder_data *devdata = i915->vbt.ports[encoder->port];

	return _intel_bios_dp_max_link_rate(devdata);
}

int intel_bios_alternate_ddc_pin(struct intel_encoder *encoder)
{
	struct drm_i915_private *i915 = to_i915(encoder->base.dev);
	const struct intel_bios_encoder_data *devdata = i915->vbt.ports[encoder->port];

	if (!devdata || !devdata->child.ddc_pin)
		return 0;

	return map_ddc_pin(i915, devdata->child.ddc_pin);
}

bool intel_bios_encoder_supports_typec_usb(const struct intel_bios_encoder_data *devdata)
{
	return devdata->i915->vbt.version >= 195 && devdata->child.dp_usb_type_c;
}

bool intel_bios_encoder_supports_tbt(const struct intel_bios_encoder_data *devdata)
{
	return devdata->i915->vbt.version >= 209 && devdata->child.tbt;
}

const struct intel_bios_encoder_data *
intel_bios_encoder_data_lookup(struct drm_i915_private *i915, enum port port)
{
	return i915->vbt.ports[port];
}<|MERGE_RESOLUTION|>--- conflicted
+++ resolved
@@ -1555,8 +1555,6 @@
 	[DDC_BUS_DDI_D] = GMBUS_PIN_10_TC2_ICP,
 };
 
-<<<<<<< HEAD
-=======
 static const u8 adlp_ddc_pin_map[] = {
 	[ICL_DDC_BUS_DDI_A] = GMBUS_PIN_1_BXT,
 	[ICL_DDC_BUS_DDI_B] = GMBUS_PIN_2_BXT,
@@ -1566,20 +1564,15 @@
 	[ADLP_DDC_BUS_PORT_TC4] = GMBUS_PIN_12_TC4_ICP,
 };
 
->>>>>>> 754e0b0e
 static u8 map_ddc_pin(struct drm_i915_private *i915, u8 vbt_pin)
 {
 	const u8 *ddc_pin_map;
 	int n_entries;
 
-<<<<<<< HEAD
-	if (IS_ALDERLAKE_S(i915)) {
-=======
 	if (IS_ALDERLAKE_P(i915)) {
 		ddc_pin_map = adlp_ddc_pin_map;
 		n_entries = ARRAY_SIZE(adlp_ddc_pin_map);
 	} else if (IS_ALDERLAKE_S(i915)) {
->>>>>>> 754e0b0e
 		ddc_pin_map = adls_ddc_pin_map;
 		n_entries = ARRAY_SIZE(adls_ddc_pin_map);
 	} else if (INTEL_PCH_TYPE(i915) >= PCH_DG1) {
