/*
 * Copyright © 2008 Intel Corporation
 *
 * Permission is hereby granted, free of charge, to any person obtaining a
 * copy of this software and associated documentation files (the "Software"),
 * to deal in the Software without restriction, including without limitation
 * the rights to use, copy, modify, merge, publish, distribute, sublicense,
 * and/or sell copies of the Software, and to permit persons to whom the
 * Software is furnished to do so, subject to the following conditions:
 *
 * The above copyright notice and this permission notice (including the next
 * paragraph) shall be included in all copies or substantial portions of the
 * Software.
 *
 * THE SOFTWARE IS PROVIDED "AS IS", WITHOUT WARRANTY OF ANY KIND, EXPRESS OR
 * IMPLIED, INCLUDING BUT NOT LIMITED TO THE WARRANTIES OF MERCHANTABILITY,
 * FITNESS FOR A PARTICULAR PURPOSE AND NONINFRINGEMENT.  IN NO EVENT SHALL
 * THE AUTHORS OR COPYRIGHT HOLDERS BE LIABLE FOR ANY CLAIM, DAMAGES OR OTHER
 * LIABILITY, WHETHER IN AN ACTION OF CONTRACT, TORT OR OTHERWISE, ARISING
 * FROM, OUT OF OR IN CONNECTION WITH THE SOFTWARE OR THE USE OR OTHER DEALINGS
 * IN THE SOFTWARE.
 *
 * Authors:
 *    Eric Anholt <eric@anholt.net>
 *
 */

#include <drm/drmP.h>
#include <drm/drm_vma_manager.h>
#include <drm/i915_drm.h>
#include "i915_drv.h"
#include "i915_trace.h"
#include "intel_drv.h"
#include <linux/shmem_fs.h>
#include <linux/slab.h>
#include <linux/swap.h>
#include <linux/pci.h>
#include <linux/dma-buf.h>

static void i915_gem_object_flush_gtt_write_domain(struct drm_i915_gem_object *obj);
static void i915_gem_object_flush_cpu_write_domain(struct drm_i915_gem_object *obj,
						   bool force);
static __must_check int
i915_gem_object_wait_rendering(struct drm_i915_gem_object *obj,
			       bool readonly);
static int i915_gem_phys_pwrite(struct drm_device *dev,
				struct drm_i915_gem_object *obj,
				struct drm_i915_gem_pwrite *args,
				struct drm_file *file);

static void i915_gem_write_fence(struct drm_device *dev, int reg,
				 struct drm_i915_gem_object *obj);
static void i915_gem_object_update_fence(struct drm_i915_gem_object *obj,
					 struct drm_i915_fence_reg *fence,
					 bool enable);

static unsigned long i915_gem_inactive_count(struct shrinker *shrinker,
					     struct shrink_control *sc);
static unsigned long i915_gem_inactive_scan(struct shrinker *shrinker,
					    struct shrink_control *sc);
static unsigned long i915_gem_purge(struct drm_i915_private *dev_priv, long target);
static unsigned long i915_gem_shrink_all(struct drm_i915_private *dev_priv);
static void i915_gem_object_truncate(struct drm_i915_gem_object *obj);
static void i915_gem_retire_requests_ring(struct intel_ring_buffer *ring);

static bool cpu_cache_is_coherent(struct drm_device *dev,
				  enum i915_cache_level level)
{
	return HAS_LLC(dev) || level != I915_CACHE_NONE;
}

static bool cpu_write_needs_clflush(struct drm_i915_gem_object *obj)
{
	if (!cpu_cache_is_coherent(obj->base.dev, obj->cache_level))
		return true;

	return obj->pin_display;
}

static inline void i915_gem_object_fence_lost(struct drm_i915_gem_object *obj)
{
	if (obj->tiling_mode)
		i915_gem_release_mmap(obj);

	/* As we do not have an associated fence register, we will force
	 * a tiling change if we ever need to acquire one.
	 */
	obj->fence_dirty = false;
	obj->fence_reg = I915_FENCE_REG_NONE;
}

/* some bookkeeping */
static void i915_gem_info_add_obj(struct drm_i915_private *dev_priv,
				  size_t size)
{
	spin_lock(&dev_priv->mm.object_stat_lock);
	dev_priv->mm.object_count++;
	dev_priv->mm.object_memory += size;
	spin_unlock(&dev_priv->mm.object_stat_lock);
}

static void i915_gem_info_remove_obj(struct drm_i915_private *dev_priv,
				     size_t size)
{
	spin_lock(&dev_priv->mm.object_stat_lock);
	dev_priv->mm.object_count--;
	dev_priv->mm.object_memory -= size;
	spin_unlock(&dev_priv->mm.object_stat_lock);
}

static int
i915_gem_wait_for_error(struct i915_gpu_error *error)
{
	int ret;

#define EXIT_COND (!i915_reset_in_progress(error) || \
		   i915_terminally_wedged(error))
	if (EXIT_COND)
		return 0;

	/*
	 * Only wait 10 seconds for the gpu reset to complete to avoid hanging
	 * userspace. If it takes that long something really bad is going on and
	 * we should simply try to bail out and fail as gracefully as possible.
	 */
	ret = wait_event_interruptible_timeout(error->reset_queue,
					       EXIT_COND,
					       10*HZ);
	if (ret == 0) {
		DRM_ERROR("Timed out waiting for the gpu reset to complete\n");
		return -EIO;
	} else if (ret < 0) {
		return ret;
	}
#undef EXIT_COND

	return 0;
}

int i915_mutex_lock_interruptible(struct drm_device *dev)
{
	struct drm_i915_private *dev_priv = dev->dev_private;
	int ret;

	ret = i915_gem_wait_for_error(&dev_priv->gpu_error);
	if (ret)
		return ret;

	ret = mutex_lock_interruptible(&dev->struct_mutex);
	if (ret)
		return ret;

	WARN_ON(i915_verify_lists(dev));
	return 0;
}

static inline bool
i915_gem_object_is_inactive(struct drm_i915_gem_object *obj)
{
	return i915_gem_obj_bound_any(obj) && !obj->active;
}

int
i915_gem_init_ioctl(struct drm_device *dev, void *data,
		    struct drm_file *file)
{
	struct drm_i915_private *dev_priv = dev->dev_private;
	struct drm_i915_gem_init *args = data;

	if (drm_core_check_feature(dev, DRIVER_MODESET))
		return -ENODEV;

	if (args->gtt_start >= args->gtt_end ||
	    (args->gtt_end | args->gtt_start) & (PAGE_SIZE - 1))
		return -EINVAL;

	/* GEM with user mode setting was never supported on ilk and later. */
	if (INTEL_INFO(dev)->gen >= 5)
		return -ENODEV;

	mutex_lock(&dev->struct_mutex);
	i915_gem_setup_global_gtt(dev, args->gtt_start, args->gtt_end,
				  args->gtt_end);
	dev_priv->gtt.mappable_end = args->gtt_end;
	mutex_unlock(&dev->struct_mutex);

	return 0;
}

int
i915_gem_get_aperture_ioctl(struct drm_device *dev, void *data,
			    struct drm_file *file)
{
	struct drm_i915_private *dev_priv = dev->dev_private;
	struct drm_i915_gem_get_aperture *args = data;
	struct drm_i915_gem_object *obj;
	size_t pinned;

	pinned = 0;
	mutex_lock(&dev->struct_mutex);
	list_for_each_entry(obj, &dev_priv->mm.bound_list, global_list)
		if (i915_gem_obj_is_pinned(obj))
			pinned += i915_gem_obj_ggtt_size(obj);
	mutex_unlock(&dev->struct_mutex);

	args->aper_size = dev_priv->gtt.base.total;
	args->aper_available_size = args->aper_size - pinned;

	return 0;
}

void *i915_gem_object_alloc(struct drm_device *dev)
{
	struct drm_i915_private *dev_priv = dev->dev_private;
	return kmem_cache_zalloc(dev_priv->slab, GFP_KERNEL);
}

void i915_gem_object_free(struct drm_i915_gem_object *obj)
{
	struct drm_i915_private *dev_priv = obj->base.dev->dev_private;
	kmem_cache_free(dev_priv->slab, obj);
}

static int
i915_gem_create(struct drm_file *file,
		struct drm_device *dev,
		uint64_t size,
		uint32_t *handle_p)
{
	struct drm_i915_gem_object *obj;
	int ret;
	u32 handle;

	size = roundup(size, PAGE_SIZE);
	if (size == 0)
		return -EINVAL;

	/* Allocate the new object */
	obj = i915_gem_alloc_object(dev, size);
	if (obj == NULL)
		return -ENOMEM;

	ret = drm_gem_handle_create(file, &obj->base, &handle);
	/* drop reference from allocate - handle holds it now */
	drm_gem_object_unreference_unlocked(&obj->base);
	if (ret)
		return ret;

	*handle_p = handle;
	return 0;
}

int
i915_gem_dumb_create(struct drm_file *file,
		     struct drm_device *dev,
		     struct drm_mode_create_dumb *args)
{
	/* have to work out size/pitch and return them */
	args->pitch = ALIGN(args->width * DIV_ROUND_UP(args->bpp, 8), 64);
	args->size = args->pitch * args->height;
	return i915_gem_create(file, dev,
			       args->size, &args->handle);
}

/**
 * Creates a new mm object and returns a handle to it.
 */
int
i915_gem_create_ioctl(struct drm_device *dev, void *data,
		      struct drm_file *file)
{
	struct drm_i915_gem_create *args = data;

	return i915_gem_create(file, dev,
			       args->size, &args->handle);
}

static inline int
__copy_to_user_swizzled(char __user *cpu_vaddr,
			const char *gpu_vaddr, int gpu_offset,
			int length)
{
	int ret, cpu_offset = 0;

	while (length > 0) {
		int cacheline_end = ALIGN(gpu_offset + 1, 64);
		int this_length = min(cacheline_end - gpu_offset, length);
		int swizzled_gpu_offset = gpu_offset ^ 64;

		ret = __copy_to_user(cpu_vaddr + cpu_offset,
				     gpu_vaddr + swizzled_gpu_offset,
				     this_length);
		if (ret)
			return ret + length;

		cpu_offset += this_length;
		gpu_offset += this_length;
		length -= this_length;
	}

	return 0;
}

static inline int
__copy_from_user_swizzled(char *gpu_vaddr, int gpu_offset,
			  const char __user *cpu_vaddr,
			  int length)
{
	int ret, cpu_offset = 0;

	while (length > 0) {
		int cacheline_end = ALIGN(gpu_offset + 1, 64);
		int this_length = min(cacheline_end - gpu_offset, length);
		int swizzled_gpu_offset = gpu_offset ^ 64;

		ret = __copy_from_user(gpu_vaddr + swizzled_gpu_offset,
				       cpu_vaddr + cpu_offset,
				       this_length);
		if (ret)
			return ret + length;

		cpu_offset += this_length;
		gpu_offset += this_length;
		length -= this_length;
	}

	return 0;
}

/*
 * Pins the specified object's pages and synchronizes the object with
 * GPU accesses. Sets needs_clflush to non-zero if the caller should
 * flush the object from the CPU cache.
 */
int i915_gem_obj_prepare_shmem_read(struct drm_i915_gem_object *obj,
				    int *needs_clflush)
{
	int ret;

	*needs_clflush = 0;

	if (!obj->base.filp)
		return -EINVAL;

	if (!(obj->base.read_domains & I915_GEM_DOMAIN_CPU)) {
		/* If we're not in the cpu read domain, set ourself into the gtt
		 * read domain and manually flush cachelines (if required). This
		 * optimizes for the case when the gpu will dirty the data
		 * anyway again before the next pread happens. */
		*needs_clflush = !cpu_cache_is_coherent(obj->base.dev,
							obj->cache_level);
		ret = i915_gem_object_wait_rendering(obj, true);
		if (ret)
			return ret;
	}

	ret = i915_gem_object_get_pages(obj);
	if (ret)
		return ret;

	i915_gem_object_pin_pages(obj);

	return ret;
}

/* Per-page copy function for the shmem pread fastpath.
 * Flushes invalid cachelines before reading the target if
 * needs_clflush is set. */
static int
shmem_pread_fast(struct page *page, int shmem_page_offset, int page_length,
		 char __user *user_data,
		 bool page_do_bit17_swizzling, bool needs_clflush)
{
	char *vaddr;
	int ret;

	if (unlikely(page_do_bit17_swizzling))
		return -EINVAL;

	vaddr = kmap_atomic(page);
	if (needs_clflush)
		drm_clflush_virt_range(vaddr + shmem_page_offset,
				       page_length);
	ret = __copy_to_user_inatomic(user_data,
				      vaddr + shmem_page_offset,
				      page_length);
	kunmap_atomic(vaddr);

	return ret ? -EFAULT : 0;
}

static void
shmem_clflush_swizzled_range(char *addr, unsigned long length,
			     bool swizzled)
{
	if (unlikely(swizzled)) {
		unsigned long start = (unsigned long) addr;
		unsigned long end = (unsigned long) addr + length;

		/* For swizzling simply ensure that we always flush both
		 * channels. Lame, but simple and it works. Swizzled
		 * pwrite/pread is far from a hotpath - current userspace
		 * doesn't use it at all. */
		start = round_down(start, 128);
		end = round_up(end, 128);

		drm_clflush_virt_range((void *)start, end - start);
	} else {
		drm_clflush_virt_range(addr, length);
	}

}

/* Only difference to the fast-path function is that this can handle bit17
 * and uses non-atomic copy and kmap functions. */
static int
shmem_pread_slow(struct page *page, int shmem_page_offset, int page_length,
		 char __user *user_data,
		 bool page_do_bit17_swizzling, bool needs_clflush)
{
	char *vaddr;
	int ret;

	vaddr = kmap(page);
	if (needs_clflush)
		shmem_clflush_swizzled_range(vaddr + shmem_page_offset,
					     page_length,
					     page_do_bit17_swizzling);

	if (page_do_bit17_swizzling)
		ret = __copy_to_user_swizzled(user_data,
					      vaddr, shmem_page_offset,
					      page_length);
	else
		ret = __copy_to_user(user_data,
				     vaddr + shmem_page_offset,
				     page_length);
	kunmap(page);

	return ret ? - EFAULT : 0;
}

static int
i915_gem_shmem_pread(struct drm_device *dev,
		     struct drm_i915_gem_object *obj,
		     struct drm_i915_gem_pread *args,
		     struct drm_file *file)
{
	char __user *user_data;
	ssize_t remain;
	loff_t offset;
	int shmem_page_offset, page_length, ret = 0;
	int obj_do_bit17_swizzling, page_do_bit17_swizzling;
	int prefaulted = 0;
	int needs_clflush = 0;
	struct sg_page_iter sg_iter;

	user_data = to_user_ptr(args->data_ptr);
	remain = args->size;

	obj_do_bit17_swizzling = i915_gem_object_needs_bit17_swizzle(obj);

	ret = i915_gem_obj_prepare_shmem_read(obj, &needs_clflush);
	if (ret)
		return ret;

	offset = args->offset;

	for_each_sg_page(obj->pages->sgl, &sg_iter, obj->pages->nents,
			 offset >> PAGE_SHIFT) {
		struct page *page = sg_page_iter_page(&sg_iter);

		if (remain <= 0)
			break;

		/* Operation in this page
		 *
		 * shmem_page_offset = offset within page in shmem file
		 * page_length = bytes to copy for this page
		 */
		shmem_page_offset = offset_in_page(offset);
		page_length = remain;
		if ((shmem_page_offset + page_length) > PAGE_SIZE)
			page_length = PAGE_SIZE - shmem_page_offset;

		page_do_bit17_swizzling = obj_do_bit17_swizzling &&
			(page_to_phys(page) & (1 << 17)) != 0;

		ret = shmem_pread_fast(page, shmem_page_offset, page_length,
				       user_data, page_do_bit17_swizzling,
				       needs_clflush);
		if (ret == 0)
			goto next_page;

		mutex_unlock(&dev->struct_mutex);

		if (likely(!i915.prefault_disable) && !prefaulted) {
			ret = fault_in_multipages_writeable(user_data, remain);
			/* Userspace is tricking us, but we've already clobbered
			 * its pages with the prefault and promised to write the
			 * data up to the first fault. Hence ignore any errors
			 * and just continue. */
			(void)ret;
			prefaulted = 1;
		}

		ret = shmem_pread_slow(page, shmem_page_offset, page_length,
				       user_data, page_do_bit17_swizzling,
				       needs_clflush);

		mutex_lock(&dev->struct_mutex);

		if (ret)
			goto out;

next_page:
		remain -= page_length;
		user_data += page_length;
		offset += page_length;
	}

out:
	i915_gem_object_unpin_pages(obj);

	return ret;
}

/**
 * Reads data from the object referenced by handle.
 *
 * On error, the contents of *data are undefined.
 */
int
i915_gem_pread_ioctl(struct drm_device *dev, void *data,
		     struct drm_file *file)
{
	struct drm_i915_gem_pread *args = data;
	struct drm_i915_gem_object *obj;
	int ret = 0;

	if (args->size == 0)
		return 0;

	if (!access_ok(VERIFY_WRITE,
		       to_user_ptr(args->data_ptr),
		       args->size))
		return -EFAULT;

	ret = i915_mutex_lock_interruptible(dev);
	if (ret)
		return ret;

	obj = to_intel_bo(drm_gem_object_lookup(dev, file, args->handle));
	if (&obj->base == NULL) {
		ret = -ENOENT;
		goto unlock;
	}

	/* Bounds check source.  */
	if (args->offset > obj->base.size ||
	    args->size > obj->base.size - args->offset) {
		ret = -EINVAL;
		goto out;
	}

	/* prime objects have no backing filp to GEM pread/pwrite
	 * pages from.
	 */
	if (!obj->base.filp) {
		ret = -EINVAL;
		goto out;
	}

	trace_i915_gem_object_pread(obj, args->offset, args->size);

	ret = i915_gem_shmem_pread(dev, obj, args, file);

out:
	drm_gem_object_unreference(&obj->base);
unlock:
	mutex_unlock(&dev->struct_mutex);
	return ret;
}

/* This is the fast write path which cannot handle
 * page faults in the source data
 */

static inline int
fast_user_write(struct io_mapping *mapping,
		loff_t page_base, int page_offset,
		char __user *user_data,
		int length)
{
	void __iomem *vaddr_atomic;
	void *vaddr;
	unsigned long unwritten;

	vaddr_atomic = io_mapping_map_atomic_wc(mapping, page_base);
	/* We can use the cpu mem copy function because this is X86. */
	vaddr = (void __force*)vaddr_atomic + page_offset;
	unwritten = __copy_from_user_inatomic_nocache(vaddr,
						      user_data, length);
	io_mapping_unmap_atomic(vaddr_atomic);
	return unwritten;
}

/**
 * This is the fast pwrite path, where we copy the data directly from the
 * user into the GTT, uncached.
 */
static int
i915_gem_gtt_pwrite_fast(struct drm_device *dev,
			 struct drm_i915_gem_object *obj,
			 struct drm_i915_gem_pwrite *args,
			 struct drm_file *file)
{
	struct drm_i915_private *dev_priv = dev->dev_private;
	ssize_t remain;
	loff_t offset, page_base;
	char __user *user_data;
	int page_offset, page_length, ret;

	ret = i915_gem_obj_ggtt_pin(obj, 0, PIN_MAPPABLE | PIN_NONBLOCK);
	if (ret)
		goto out;

	ret = i915_gem_object_set_to_gtt_domain(obj, true);
	if (ret)
		goto out_unpin;

	ret = i915_gem_object_put_fence(obj);
	if (ret)
		goto out_unpin;

	user_data = to_user_ptr(args->data_ptr);
	remain = args->size;

	offset = i915_gem_obj_ggtt_offset(obj) + args->offset;

	while (remain > 0) {
		/* Operation in this page
		 *
		 * page_base = page offset within aperture
		 * page_offset = offset within page
		 * page_length = bytes to copy for this page
		 */
		page_base = offset & PAGE_MASK;
		page_offset = offset_in_page(offset);
		page_length = remain;
		if ((page_offset + remain) > PAGE_SIZE)
			page_length = PAGE_SIZE - page_offset;

		/* If we get a fault while copying data, then (presumably) our
		 * source page isn't available.  Return the error and we'll
		 * retry in the slow path.
		 */
		if (fast_user_write(dev_priv->gtt.mappable, page_base,
				    page_offset, user_data, page_length)) {
			ret = -EFAULT;
			goto out_unpin;
		}

		remain -= page_length;
		user_data += page_length;
		offset += page_length;
	}

out_unpin:
	i915_gem_object_ggtt_unpin(obj);
out:
	return ret;
}

/* Per-page copy function for the shmem pwrite fastpath.
 * Flushes invalid cachelines before writing to the target if
 * needs_clflush_before is set and flushes out any written cachelines after
 * writing if needs_clflush is set. */
static int
shmem_pwrite_fast(struct page *page, int shmem_page_offset, int page_length,
		  char __user *user_data,
		  bool page_do_bit17_swizzling,
		  bool needs_clflush_before,
		  bool needs_clflush_after)
{
	char *vaddr;
	int ret;

	if (unlikely(page_do_bit17_swizzling))
		return -EINVAL;

	vaddr = kmap_atomic(page);
	if (needs_clflush_before)
		drm_clflush_virt_range(vaddr + shmem_page_offset,
				       page_length);
	ret = __copy_from_user_inatomic(vaddr + shmem_page_offset,
					user_data, page_length);
	if (needs_clflush_after)
		drm_clflush_virt_range(vaddr + shmem_page_offset,
				       page_length);
	kunmap_atomic(vaddr);

	return ret ? -EFAULT : 0;
}

/* Only difference to the fast-path function is that this can handle bit17
 * and uses non-atomic copy and kmap functions. */
static int
shmem_pwrite_slow(struct page *page, int shmem_page_offset, int page_length,
		  char __user *user_data,
		  bool page_do_bit17_swizzling,
		  bool needs_clflush_before,
		  bool needs_clflush_after)
{
	char *vaddr;
	int ret;

	vaddr = kmap(page);
	if (unlikely(needs_clflush_before || page_do_bit17_swizzling))
		shmem_clflush_swizzled_range(vaddr + shmem_page_offset,
					     page_length,
					     page_do_bit17_swizzling);
	if (page_do_bit17_swizzling)
		ret = __copy_from_user_swizzled(vaddr, shmem_page_offset,
						user_data,
						page_length);
	else
		ret = __copy_from_user(vaddr + shmem_page_offset,
				       user_data,
				       page_length);
	if (needs_clflush_after)
		shmem_clflush_swizzled_range(vaddr + shmem_page_offset,
					     page_length,
					     page_do_bit17_swizzling);
	kunmap(page);

	return ret ? -EFAULT : 0;
}

static int
i915_gem_shmem_pwrite(struct drm_device *dev,
		      struct drm_i915_gem_object *obj,
		      struct drm_i915_gem_pwrite *args,
		      struct drm_file *file)
{
	ssize_t remain;
	loff_t offset;
	char __user *user_data;
	int shmem_page_offset, page_length, ret = 0;
	int obj_do_bit17_swizzling, page_do_bit17_swizzling;
	int hit_slowpath = 0;
	int needs_clflush_after = 0;
	int needs_clflush_before = 0;
	struct sg_page_iter sg_iter;

	user_data = to_user_ptr(args->data_ptr);
	remain = args->size;

	obj_do_bit17_swizzling = i915_gem_object_needs_bit17_swizzle(obj);

	if (obj->base.write_domain != I915_GEM_DOMAIN_CPU) {
		/* If we're not in the cpu write domain, set ourself into the gtt
		 * write domain and manually flush cachelines (if required). This
		 * optimizes for the case when the gpu will use the data
		 * right away and we therefore have to clflush anyway. */
		needs_clflush_after = cpu_write_needs_clflush(obj);
		ret = i915_gem_object_wait_rendering(obj, false);
		if (ret)
			return ret;
	}
	/* Same trick applies to invalidate partially written cachelines read
	 * before writing. */
	if ((obj->base.read_domains & I915_GEM_DOMAIN_CPU) == 0)
		needs_clflush_before =
			!cpu_cache_is_coherent(dev, obj->cache_level);

	ret = i915_gem_object_get_pages(obj);
	if (ret)
		return ret;

	i915_gem_object_pin_pages(obj);

	offset = args->offset;
	obj->dirty = 1;

	for_each_sg_page(obj->pages->sgl, &sg_iter, obj->pages->nents,
			 offset >> PAGE_SHIFT) {
		struct page *page = sg_page_iter_page(&sg_iter);
		int partial_cacheline_write;

		if (remain <= 0)
			break;

		/* Operation in this page
		 *
		 * shmem_page_offset = offset within page in shmem file
		 * page_length = bytes to copy for this page
		 */
		shmem_page_offset = offset_in_page(offset);

		page_length = remain;
		if ((shmem_page_offset + page_length) > PAGE_SIZE)
			page_length = PAGE_SIZE - shmem_page_offset;

		/* If we don't overwrite a cacheline completely we need to be
		 * careful to have up-to-date data by first clflushing. Don't
		 * overcomplicate things and flush the entire patch. */
		partial_cacheline_write = needs_clflush_before &&
			((shmem_page_offset | page_length)
				& (boot_cpu_data.x86_clflush_size - 1));

		page_do_bit17_swizzling = obj_do_bit17_swizzling &&
			(page_to_phys(page) & (1 << 17)) != 0;

		ret = shmem_pwrite_fast(page, shmem_page_offset, page_length,
					user_data, page_do_bit17_swizzling,
					partial_cacheline_write,
					needs_clflush_after);
		if (ret == 0)
			goto next_page;

		hit_slowpath = 1;
		mutex_unlock(&dev->struct_mutex);
		ret = shmem_pwrite_slow(page, shmem_page_offset, page_length,
					user_data, page_do_bit17_swizzling,
					partial_cacheline_write,
					needs_clflush_after);

		mutex_lock(&dev->struct_mutex);

		if (ret)
			goto out;

next_page:
		remain -= page_length;
		user_data += page_length;
		offset += page_length;
	}

out:
	i915_gem_object_unpin_pages(obj);

	if (hit_slowpath) {
		/*
		 * Fixup: Flush cpu caches in case we didn't flush the dirty
		 * cachelines in-line while writing and the object moved
		 * out of the cpu write domain while we've dropped the lock.
		 */
		if (!needs_clflush_after &&
		    obj->base.write_domain != I915_GEM_DOMAIN_CPU) {
			if (i915_gem_clflush_object(obj, obj->pin_display))
				i915_gem_chipset_flush(dev);
		}
	}

	if (needs_clflush_after)
		i915_gem_chipset_flush(dev);

	return ret;
}

/**
 * Writes data to the object referenced by handle.
 *
 * On error, the contents of the buffer that were to be modified are undefined.
 */
int
i915_gem_pwrite_ioctl(struct drm_device *dev, void *data,
		      struct drm_file *file)
{
	struct drm_i915_gem_pwrite *args = data;
	struct drm_i915_gem_object *obj;
	int ret;

	if (args->size == 0)
		return 0;

	if (!access_ok(VERIFY_READ,
		       to_user_ptr(args->data_ptr),
		       args->size))
		return -EFAULT;

	if (likely(!i915.prefault_disable)) {
		ret = fault_in_multipages_readable(to_user_ptr(args->data_ptr),
						   args->size);
		if (ret)
			return -EFAULT;
	}

	ret = i915_mutex_lock_interruptible(dev);
	if (ret)
		return ret;

	obj = to_intel_bo(drm_gem_object_lookup(dev, file, args->handle));
	if (&obj->base == NULL) {
		ret = -ENOENT;
		goto unlock;
	}

	/* Bounds check destination. */
	if (args->offset > obj->base.size ||
	    args->size > obj->base.size - args->offset) {
		ret = -EINVAL;
		goto out;
	}

	/* prime objects have no backing filp to GEM pread/pwrite
	 * pages from.
	 */
	if (!obj->base.filp) {
		ret = -EINVAL;
		goto out;
	}

	trace_i915_gem_object_pwrite(obj, args->offset, args->size);

	ret = -EFAULT;
	/* We can only do the GTT pwrite on untiled buffers, as otherwise
	 * it would end up going through the fenced access, and we'll get
	 * different detiling behavior between reading and writing.
	 * pread/pwrite currently are reading and writing from the CPU
	 * perspective, requiring manual detiling by the client.
	 */
	if (obj->phys_obj) {
		ret = i915_gem_phys_pwrite(dev, obj, args, file);
		goto out;
	}

	if (obj->tiling_mode == I915_TILING_NONE &&
	    obj->base.write_domain != I915_GEM_DOMAIN_CPU &&
	    cpu_write_needs_clflush(obj)) {
		ret = i915_gem_gtt_pwrite_fast(dev, obj, args, file);
		/* Note that the gtt paths might fail with non-page-backed user
		 * pointers (e.g. gtt mappings when moving data between
		 * textures). Fallback to the shmem path in that case. */
	}

	if (ret == -EFAULT || ret == -ENOSPC)
		ret = i915_gem_shmem_pwrite(dev, obj, args, file);

out:
	drm_gem_object_unreference(&obj->base);
unlock:
	mutex_unlock(&dev->struct_mutex);
	return ret;
}

int
i915_gem_check_wedge(struct i915_gpu_error *error,
		     bool interruptible)
{
	if (i915_reset_in_progress(error)) {
		/* Non-interruptible callers can't handle -EAGAIN, hence return
		 * -EIO unconditionally for these. */
		if (!interruptible)
			return -EIO;

		/* Recovery complete, but the reset failed ... */
		if (i915_terminally_wedged(error))
			return -EIO;

		return -EAGAIN;
	}

	return 0;
}

/*
 * Compare seqno against outstanding lazy request. Emit a request if they are
 * equal.
 */
static int
i915_gem_check_olr(struct intel_ring_buffer *ring, u32 seqno)
{
	int ret;

	BUG_ON(!mutex_is_locked(&ring->dev->struct_mutex));

	ret = 0;
	if (seqno == ring->outstanding_lazy_seqno)
		ret = i915_add_request(ring, NULL);

	return ret;
}

static void fake_irq(unsigned long data)
{
	wake_up_process((struct task_struct *)data);
}

static bool missed_irq(struct drm_i915_private *dev_priv,
		       struct intel_ring_buffer *ring)
{
	return test_bit(ring->id, &dev_priv->gpu_error.missed_irq_rings);
}

static bool can_wait_boost(struct drm_i915_file_private *file_priv)
{
	if (file_priv == NULL)
		return true;

	return !atomic_xchg(&file_priv->rps_wait_boost, true);
}

/**
 * __wait_seqno - wait until execution of seqno has finished
 * @ring: the ring expected to report seqno
 * @seqno: duh!
 * @reset_counter: reset sequence associated with the given seqno
 * @interruptible: do an interruptible wait (normally yes)
 * @timeout: in - how long to wait (NULL forever); out - how much time remaining
 *
 * Note: It is of utmost importance that the passed in seqno and reset_counter
 * values have been read by the caller in an smp safe manner. Where read-side
 * locks are involved, it is sufficient to read the reset_counter before
 * unlocking the lock that protects the seqno. For lockless tricks, the
 * reset_counter _must_ be read before, and an appropriate smp_rmb must be
 * inserted.
 *
 * Returns 0 if the seqno was found within the alloted time. Else returns the
 * errno with remaining time filled in timeout argument.
 */
static int __wait_seqno(struct intel_ring_buffer *ring, u32 seqno,
			unsigned reset_counter,
			bool interruptible,
			struct timespec *timeout,
			struct drm_i915_file_private *file_priv)
{
	struct drm_device *dev = ring->dev;
	struct drm_i915_private *dev_priv = dev->dev_private;
	const bool irq_test_in_progress =
		ACCESS_ONCE(dev_priv->gpu_error.test_irq_rings) & intel_ring_flag(ring);
	struct timespec before, now;
	DEFINE_WAIT(wait);
	unsigned long timeout_expire;
	int ret;

	WARN(dev_priv->pm.irqs_disabled, "IRQs disabled\n");

	if (i915_seqno_passed(ring->get_seqno(ring, true), seqno))
		return 0;

	timeout_expire = timeout ? jiffies + timespec_to_jiffies_timeout(timeout) : 0;

	if (INTEL_INFO(dev)->gen >= 6 && can_wait_boost(file_priv)) {
		gen6_rps_boost(dev_priv);
		if (file_priv)
			mod_delayed_work(dev_priv->wq,
					 &file_priv->mm.idle_work,
					 msecs_to_jiffies(100));
	}

	if (!irq_test_in_progress && WARN_ON(!ring->irq_get(ring)))
		return -ENODEV;

	/* Record current time in case interrupted by signal, or wedged */
	trace_i915_gem_request_wait_begin(ring, seqno);
	getrawmonotonic(&before);
	for (;;) {
		struct timer_list timer;

		prepare_to_wait(&ring->irq_queue, &wait,
				interruptible ? TASK_INTERRUPTIBLE : TASK_UNINTERRUPTIBLE);

		/* We need to check whether any gpu reset happened in between
		 * the caller grabbing the seqno and now ... */
		if (reset_counter != atomic_read(&dev_priv->gpu_error.reset_counter)) {
			/* ... but upgrade the -EAGAIN to an -EIO if the gpu
			 * is truely gone. */
			ret = i915_gem_check_wedge(&dev_priv->gpu_error, interruptible);
			if (ret == 0)
				ret = -EAGAIN;
			break;
		}

		if (i915_seqno_passed(ring->get_seqno(ring, false), seqno)) {
			ret = 0;
			break;
		}

		if (interruptible && signal_pending(current)) {
			ret = -ERESTARTSYS;
			break;
		}

		if (timeout && time_after_eq(jiffies, timeout_expire)) {
			ret = -ETIME;
			break;
		}

		timer.function = NULL;
		if (timeout || missed_irq(dev_priv, ring)) {
			unsigned long expire;

			setup_timer_on_stack(&timer, fake_irq, (unsigned long)current);
			expire = missed_irq(dev_priv, ring) ? jiffies + 1 : timeout_expire;
			mod_timer(&timer, expire);
		}

		io_schedule();

		if (timer.function) {
			del_singleshot_timer_sync(&timer);
			destroy_timer_on_stack(&timer);
		}
	}
	getrawmonotonic(&now);
	trace_i915_gem_request_wait_end(ring, seqno);

	if (!irq_test_in_progress)
		ring->irq_put(ring);

	finish_wait(&ring->irq_queue, &wait);

	if (timeout) {
		struct timespec sleep_time = timespec_sub(now, before);
		*timeout = timespec_sub(*timeout, sleep_time);
		if (!timespec_valid(timeout)) /* i.e. negative time remains */
			set_normalized_timespec(timeout, 0, 0);
	}

	return ret;
}

/**
 * Waits for a sequence number to be signaled, and cleans up the
 * request and object lists appropriately for that event.
 */
int
i915_wait_seqno(struct intel_ring_buffer *ring, uint32_t seqno)
{
	struct drm_device *dev = ring->dev;
	struct drm_i915_private *dev_priv = dev->dev_private;
	bool interruptible = dev_priv->mm.interruptible;
	int ret;

	BUG_ON(!mutex_is_locked(&dev->struct_mutex));
	BUG_ON(seqno == 0);

	ret = i915_gem_check_wedge(&dev_priv->gpu_error, interruptible);
	if (ret)
		return ret;

	ret = i915_gem_check_olr(ring, seqno);
	if (ret)
		return ret;

	return __wait_seqno(ring, seqno,
			    atomic_read(&dev_priv->gpu_error.reset_counter),
			    interruptible, NULL, NULL);
}

static int
i915_gem_object_wait_rendering__tail(struct drm_i915_gem_object *obj,
				     struct intel_ring_buffer *ring)
{
	i915_gem_retire_requests_ring(ring);

	/* Manually manage the write flush as we may have not yet
	 * retired the buffer.
	 *
	 * Note that the last_write_seqno is always the earlier of
	 * the two (read/write) seqno, so if we haved successfully waited,
	 * we know we have passed the last write.
	 */
	obj->last_write_seqno = 0;
	obj->base.write_domain &= ~I915_GEM_GPU_DOMAINS;

	return 0;
}

/**
 * Ensures that all rendering to the object has completed and the object is
 * safe to unbind from the GTT or access from the CPU.
 */
static __must_check int
i915_gem_object_wait_rendering(struct drm_i915_gem_object *obj,
			       bool readonly)
{
	struct intel_ring_buffer *ring = obj->ring;
	u32 seqno;
	int ret;

	seqno = readonly ? obj->last_write_seqno : obj->last_read_seqno;
	if (seqno == 0)
		return 0;

	ret = i915_wait_seqno(ring, seqno);
	if (ret)
		return ret;

	return i915_gem_object_wait_rendering__tail(obj, ring);
}

/* A nonblocking variant of the above wait. This is a highly dangerous routine
 * as the object state may change during this call.
 */
static __must_check int
i915_gem_object_wait_rendering__nonblocking(struct drm_i915_gem_object *obj,
					    struct drm_i915_file_private *file_priv,
					    bool readonly)
{
	struct drm_device *dev = obj->base.dev;
	struct drm_i915_private *dev_priv = dev->dev_private;
	struct intel_ring_buffer *ring = obj->ring;
	unsigned reset_counter;
	u32 seqno;
	int ret;

	BUG_ON(!mutex_is_locked(&dev->struct_mutex));
	BUG_ON(!dev_priv->mm.interruptible);

	seqno = readonly ? obj->last_write_seqno : obj->last_read_seqno;
	if (seqno == 0)
		return 0;

	ret = i915_gem_check_wedge(&dev_priv->gpu_error, true);
	if (ret)
		return ret;

	ret = i915_gem_check_olr(ring, seqno);
	if (ret)
		return ret;

	reset_counter = atomic_read(&dev_priv->gpu_error.reset_counter);
	mutex_unlock(&dev->struct_mutex);
	ret = __wait_seqno(ring, seqno, reset_counter, true, NULL, file_priv);
	mutex_lock(&dev->struct_mutex);
	if (ret)
		return ret;

	return i915_gem_object_wait_rendering__tail(obj, ring);
}

/**
 * Called when user space prepares to use an object with the CPU, either
 * through the mmap ioctl's mapping or a GTT mapping.
 */
int
i915_gem_set_domain_ioctl(struct drm_device *dev, void *data,
			  struct drm_file *file)
{
	struct drm_i915_gem_set_domain *args = data;
	struct drm_i915_gem_object *obj;
	uint32_t read_domains = args->read_domains;
	uint32_t write_domain = args->write_domain;
	int ret;

	/* Only handle setting domains to types used by the CPU. */
	if (write_domain & I915_GEM_GPU_DOMAINS)
		return -EINVAL;

	if (read_domains & I915_GEM_GPU_DOMAINS)
		return -EINVAL;

	/* Having something in the write domain implies it's in the read
	 * domain, and only that read domain.  Enforce that in the request.
	 */
	if (write_domain != 0 && read_domains != write_domain)
		return -EINVAL;

	ret = i915_mutex_lock_interruptible(dev);
	if (ret)
		return ret;

	obj = to_intel_bo(drm_gem_object_lookup(dev, file, args->handle));
	if (&obj->base == NULL) {
		ret = -ENOENT;
		goto unlock;
	}

	/* Try to flush the object off the GPU without holding the lock.
	 * We will repeat the flush holding the lock in the normal manner
	 * to catch cases where we are gazumped.
	 */
	ret = i915_gem_object_wait_rendering__nonblocking(obj,
							  file->driver_priv,
							  !write_domain);
	if (ret)
		goto unref;

	if (read_domains & I915_GEM_DOMAIN_GTT) {
		ret = i915_gem_object_set_to_gtt_domain(obj, write_domain != 0);

		/* Silently promote "you're not bound, there was nothing to do"
		 * to success, since the client was just asking us to
		 * make sure everything was done.
		 */
		if (ret == -EINVAL)
			ret = 0;
	} else {
		ret = i915_gem_object_set_to_cpu_domain(obj, write_domain != 0);
	}

unref:
	drm_gem_object_unreference(&obj->base);
unlock:
	mutex_unlock(&dev->struct_mutex);
	return ret;
}

/**
 * Called when user space has done writes to this buffer
 */
int
i915_gem_sw_finish_ioctl(struct drm_device *dev, void *data,
			 struct drm_file *file)
{
	struct drm_i915_gem_sw_finish *args = data;
	struct drm_i915_gem_object *obj;
	int ret = 0;

	ret = i915_mutex_lock_interruptible(dev);
	if (ret)
		return ret;

	obj = to_intel_bo(drm_gem_object_lookup(dev, file, args->handle));
	if (&obj->base == NULL) {
		ret = -ENOENT;
		goto unlock;
	}

	/* Pinned buffers may be scanout, so flush the cache */
	if (obj->pin_display)
		i915_gem_object_flush_cpu_write_domain(obj, true);

	drm_gem_object_unreference(&obj->base);
unlock:
	mutex_unlock(&dev->struct_mutex);
	return ret;
}

/**
 * Maps the contents of an object, returning the address it is mapped
 * into.
 *
 * While the mapping holds a reference on the contents of the object, it doesn't
 * imply a ref on the object itself.
 */
int
i915_gem_mmap_ioctl(struct drm_device *dev, void *data,
		    struct drm_file *file)
{
	struct drm_i915_gem_mmap *args = data;
	struct drm_gem_object *obj;
	unsigned long addr;

	obj = drm_gem_object_lookup(dev, file, args->handle);
	if (obj == NULL)
		return -ENOENT;

	/* prime objects have no backing filp to GEM mmap
	 * pages from.
	 */
	if (!obj->filp) {
		drm_gem_object_unreference_unlocked(obj);
		return -EINVAL;
	}

	addr = vm_mmap(obj->filp, 0, args->size,
		       PROT_READ | PROT_WRITE, MAP_SHARED,
		       args->offset);
	drm_gem_object_unreference_unlocked(obj);
	if (IS_ERR((void *)addr))
		return addr;

	args->addr_ptr = (uint64_t) addr;

	return 0;
}

/**
 * i915_gem_fault - fault a page into the GTT
 * vma: VMA in question
 * vmf: fault info
 *
 * The fault handler is set up by drm_gem_mmap() when a object is GTT mapped
 * from userspace.  The fault handler takes care of binding the object to
 * the GTT (if needed), allocating and programming a fence register (again,
 * only if needed based on whether the old reg is still valid or the object
 * is tiled) and inserting a new PTE into the faulting process.
 *
 * Note that the faulting process may involve evicting existing objects
 * from the GTT and/or fence registers to make room.  So performance may
 * suffer if the GTT working set is large or there are few fence registers
 * left.
 */
int i915_gem_fault(struct vm_area_struct *vma, struct vm_fault *vmf)
{
	struct drm_i915_gem_object *obj = to_intel_bo(vma->vm_private_data);
	struct drm_device *dev = obj->base.dev;
	struct drm_i915_private *dev_priv = dev->dev_private;
	pgoff_t page_offset;
	unsigned long pfn;
	int ret = 0;
	bool write = !!(vmf->flags & FAULT_FLAG_WRITE);

	intel_runtime_pm_get(dev_priv);

	/* We don't use vmf->pgoff since that has the fake offset */
	page_offset = ((unsigned long)vmf->virtual_address - vma->vm_start) >>
		PAGE_SHIFT;

	ret = i915_mutex_lock_interruptible(dev);
	if (ret)
		goto out;

	trace_i915_gem_object_fault(obj, page_offset, true, write);

	/* Try to flush the object off the GPU first without holding the lock.
	 * Upon reacquiring the lock, we will perform our sanity checks and then
	 * repeat the flush holding the lock in the normal manner to catch cases
	 * where we are gazumped.
	 */
	ret = i915_gem_object_wait_rendering__nonblocking(obj, NULL, !write);
	if (ret)
		goto unlock;

	/* Access to snoopable pages through the GTT is incoherent. */
	if (obj->cache_level != I915_CACHE_NONE && !HAS_LLC(dev)) {
		ret = -EINVAL;
		goto unlock;
	}

	/* Now bind it into the GTT if needed */
	ret = i915_gem_obj_ggtt_pin(obj, 0, PIN_MAPPABLE);
	if (ret)
		goto unlock;

	ret = i915_gem_object_set_to_gtt_domain(obj, write);
	if (ret)
		goto unpin;

	ret = i915_gem_object_get_fence(obj);
	if (ret)
		goto unpin;

	obj->fault_mappable = true;

	pfn = dev_priv->gtt.mappable_base + i915_gem_obj_ggtt_offset(obj);
	pfn >>= PAGE_SHIFT;
	pfn += page_offset;

	/* Finally, remap it using the new GTT offset */
	ret = vm_insert_pfn(vma, (unsigned long)vmf->virtual_address, pfn);
unpin:
	i915_gem_object_ggtt_unpin(obj);
unlock:
	mutex_unlock(&dev->struct_mutex);
out:
	switch (ret) {
	case -EIO:
		/* If this -EIO is due to a gpu hang, give the reset code a
		 * chance to clean up the mess. Otherwise return the proper
		 * SIGBUS. */
		if (i915_terminally_wedged(&dev_priv->gpu_error)) {
			ret = VM_FAULT_SIGBUS;
			break;
		}
	case -EAGAIN:
		/*
		 * EAGAIN means the gpu is hung and we'll wait for the error
		 * handler to reset everything when re-faulting in
		 * i915_mutex_lock_interruptible.
		 */
	case 0:
	case -ERESTARTSYS:
	case -EINTR:
	case -EBUSY:
		/*
		 * EBUSY is ok: this just means that another thread
		 * already did the job.
		 */
		ret = VM_FAULT_NOPAGE;
		break;
	case -ENOMEM:
		ret = VM_FAULT_OOM;
		break;
	case -ENOSPC:
	case -EFAULT:
		ret = VM_FAULT_SIGBUS;
		break;
	default:
		WARN_ONCE(ret, "unhandled error in i915_gem_fault: %i\n", ret);
		ret = VM_FAULT_SIGBUS;
		break;
	}

	intel_runtime_pm_put(dev_priv);
	return ret;
}

void i915_gem_release_all_mmaps(struct drm_i915_private *dev_priv)
{
	struct i915_vma *vma;

	/*
	 * Only the global gtt is relevant for gtt memory mappings, so restrict
	 * list traversal to objects bound into the global address space. Note
	 * that the active list should be empty, but better safe than sorry.
	 */
	WARN_ON(!list_empty(&dev_priv->gtt.base.active_list));
	list_for_each_entry(vma, &dev_priv->gtt.base.active_list, mm_list)
		i915_gem_release_mmap(vma->obj);
	list_for_each_entry(vma, &dev_priv->gtt.base.inactive_list, mm_list)
		i915_gem_release_mmap(vma->obj);
}

/**
 * i915_gem_release_mmap - remove physical page mappings
 * @obj: obj in question
 *
 * Preserve the reservation of the mmapping with the DRM core code, but
 * relinquish ownership of the pages back to the system.
 *
 * It is vital that we remove the page mapping if we have mapped a tiled
 * object through the GTT and then lose the fence register due to
 * resource pressure. Similarly if the object has been moved out of the
 * aperture, than pages mapped into userspace must be revoked. Removing the
 * mapping will then trigger a page fault on the next user access, allowing
 * fixup by i915_gem_fault().
 */
void
i915_gem_release_mmap(struct drm_i915_gem_object *obj)
{
	if (!obj->fault_mappable)
		return;

	drm_vma_node_unmap(&obj->base.vma_node,
			   obj->base.dev->anon_inode->i_mapping);
	obj->fault_mappable = false;
}

uint32_t
i915_gem_get_gtt_size(struct drm_device *dev, uint32_t size, int tiling_mode)
{
	uint32_t gtt_size;

	if (INTEL_INFO(dev)->gen >= 4 ||
	    tiling_mode == I915_TILING_NONE)
		return size;

	/* Previous chips need a power-of-two fence region when tiling */
	if (INTEL_INFO(dev)->gen == 3)
		gtt_size = 1024*1024;
	else
		gtt_size = 512*1024;

	while (gtt_size < size)
		gtt_size <<= 1;

	return gtt_size;
}

/**
 * i915_gem_get_gtt_alignment - return required GTT alignment for an object
 * @obj: object to check
 *
 * Return the required GTT alignment for an object, taking into account
 * potential fence register mapping.
 */
uint32_t
i915_gem_get_gtt_alignment(struct drm_device *dev, uint32_t size,
			   int tiling_mode, bool fenced)
{
	/*
	 * Minimum alignment is 4k (GTT page size), but might be greater
	 * if a fence register is needed for the object.
	 */
	if (INTEL_INFO(dev)->gen >= 4 || (!fenced && IS_G33(dev)) ||
	    tiling_mode == I915_TILING_NONE)
		return 4096;

	/*
	 * Previous chips need to be aligned to the size of the smallest
	 * fence register that can contain the object.
	 */
	return i915_gem_get_gtt_size(dev, size, tiling_mode);
}

static int i915_gem_object_create_mmap_offset(struct drm_i915_gem_object *obj)
{
	struct drm_i915_private *dev_priv = obj->base.dev->dev_private;
	int ret;

	if (drm_vma_node_has_offset(&obj->base.vma_node))
		return 0;

	dev_priv->mm.shrinker_no_lock_stealing = true;

	ret = drm_gem_create_mmap_offset(&obj->base);
	if (ret != -ENOSPC)
		goto out;

	/* Badly fragmented mmap space? The only way we can recover
	 * space is by destroying unwanted objects. We can't randomly release
	 * mmap_offsets as userspace expects them to be persistent for the
	 * lifetime of the objects. The closest we can is to release the
	 * offsets on purgeable objects by truncating it and marking it purged,
	 * which prevents userspace from ever using that object again.
	 */
	i915_gem_purge(dev_priv, obj->base.size >> PAGE_SHIFT);
	ret = drm_gem_create_mmap_offset(&obj->base);
	if (ret != -ENOSPC)
		goto out;

	i915_gem_shrink_all(dev_priv);
	ret = drm_gem_create_mmap_offset(&obj->base);
out:
	dev_priv->mm.shrinker_no_lock_stealing = false;

	return ret;
}

static void i915_gem_object_free_mmap_offset(struct drm_i915_gem_object *obj)
{
	drm_gem_free_mmap_offset(&obj->base);
}

int
i915_gem_mmap_gtt(struct drm_file *file,
		  struct drm_device *dev,
		  uint32_t handle,
		  uint64_t *offset)
{
	struct drm_i915_private *dev_priv = dev->dev_private;
	struct drm_i915_gem_object *obj;
	int ret;

	ret = i915_mutex_lock_interruptible(dev);
	if (ret)
		return ret;

	obj = to_intel_bo(drm_gem_object_lookup(dev, file, handle));
	if (&obj->base == NULL) {
		ret = -ENOENT;
		goto unlock;
	}

	if (obj->base.size > dev_priv->gtt.mappable_end) {
		ret = -E2BIG;
		goto out;
	}

	if (obj->madv != I915_MADV_WILLNEED) {
		DRM_DEBUG("Attempting to mmap a purgeable buffer\n");
		ret = -EFAULT;
		goto out;
	}

	ret = i915_gem_object_create_mmap_offset(obj);
	if (ret)
		goto out;

	*offset = drm_vma_node_offset_addr(&obj->base.vma_node);

out:
	drm_gem_object_unreference(&obj->base);
unlock:
	mutex_unlock(&dev->struct_mutex);
	return ret;
}

/**
 * i915_gem_mmap_gtt_ioctl - prepare an object for GTT mmap'ing
 * @dev: DRM device
 * @data: GTT mapping ioctl data
 * @file: GEM object info
 *
 * Simply returns the fake offset to userspace so it can mmap it.
 * The mmap call will end up in drm_gem_mmap(), which will set things
 * up so we can get faults in the handler above.
 *
 * The fault handler will take care of binding the object into the GTT
 * (since it may have been evicted to make room for something), allocating
 * a fence register, and mapping the appropriate aperture address into
 * userspace.
 */
int
i915_gem_mmap_gtt_ioctl(struct drm_device *dev, void *data,
			struct drm_file *file)
{
	struct drm_i915_gem_mmap_gtt *args = data;

	return i915_gem_mmap_gtt(file, dev, args->handle, &args->offset);
}

/* Immediately discard the backing storage */
static void
i915_gem_object_truncate(struct drm_i915_gem_object *obj)
{
	struct inode *inode;

	i915_gem_object_free_mmap_offset(obj);

	if (obj->base.filp == NULL)
		return;

	/* Our goal here is to return as much of the memory as
	 * is possible back to the system as we are called from OOM.
	 * To do this we must instruct the shmfs to drop all of its
	 * backing pages, *now*.
	 */
	inode = file_inode(obj->base.filp);
	shmem_truncate_range(inode, 0, (loff_t)-1);

	obj->madv = __I915_MADV_PURGED;
}

static inline int
i915_gem_object_is_purgeable(struct drm_i915_gem_object *obj)
{
	return obj->madv == I915_MADV_DONTNEED;
}

static void
i915_gem_object_put_pages_gtt(struct drm_i915_gem_object *obj)
{
	struct sg_page_iter sg_iter;
	int ret;

	BUG_ON(obj->madv == __I915_MADV_PURGED);

	ret = i915_gem_object_set_to_cpu_domain(obj, true);
	if (ret) {
		/* In the event of a disaster, abandon all caches and
		 * hope for the best.
		 */
		WARN_ON(ret != -EIO);
		i915_gem_clflush_object(obj, true);
		obj->base.read_domains = obj->base.write_domain = I915_GEM_DOMAIN_CPU;
	}

	if (i915_gem_object_needs_bit17_swizzle(obj))
		i915_gem_object_save_bit_17_swizzle(obj);

	if (obj->madv == I915_MADV_DONTNEED)
		obj->dirty = 0;

	for_each_sg_page(obj->pages->sgl, &sg_iter, obj->pages->nents, 0) {
		struct page *page = sg_page_iter_page(&sg_iter);

		if (obj->dirty)
			set_page_dirty(page);

		if (obj->madv == I915_MADV_WILLNEED)
			mark_page_accessed(page);

		page_cache_release(page);
	}
	obj->dirty = 0;

	sg_free_table(obj->pages);
	kfree(obj->pages);
}

int
i915_gem_object_put_pages(struct drm_i915_gem_object *obj)
{
	const struct drm_i915_gem_object_ops *ops = obj->ops;

	if (obj->pages == NULL)
		return 0;

	if (obj->pages_pin_count)
		return -EBUSY;

	BUG_ON(i915_gem_obj_bound_any(obj));

	/* ->put_pages might need to allocate memory for the bit17 swizzle
	 * array, hence protect them from being reaped by removing them from gtt
	 * lists early. */
	list_del(&obj->global_list);

	ops->put_pages(obj);
	obj->pages = NULL;

	if (i915_gem_object_is_purgeable(obj))
		i915_gem_object_truncate(obj);

	return 0;
}

static unsigned long
__i915_gem_shrink(struct drm_i915_private *dev_priv, long target,
		  bool purgeable_only)
{
	struct list_head still_bound_list;
	struct drm_i915_gem_object *obj, *next;
	unsigned long count = 0;

	list_for_each_entry_safe(obj, next,
				 &dev_priv->mm.unbound_list,
				 global_list) {
		if ((i915_gem_object_is_purgeable(obj) || !purgeable_only) &&
		    i915_gem_object_put_pages(obj) == 0) {
			count += obj->base.size >> PAGE_SHIFT;
			if (count >= target)
				return count;
		}
	}

	/*
	 * As we may completely rewrite the bound list whilst unbinding
	 * (due to retiring requests) we have to strictly process only
	 * one element of the list at the time, and recheck the list
	 * on every iteration.
	 */
	INIT_LIST_HEAD(&still_bound_list);
	while (count < target && !list_empty(&dev_priv->mm.bound_list)) {
		struct i915_vma *vma, *v;

		obj = list_first_entry(&dev_priv->mm.bound_list,
				       typeof(*obj), global_list);
		list_move_tail(&obj->global_list, &still_bound_list);

		if (!i915_gem_object_is_purgeable(obj) && purgeable_only)
			continue;

		/*
		 * Hold a reference whilst we unbind this object, as we may
		 * end up waiting for and retiring requests. This might
		 * release the final reference (held by the active list)
		 * and result in the object being freed from under us.
		 * in this object being freed.
		 *
		 * Note 1: Shrinking the bound list is special since only active
		 * (and hence bound objects) can contain such limbo objects, so
		 * we don't need special tricks for shrinking the unbound list.
		 * The only other place where we have to be careful with active
		 * objects suddenly disappearing due to retiring requests is the
		 * eviction code.
		 *
		 * Note 2: Even though the bound list doesn't hold a reference
		 * to the object we can safely grab one here: The final object
		 * unreferencing and the bound_list are both protected by the
		 * dev->struct_mutex and so we won't ever be able to observe an
		 * object on the bound_list with a reference count equals 0.
		 */
		drm_gem_object_reference(&obj->base);

		list_for_each_entry_safe(vma, v, &obj->vma_list, vma_link)
			if (i915_vma_unbind(vma))
				break;

		if (i915_gem_object_put_pages(obj) == 0)
			count += obj->base.size >> PAGE_SHIFT;

		drm_gem_object_unreference(&obj->base);
	}
	list_splice(&still_bound_list, &dev_priv->mm.bound_list);

	return count;
}

static unsigned long
i915_gem_purge(struct drm_i915_private *dev_priv, long target)
{
	return __i915_gem_shrink(dev_priv, target, true);
}

static unsigned long
i915_gem_shrink_all(struct drm_i915_private *dev_priv)
{
	struct drm_i915_gem_object *obj, *next;
	long freed = 0;

	i915_gem_evict_everything(dev_priv->dev);

	list_for_each_entry_safe(obj, next, &dev_priv->mm.unbound_list,
				 global_list) {
		if (i915_gem_object_put_pages(obj) == 0)
			freed += obj->base.size >> PAGE_SHIFT;
	}
	return freed;
}

static int
i915_gem_object_get_pages_gtt(struct drm_i915_gem_object *obj)
{
	struct drm_i915_private *dev_priv = obj->base.dev->dev_private;
	int page_count, i;
	struct address_space *mapping;
	struct sg_table *st;
	struct scatterlist *sg;
	struct sg_page_iter sg_iter;
	struct page *page;
	unsigned long last_pfn = 0;	/* suppress gcc warning */
	gfp_t gfp;

	/* Assert that the object is not currently in any GPU domain. As it
	 * wasn't in the GTT, there shouldn't be any way it could have been in
	 * a GPU cache
	 */
	BUG_ON(obj->base.read_domains & I915_GEM_GPU_DOMAINS);
	BUG_ON(obj->base.write_domain & I915_GEM_GPU_DOMAINS);

	st = kmalloc(sizeof(*st), GFP_KERNEL);
	if (st == NULL)
		return -ENOMEM;

	page_count = obj->base.size / PAGE_SIZE;
	if (sg_alloc_table(st, page_count, GFP_KERNEL)) {
		kfree(st);
		return -ENOMEM;
	}

	/* Get the list of pages out of our struct file.  They'll be pinned
	 * at this point until we release them.
	 *
	 * Fail silently without starting the shrinker
	 */
	mapping = file_inode(obj->base.filp)->i_mapping;
	gfp = mapping_gfp_mask(mapping);
	gfp |= __GFP_NORETRY | __GFP_NOWARN | __GFP_NO_KSWAPD;
	gfp &= ~(__GFP_IO | __GFP_WAIT);
	sg = st->sgl;
	st->nents = 0;
	for (i = 0; i < page_count; i++) {
		page = shmem_read_mapping_page_gfp(mapping, i, gfp);
		if (IS_ERR(page)) {
			i915_gem_purge(dev_priv, page_count);
			page = shmem_read_mapping_page_gfp(mapping, i, gfp);
		}
		if (IS_ERR(page)) {
			/* We've tried hard to allocate the memory by reaping
			 * our own buffer, now let the real VM do its job and
			 * go down in flames if truly OOM.
			 */
			gfp &= ~(__GFP_NORETRY | __GFP_NOWARN | __GFP_NO_KSWAPD);
			gfp |= __GFP_IO | __GFP_WAIT;

			i915_gem_shrink_all(dev_priv);
			page = shmem_read_mapping_page_gfp(mapping, i, gfp);
			if (IS_ERR(page))
				goto err_pages;

			gfp |= __GFP_NORETRY | __GFP_NOWARN | __GFP_NO_KSWAPD;
			gfp &= ~(__GFP_IO | __GFP_WAIT);
		}
#ifdef CONFIG_SWIOTLB
		if (swiotlb_nr_tbl()) {
			st->nents++;
			sg_set_page(sg, page, PAGE_SIZE, 0);
			sg = sg_next(sg);
			continue;
		}
#endif
		if (!i || page_to_pfn(page) != last_pfn + 1) {
			if (i)
				sg = sg_next(sg);
			st->nents++;
			sg_set_page(sg, page, PAGE_SIZE, 0);
		} else {
			sg->length += PAGE_SIZE;
		}
		last_pfn = page_to_pfn(page);

		/* Check that the i965g/gm workaround works. */
		WARN_ON((gfp & __GFP_DMA32) && (last_pfn >= 0x00100000UL));
	}
#ifdef CONFIG_SWIOTLB
	if (!swiotlb_nr_tbl())
#endif
		sg_mark_end(sg);
	obj->pages = st;

	if (i915_gem_object_needs_bit17_swizzle(obj))
		i915_gem_object_do_bit_17_swizzle(obj);

	return 0;

err_pages:
	sg_mark_end(sg);
	for_each_sg_page(st->sgl, &sg_iter, st->nents, 0)
		page_cache_release(sg_page_iter_page(&sg_iter));
	sg_free_table(st);
	kfree(st);
	return PTR_ERR(page);
}

/* Ensure that the associated pages are gathered from the backing storage
 * and pinned into our object. i915_gem_object_get_pages() may be called
 * multiple times before they are released by a single call to
 * i915_gem_object_put_pages() - once the pages are no longer referenced
 * either as a result of memory pressure (reaping pages under the shrinker)
 * or as the object is itself released.
 */
int
i915_gem_object_get_pages(struct drm_i915_gem_object *obj)
{
	struct drm_i915_private *dev_priv = obj->base.dev->dev_private;
	const struct drm_i915_gem_object_ops *ops = obj->ops;
	int ret;

	if (obj->pages)
		return 0;

	if (obj->madv != I915_MADV_WILLNEED) {
		DRM_DEBUG("Attempting to obtain a purgeable object\n");
		return -EFAULT;
	}

	BUG_ON(obj->pages_pin_count);

	ret = ops->get_pages(obj);
	if (ret)
		return ret;

	list_add_tail(&obj->global_list, &dev_priv->mm.unbound_list);
	return 0;
}

static void
i915_gem_object_move_to_active(struct drm_i915_gem_object *obj,
			       struct intel_ring_buffer *ring)
{
	struct drm_device *dev = obj->base.dev;
	struct drm_i915_private *dev_priv = dev->dev_private;
	u32 seqno = intel_ring_get_seqno(ring);

	BUG_ON(ring == NULL);
	if (obj->ring != ring && obj->last_write_seqno) {
		/* Keep the seqno relative to the current ring */
		obj->last_write_seqno = seqno;
	}
	obj->ring = ring;

	/* Add a reference if we're newly entering the active list. */
	if (!obj->active) {
		drm_gem_object_reference(&obj->base);
		obj->active = 1;
	}

	list_move_tail(&obj->ring_list, &ring->active_list);

	obj->last_read_seqno = seqno;

	if (obj->fenced_gpu_access) {
		obj->last_fenced_seqno = seqno;

		/* Bump MRU to take account of the delayed flush */
		if (obj->fence_reg != I915_FENCE_REG_NONE) {
			struct drm_i915_fence_reg *reg;

			reg = &dev_priv->fence_regs[obj->fence_reg];
			list_move_tail(&reg->lru_list,
				       &dev_priv->mm.fence_list);
		}
	}
}

void i915_vma_move_to_active(struct i915_vma *vma,
			     struct intel_ring_buffer *ring)
{
	list_move_tail(&vma->mm_list, &vma->vm->active_list);
	return i915_gem_object_move_to_active(vma->obj, ring);
}

static void
i915_gem_object_move_to_inactive(struct drm_i915_gem_object *obj)
{
	struct drm_i915_private *dev_priv = obj->base.dev->dev_private;
	struct i915_address_space *vm;
	struct i915_vma *vma;

	BUG_ON(obj->base.write_domain & ~I915_GEM_GPU_DOMAINS);
	BUG_ON(!obj->active);

	list_for_each_entry(vm, &dev_priv->vm_list, global_link) {
		vma = i915_gem_obj_to_vma(obj, vm);
		if (vma && !list_empty(&vma->mm_list))
			list_move_tail(&vma->mm_list, &vm->inactive_list);
	}

	list_del_init(&obj->ring_list);
	obj->ring = NULL;

	obj->last_read_seqno = 0;
	obj->last_write_seqno = 0;
	obj->base.write_domain = 0;

	obj->last_fenced_seqno = 0;
	obj->fenced_gpu_access = false;

	obj->active = 0;
	drm_gem_object_unreference(&obj->base);

	WARN_ON(i915_verify_lists(dev));
}

static int
i915_gem_init_seqno(struct drm_device *dev, u32 seqno)
{
	struct drm_i915_private *dev_priv = dev->dev_private;
	struct intel_ring_buffer *ring;
	int ret, i, j;

	/* Carefully retire all requests without writing to the rings */
	for_each_ring(ring, dev_priv, i) {
		ret = intel_ring_idle(ring);
		if (ret)
			return ret;
	}
	i915_gem_retire_requests(dev);

	/* Finally reset hw state */
	for_each_ring(ring, dev_priv, i) {
		intel_ring_init_seqno(ring, seqno);

		for (j = 0; j < ARRAY_SIZE(ring->sync_seqno); j++)
			ring->sync_seqno[j] = 0;
	}

	return 0;
}

int i915_gem_set_seqno(struct drm_device *dev, u32 seqno)
{
	struct drm_i915_private *dev_priv = dev->dev_private;
	int ret;

	if (seqno == 0)
		return -EINVAL;

	/* HWS page needs to be set less than what we
	 * will inject to ring
	 */
	ret = i915_gem_init_seqno(dev, seqno - 1);
	if (ret)
		return ret;

	/* Carefully set the last_seqno value so that wrap
	 * detection still works
	 */
	dev_priv->next_seqno = seqno;
	dev_priv->last_seqno = seqno - 1;
	if (dev_priv->last_seqno == 0)
		dev_priv->last_seqno--;

	return 0;
}

int
i915_gem_get_seqno(struct drm_device *dev, u32 *seqno)
{
	struct drm_i915_private *dev_priv = dev->dev_private;

	/* reserve 0 for non-seqno */
	if (dev_priv->next_seqno == 0) {
		int ret = i915_gem_init_seqno(dev, 0);
		if (ret)
			return ret;

		dev_priv->next_seqno = 1;
	}

	*seqno = dev_priv->last_seqno = dev_priv->next_seqno++;
	return 0;
}

int __i915_add_request(struct intel_ring_buffer *ring,
		       struct drm_file *file,
		       struct drm_i915_gem_object *obj,
		       u32 *out_seqno)
{
	struct drm_i915_private *dev_priv = ring->dev->dev_private;
	struct drm_i915_gem_request *request;
	u32 request_ring_position, request_start;
	int ret;

	request_start = intel_ring_get_tail(ring);
	/*
	 * Emit any outstanding flushes - execbuf can fail to emit the flush
	 * after having emitted the batchbuffer command. Hence we need to fix
	 * things up similar to emitting the lazy request. The difference here
	 * is that the flush _must_ happen before the next request, no matter
	 * what.
	 */
	ret = intel_ring_flush_all_caches(ring);
	if (ret)
		return ret;

	request = ring->preallocated_lazy_request;
	if (WARN_ON(request == NULL))
		return -ENOMEM;

	/* Record the position of the start of the request so that
	 * should we detect the updated seqno part-way through the
	 * GPU processing the request, we never over-estimate the
	 * position of the head.
	 */
	request_ring_position = intel_ring_get_tail(ring);

	ret = ring->add_request(ring);
	if (ret)
		return ret;

	request->seqno = intel_ring_get_seqno(ring);
	request->ring = ring;
	request->head = request_start;
	request->tail = request_ring_position;

	/* Whilst this request exists, batch_obj will be on the
	 * active_list, and so will hold the active reference. Only when this
	 * request is retired will the the batch_obj be moved onto the
	 * inactive_list and lose its active reference. Hence we do not need
	 * to explicitly hold another reference here.
	 */
	request->batch_obj = obj;

	/* Hold a reference to the current context so that we can inspect
	 * it later in case a hangcheck error event fires.
	 */
	request->ctx = ring->last_context;
	if (request->ctx)
		i915_gem_context_reference(request->ctx);

	request->emitted_jiffies = jiffies;
	list_add_tail(&request->list, &ring->request_list);
	request->file_priv = NULL;

	if (file) {
		struct drm_i915_file_private *file_priv = file->driver_priv;

		spin_lock(&file_priv->mm.lock);
		request->file_priv = file_priv;
		list_add_tail(&request->client_list,
			      &file_priv->mm.request_list);
		spin_unlock(&file_priv->mm.lock);
	}

	trace_i915_gem_request_add(ring, request->seqno);
	ring->outstanding_lazy_seqno = 0;
	ring->preallocated_lazy_request = NULL;

	if (!dev_priv->ums.mm_suspended) {
		i915_queue_hangcheck(ring->dev);

		cancel_delayed_work_sync(&dev_priv->mm.idle_work);
		queue_delayed_work(dev_priv->wq,
				   &dev_priv->mm.retire_work,
				   round_jiffies_up_relative(HZ));
		intel_mark_busy(dev_priv->dev);
	}

	if (out_seqno)
		*out_seqno = request->seqno;
	return 0;
}

static inline void
i915_gem_request_remove_from_client(struct drm_i915_gem_request *request)
{
	struct drm_i915_file_private *file_priv = request->file_priv;

	if (!file_priv)
		return;

	spin_lock(&file_priv->mm.lock);
	list_del(&request->client_list);
	request->file_priv = NULL;
	spin_unlock(&file_priv->mm.lock);
}

static bool i915_context_is_banned(struct drm_i915_private *dev_priv,
				   const struct i915_hw_context *ctx)
{
	unsigned long elapsed;

	elapsed = get_seconds() - ctx->hang_stats.guilty_ts;

	if (ctx->hang_stats.banned)
		return true;

	if (elapsed <= DRM_I915_CTX_BAN_PERIOD) {
		if (!i915_gem_context_is_default(ctx)) {
			DRM_DEBUG("context hanging too fast, banning!\n");
			return true;
		} else if (dev_priv->gpu_error.stop_rings == 0) {
			DRM_ERROR("gpu hanging too fast, banning!\n");
			return true;
		}
	}

	return false;
}

static void i915_set_reset_status(struct drm_i915_private *dev_priv,
				  struct i915_hw_context *ctx,
				  const bool guilty)
{
	struct i915_ctx_hang_stats *hs;

	if (WARN_ON(!ctx))
		return;

	hs = &ctx->hang_stats;

	if (guilty) {
		hs->banned = i915_context_is_banned(dev_priv, ctx);
		hs->batch_active++;
		hs->guilty_ts = get_seconds();
	} else {
		hs->batch_pending++;
	}
}

static void i915_gem_free_request(struct drm_i915_gem_request *request)
{
	list_del(&request->list);
	i915_gem_request_remove_from_client(request);

	if (request->ctx)
		i915_gem_context_unreference(request->ctx);

	kfree(request);
}

struct drm_i915_gem_request *
i915_gem_find_active_request(struct intel_ring_buffer *ring)
{
	struct drm_i915_gem_request *request;
	u32 completed_seqno;

	completed_seqno = ring->get_seqno(ring, false);

	list_for_each_entry(request, &ring->request_list, list) {
		if (i915_seqno_passed(completed_seqno, request->seqno))
			continue;

		return request;
	}

	return NULL;
}

static void i915_gem_reset_ring_status(struct drm_i915_private *dev_priv,
				       struct intel_ring_buffer *ring)
{
	struct drm_i915_gem_request *request;
	bool ring_hung;

	request = i915_gem_find_active_request(ring);

	if (request == NULL)
		return;

	ring_hung = ring->hangcheck.score >= HANGCHECK_SCORE_RING_HUNG;

	i915_set_reset_status(dev_priv, request->ctx, ring_hung);

	list_for_each_entry_continue(request, &ring->request_list, list)
		i915_set_reset_status(dev_priv, request->ctx, false);
}

static void i915_gem_reset_ring_cleanup(struct drm_i915_private *dev_priv,
					struct intel_ring_buffer *ring)
{
	while (!list_empty(&ring->active_list)) {
		struct drm_i915_gem_object *obj;

		obj = list_first_entry(&ring->active_list,
				       struct drm_i915_gem_object,
				       ring_list);

		i915_gem_object_move_to_inactive(obj);
	}

	/*
	 * We must free the requests after all the corresponding objects have
	 * been moved off active lists. Which is the same order as the normal
	 * retire_requests function does. This is important if object hold
	 * implicit references on things like e.g. ppgtt address spaces through
	 * the request.
	 */
	while (!list_empty(&ring->request_list)) {
		struct drm_i915_gem_request *request;

		request = list_first_entry(&ring->request_list,
					   struct drm_i915_gem_request,
					   list);

		i915_gem_free_request(request);
	}
}

void i915_gem_restore_fences(struct drm_device *dev)
{
	struct drm_i915_private *dev_priv = dev->dev_private;
	int i;

	for (i = 0; i < dev_priv->num_fence_regs; i++) {
		struct drm_i915_fence_reg *reg = &dev_priv->fence_regs[i];

		/*
		 * Commit delayed tiling changes if we have an object still
		 * attached to the fence, otherwise just clear the fence.
		 */
		if (reg->obj) {
			i915_gem_object_update_fence(reg->obj, reg,
						     reg->obj->tiling_mode);
		} else {
			i915_gem_write_fence(dev, i, NULL);
		}
	}
}

void i915_gem_reset(struct drm_device *dev)
{
	struct drm_i915_private *dev_priv = dev->dev_private;
	struct intel_ring_buffer *ring;
	int i;

	/*
	 * Before we free the objects from the requests, we need to inspect
	 * them for finding the guilty party. As the requests only borrow
	 * their reference to the objects, the inspection must be done first.
	 */
	for_each_ring(ring, dev_priv, i)
		i915_gem_reset_ring_status(dev_priv, ring);

	for_each_ring(ring, dev_priv, i)
		i915_gem_reset_ring_cleanup(dev_priv, ring);

	i915_gem_cleanup_ringbuffer(dev);

	i915_gem_context_reset(dev);

	i915_gem_restore_fences(dev);
}

/**
 * This function clears the request list as sequence numbers are passed.
 */
static void
i915_gem_retire_requests_ring(struct intel_ring_buffer *ring)
{
	uint32_t seqno;

	if (list_empty(&ring->request_list))
		return;

	WARN_ON(i915_verify_lists(ring->dev));

	seqno = ring->get_seqno(ring, true);

	/* Move any buffers on the active list that are no longer referenced
	 * by the ringbuffer to the flushing/inactive lists as appropriate,
	 * before we free the context associated with the requests.
	 */
	while (!list_empty(&ring->active_list)) {
		struct drm_i915_gem_object *obj;

		obj = list_first_entry(&ring->active_list,
				      struct drm_i915_gem_object,
				      ring_list);

		if (!i915_seqno_passed(seqno, obj->last_read_seqno))
			break;

		i915_gem_object_move_to_inactive(obj);
	}


	while (!list_empty(&ring->request_list)) {
		struct drm_i915_gem_request *request;

		request = list_first_entry(&ring->request_list,
					   struct drm_i915_gem_request,
					   list);

		if (!i915_seqno_passed(seqno, request->seqno))
			break;

		trace_i915_gem_request_retire(ring, request->seqno);
		/* We know the GPU must have read the request to have
		 * sent us the seqno + interrupt, so use the position
		 * of tail of the request to update the last known position
		 * of the GPU head.
		 */
		ring->last_retired_head = request->tail;

		i915_gem_free_request(request);
	}

	if (unlikely(ring->trace_irq_seqno &&
		     i915_seqno_passed(seqno, ring->trace_irq_seqno))) {
		ring->irq_put(ring);
		ring->trace_irq_seqno = 0;
	}

	WARN_ON(i915_verify_lists(ring->dev));
}

bool
i915_gem_retire_requests(struct drm_device *dev)
{
	struct drm_i915_private *dev_priv = dev->dev_private;
	struct intel_ring_buffer *ring;
	bool idle = true;
	int i;

	for_each_ring(ring, dev_priv, i) {
		i915_gem_retire_requests_ring(ring);
		idle &= list_empty(&ring->request_list);
	}

	if (idle)
		mod_delayed_work(dev_priv->wq,
				   &dev_priv->mm.idle_work,
				   msecs_to_jiffies(100));

	return idle;
}

static void
i915_gem_retire_work_handler(struct work_struct *work)
{
	struct drm_i915_private *dev_priv =
		container_of(work, typeof(*dev_priv), mm.retire_work.work);
	struct drm_device *dev = dev_priv->dev;
	bool idle;

	/* Come back later if the device is busy... */
	idle = false;
	if (mutex_trylock(&dev->struct_mutex)) {
		idle = i915_gem_retire_requests(dev);
		mutex_unlock(&dev->struct_mutex);
	}
	if (!idle)
		queue_delayed_work(dev_priv->wq, &dev_priv->mm.retire_work,
				   round_jiffies_up_relative(HZ));
}

static void
i915_gem_idle_work_handler(struct work_struct *work)
{
	struct drm_i915_private *dev_priv =
		container_of(work, typeof(*dev_priv), mm.idle_work.work);

	intel_mark_idle(dev_priv->dev);
}

/**
 * Ensures that an object will eventually get non-busy by flushing any required
 * write domains, emitting any outstanding lazy request and retiring and
 * completed requests.
 */
static int
i915_gem_object_flush_active(struct drm_i915_gem_object *obj)
{
	int ret;

	if (obj->active) {
		ret = i915_gem_check_olr(obj->ring, obj->last_read_seqno);
		if (ret)
			return ret;

		i915_gem_retire_requests_ring(obj->ring);
	}

	return 0;
}

/**
 * i915_gem_wait_ioctl - implements DRM_IOCTL_I915_GEM_WAIT
 * @DRM_IOCTL_ARGS: standard ioctl arguments
 *
 * Returns 0 if successful, else an error is returned with the remaining time in
 * the timeout parameter.
 *  -ETIME: object is still busy after timeout
 *  -ERESTARTSYS: signal interrupted the wait
 *  -ENONENT: object doesn't exist
 * Also possible, but rare:
 *  -EAGAIN: GPU wedged
 *  -ENOMEM: damn
 *  -ENODEV: Internal IRQ fail
 *  -E?: The add request failed
 *
 * The wait ioctl with a timeout of 0 reimplements the busy ioctl. With any
 * non-zero timeout parameter the wait ioctl will wait for the given number of
 * nanoseconds on an object becoming unbusy. Since the wait itself does so
 * without holding struct_mutex the object may become re-busied before this
 * function completes. A similar but shorter * race condition exists in the busy
 * ioctl
 */
int
i915_gem_wait_ioctl(struct drm_device *dev, void *data, struct drm_file *file)
{
	struct drm_i915_private *dev_priv = dev->dev_private;
	struct drm_i915_gem_wait *args = data;
	struct drm_i915_gem_object *obj;
	struct intel_ring_buffer *ring = NULL;
	struct timespec timeout_stack, *timeout = NULL;
	unsigned reset_counter;
	u32 seqno = 0;
	int ret = 0;

	if (args->timeout_ns >= 0) {
		timeout_stack = ns_to_timespec(args->timeout_ns);
		timeout = &timeout_stack;
	}

	ret = i915_mutex_lock_interruptible(dev);
	if (ret)
		return ret;

	obj = to_intel_bo(drm_gem_object_lookup(dev, file, args->bo_handle));
	if (&obj->base == NULL) {
		mutex_unlock(&dev->struct_mutex);
		return -ENOENT;
	}

	/* Need to make sure the object gets inactive eventually. */
	ret = i915_gem_object_flush_active(obj);
	if (ret)
		goto out;

	if (obj->active) {
		seqno = obj->last_read_seqno;
		ring = obj->ring;
	}

	if (seqno == 0)
		 goto out;

	/* Do this after OLR check to make sure we make forward progress polling
	 * on this IOCTL with a 0 timeout (like busy ioctl)
	 */
	if (!args->timeout_ns) {
		ret = -ETIME;
		goto out;
	}

	drm_gem_object_unreference(&obj->base);
	reset_counter = atomic_read(&dev_priv->gpu_error.reset_counter);
	mutex_unlock(&dev->struct_mutex);

	ret = __wait_seqno(ring, seqno, reset_counter, true, timeout, file->driver_priv);
	if (timeout)
		args->timeout_ns = timespec_to_ns(timeout);
	return ret;

out:
	drm_gem_object_unreference(&obj->base);
	mutex_unlock(&dev->struct_mutex);
	return ret;
}

/**
 * i915_gem_object_sync - sync an object to a ring.
 *
 * @obj: object which may be in use on another ring.
 * @to: ring we wish to use the object on. May be NULL.
 *
 * This code is meant to abstract object synchronization with the GPU.
 * Calling with NULL implies synchronizing the object with the CPU
 * rather than a particular GPU ring.
 *
 * Returns 0 if successful, else propagates up the lower layer error.
 */
int
i915_gem_object_sync(struct drm_i915_gem_object *obj,
		     struct intel_ring_buffer *to)
{
	struct intel_ring_buffer *from = obj->ring;
	u32 seqno;
	int ret, idx;

	if (from == NULL || to == from)
		return 0;

	if (to == NULL || !i915_semaphore_is_enabled(obj->base.dev))
		return i915_gem_object_wait_rendering(obj, false);

	idx = intel_ring_sync_index(from, to);

	seqno = obj->last_read_seqno;
	if (seqno <= from->sync_seqno[idx])
		return 0;

	ret = i915_gem_check_olr(obj->ring, seqno);
	if (ret)
		return ret;

	trace_i915_gem_ring_sync_to(from, to, seqno);
	ret = to->sync_to(to, from, seqno);
	if (!ret)
		/* We use last_read_seqno because sync_to()
		 * might have just caused seqno wrap under
		 * the radar.
		 */
		from->sync_seqno[idx] = obj->last_read_seqno;

	return ret;
}

static void i915_gem_object_finish_gtt(struct drm_i915_gem_object *obj)
{
	u32 old_write_domain, old_read_domains;

	/* Force a pagefault for domain tracking on next user access */
	i915_gem_release_mmap(obj);

	if ((obj->base.read_domains & I915_GEM_DOMAIN_GTT) == 0)
		return;

	/* Wait for any direct GTT access to complete */
	mb();

	old_read_domains = obj->base.read_domains;
	old_write_domain = obj->base.write_domain;

	obj->base.read_domains &= ~I915_GEM_DOMAIN_GTT;
	obj->base.write_domain &= ~I915_GEM_DOMAIN_GTT;

	trace_i915_gem_object_change_domain(obj,
					    old_read_domains,
					    old_write_domain);
}

int i915_vma_unbind(struct i915_vma *vma)
{
	struct drm_i915_gem_object *obj = vma->obj;
	struct drm_i915_private *dev_priv = obj->base.dev->dev_private;
	int ret;

	if (list_empty(&vma->vma_link))
		return 0;

	if (!drm_mm_node_allocated(&vma->node)) {
		i915_gem_vma_destroy(vma);
		return 0;
	}

	if (vma->pin_count)
		return -EBUSY;

	BUG_ON(obj->pages == NULL);

	ret = i915_gem_object_finish_gpu(obj);
	if (ret)
		return ret;
	/* Continue on if we fail due to EIO, the GPU is hung so we
	 * should be safe and we need to cleanup or else we might
	 * cause memory corruption through use-after-free.
	 */

	i915_gem_object_finish_gtt(obj);

	/* release the fence reg _after_ flushing */
	ret = i915_gem_object_put_fence(obj);
	if (ret)
		return ret;

	trace_i915_vma_unbind(vma);

	vma->unbind_vma(vma);

	i915_gem_gtt_finish_object(obj);

	list_del_init(&vma->mm_list);
	/* Avoid an unnecessary call to unbind on rebind. */
	if (i915_is_ggtt(vma->vm))
		obj->map_and_fenceable = true;

	drm_mm_remove_node(&vma->node);
	i915_gem_vma_destroy(vma);

	/* Since the unbound list is global, only move to that list if
	 * no more VMAs exist. */
	if (list_empty(&obj->vma_list))
		list_move_tail(&obj->global_list, &dev_priv->mm.unbound_list);

	/* And finally now the object is completely decoupled from this vma,
	 * we can drop its hold on the backing storage and allow it to be
	 * reaped by the shrinker.
	 */
	i915_gem_object_unpin_pages(obj);

	return 0;
}

int i915_gpu_idle(struct drm_device *dev)
{
	struct drm_i915_private *dev_priv = dev->dev_private;
	struct intel_ring_buffer *ring;
	int ret, i;

	/* Flush everything onto the inactive list. */
	for_each_ring(ring, dev_priv, i) {
<<<<<<< HEAD
		ret = i915_switch_context(ring, NULL, ring->default_context);
=======
		ret = i915_switch_context(ring, ring->default_context);
>>>>>>> f58b8487
		if (ret)
			return ret;

		ret = intel_ring_idle(ring);
		if (ret)
			return ret;
	}

	return 0;
}

static void i965_write_fence_reg(struct drm_device *dev, int reg,
				 struct drm_i915_gem_object *obj)
{
	struct drm_i915_private *dev_priv = dev->dev_private;
	int fence_reg;
	int fence_pitch_shift;

	if (INTEL_INFO(dev)->gen >= 6) {
		fence_reg = FENCE_REG_SANDYBRIDGE_0;
		fence_pitch_shift = SANDYBRIDGE_FENCE_PITCH_SHIFT;
	} else {
		fence_reg = FENCE_REG_965_0;
		fence_pitch_shift = I965_FENCE_PITCH_SHIFT;
	}

	fence_reg += reg * 8;

	/* To w/a incoherency with non-atomic 64-bit register updates,
	 * we split the 64-bit update into two 32-bit writes. In order
	 * for a partial fence not to be evaluated between writes, we
	 * precede the update with write to turn off the fence register,
	 * and only enable the fence as the last step.
	 *
	 * For extra levels of paranoia, we make sure each step lands
	 * before applying the next step.
	 */
	I915_WRITE(fence_reg, 0);
	POSTING_READ(fence_reg);

	if (obj) {
		u32 size = i915_gem_obj_ggtt_size(obj);
		uint64_t val;

		val = (uint64_t)((i915_gem_obj_ggtt_offset(obj) + size - 4096) &
				 0xfffff000) << 32;
		val |= i915_gem_obj_ggtt_offset(obj) & 0xfffff000;
		val |= (uint64_t)((obj->stride / 128) - 1) << fence_pitch_shift;
		if (obj->tiling_mode == I915_TILING_Y)
			val |= 1 << I965_FENCE_TILING_Y_SHIFT;
		val |= I965_FENCE_REG_VALID;

		I915_WRITE(fence_reg + 4, val >> 32);
		POSTING_READ(fence_reg + 4);

		I915_WRITE(fence_reg + 0, val);
		POSTING_READ(fence_reg);
	} else {
		I915_WRITE(fence_reg + 4, 0);
		POSTING_READ(fence_reg + 4);
	}
}

static void i915_write_fence_reg(struct drm_device *dev, int reg,
				 struct drm_i915_gem_object *obj)
{
	struct drm_i915_private *dev_priv = dev->dev_private;
	u32 val;

	if (obj) {
		u32 size = i915_gem_obj_ggtt_size(obj);
		int pitch_val;
		int tile_width;

		WARN((i915_gem_obj_ggtt_offset(obj) & ~I915_FENCE_START_MASK) ||
		     (size & -size) != size ||
		     (i915_gem_obj_ggtt_offset(obj) & (size - 1)),
		     "object 0x%08lx [fenceable? %d] not 1M or pot-size (0x%08x) aligned\n",
		     i915_gem_obj_ggtt_offset(obj), obj->map_and_fenceable, size);

		if (obj->tiling_mode == I915_TILING_Y && HAS_128_BYTE_Y_TILING(dev))
			tile_width = 128;
		else
			tile_width = 512;

		/* Note: pitch better be a power of two tile widths */
		pitch_val = obj->stride / tile_width;
		pitch_val = ffs(pitch_val) - 1;

		val = i915_gem_obj_ggtt_offset(obj);
		if (obj->tiling_mode == I915_TILING_Y)
			val |= 1 << I830_FENCE_TILING_Y_SHIFT;
		val |= I915_FENCE_SIZE_BITS(size);
		val |= pitch_val << I830_FENCE_PITCH_SHIFT;
		val |= I830_FENCE_REG_VALID;
	} else
		val = 0;

	if (reg < 8)
		reg = FENCE_REG_830_0 + reg * 4;
	else
		reg = FENCE_REG_945_8 + (reg - 8) * 4;

	I915_WRITE(reg, val);
	POSTING_READ(reg);
}

static void i830_write_fence_reg(struct drm_device *dev, int reg,
				struct drm_i915_gem_object *obj)
{
	struct drm_i915_private *dev_priv = dev->dev_private;
	uint32_t val;

	if (obj) {
		u32 size = i915_gem_obj_ggtt_size(obj);
		uint32_t pitch_val;

		WARN((i915_gem_obj_ggtt_offset(obj) & ~I830_FENCE_START_MASK) ||
		     (size & -size) != size ||
		     (i915_gem_obj_ggtt_offset(obj) & (size - 1)),
		     "object 0x%08lx not 512K or pot-size 0x%08x aligned\n",
		     i915_gem_obj_ggtt_offset(obj), size);

		pitch_val = obj->stride / 128;
		pitch_val = ffs(pitch_val) - 1;

		val = i915_gem_obj_ggtt_offset(obj);
		if (obj->tiling_mode == I915_TILING_Y)
			val |= 1 << I830_FENCE_TILING_Y_SHIFT;
		val |= I830_FENCE_SIZE_BITS(size);
		val |= pitch_val << I830_FENCE_PITCH_SHIFT;
		val |= I830_FENCE_REG_VALID;
	} else
		val = 0;

	I915_WRITE(FENCE_REG_830_0 + reg * 4, val);
	POSTING_READ(FENCE_REG_830_0 + reg * 4);
}

inline static bool i915_gem_object_needs_mb(struct drm_i915_gem_object *obj)
{
	return obj && obj->base.read_domains & I915_GEM_DOMAIN_GTT;
}

static void i915_gem_write_fence(struct drm_device *dev, int reg,
				 struct drm_i915_gem_object *obj)
{
	struct drm_i915_private *dev_priv = dev->dev_private;

	/* Ensure that all CPU reads are completed before installing a fence
	 * and all writes before removing the fence.
	 */
	if (i915_gem_object_needs_mb(dev_priv->fence_regs[reg].obj))
		mb();

	WARN(obj && (!obj->stride || !obj->tiling_mode),
	     "bogus fence setup with stride: 0x%x, tiling mode: %i\n",
	     obj->stride, obj->tiling_mode);

	switch (INTEL_INFO(dev)->gen) {
	case 8:
	case 7:
	case 6:
	case 5:
	case 4: i965_write_fence_reg(dev, reg, obj); break;
	case 3: i915_write_fence_reg(dev, reg, obj); break;
	case 2: i830_write_fence_reg(dev, reg, obj); break;
	default: BUG();
	}

	/* And similarly be paranoid that no direct access to this region
	 * is reordered to before the fence is installed.
	 */
	if (i915_gem_object_needs_mb(obj))
		mb();
}

static inline int fence_number(struct drm_i915_private *dev_priv,
			       struct drm_i915_fence_reg *fence)
{
	return fence - dev_priv->fence_regs;
}

static void i915_gem_object_update_fence(struct drm_i915_gem_object *obj,
					 struct drm_i915_fence_reg *fence,
					 bool enable)
{
	struct drm_i915_private *dev_priv = obj->base.dev->dev_private;
	int reg = fence_number(dev_priv, fence);

	i915_gem_write_fence(obj->base.dev, reg, enable ? obj : NULL);

	if (enable) {
		obj->fence_reg = reg;
		fence->obj = obj;
		list_move_tail(&fence->lru_list, &dev_priv->mm.fence_list);
	} else {
		obj->fence_reg = I915_FENCE_REG_NONE;
		fence->obj = NULL;
		list_del_init(&fence->lru_list);
	}
	obj->fence_dirty = false;
}

static int
i915_gem_object_wait_fence(struct drm_i915_gem_object *obj)
{
	if (obj->last_fenced_seqno) {
		int ret = i915_wait_seqno(obj->ring, obj->last_fenced_seqno);
		if (ret)
			return ret;

		obj->last_fenced_seqno = 0;
	}

	obj->fenced_gpu_access = false;
	return 0;
}

int
i915_gem_object_put_fence(struct drm_i915_gem_object *obj)
{
	struct drm_i915_private *dev_priv = obj->base.dev->dev_private;
	struct drm_i915_fence_reg *fence;
	int ret;

	ret = i915_gem_object_wait_fence(obj);
	if (ret)
		return ret;

	if (obj->fence_reg == I915_FENCE_REG_NONE)
		return 0;

	fence = &dev_priv->fence_regs[obj->fence_reg];

	i915_gem_object_fence_lost(obj);
	i915_gem_object_update_fence(obj, fence, false);

	return 0;
}

static struct drm_i915_fence_reg *
i915_find_fence_reg(struct drm_device *dev)
{
	struct drm_i915_private *dev_priv = dev->dev_private;
	struct drm_i915_fence_reg *reg, *avail;
	int i;

	/* First try to find a free reg */
	avail = NULL;
	for (i = dev_priv->fence_reg_start; i < dev_priv->num_fence_regs; i++) {
		reg = &dev_priv->fence_regs[i];
		if (!reg->obj)
			return reg;

		if (!reg->pin_count)
			avail = reg;
	}

	if (avail == NULL)
		goto deadlock;

	/* None available, try to steal one or wait for a user to finish */
	list_for_each_entry(reg, &dev_priv->mm.fence_list, lru_list) {
		if (reg->pin_count)
			continue;

		return reg;
	}

deadlock:
	/* Wait for completion of pending flips which consume fences */
	if (intel_has_pending_fb_unpin(dev))
		return ERR_PTR(-EAGAIN);

	return ERR_PTR(-EDEADLK);
}

/**
 * i915_gem_object_get_fence - set up fencing for an object
 * @obj: object to map through a fence reg
 *
 * When mapping objects through the GTT, userspace wants to be able to write
 * to them without having to worry about swizzling if the object is tiled.
 * This function walks the fence regs looking for a free one for @obj,
 * stealing one if it can't find any.
 *
 * It then sets up the reg based on the object's properties: address, pitch
 * and tiling format.
 *
 * For an untiled surface, this removes any existing fence.
 */
int
i915_gem_object_get_fence(struct drm_i915_gem_object *obj)
{
	struct drm_device *dev = obj->base.dev;
	struct drm_i915_private *dev_priv = dev->dev_private;
	bool enable = obj->tiling_mode != I915_TILING_NONE;
	struct drm_i915_fence_reg *reg;
	int ret;

	/* Have we updated the tiling parameters upon the object and so
	 * will need to serialise the write to the associated fence register?
	 */
	if (obj->fence_dirty) {
		ret = i915_gem_object_wait_fence(obj);
		if (ret)
			return ret;
	}

	/* Just update our place in the LRU if our fence is getting reused. */
	if (obj->fence_reg != I915_FENCE_REG_NONE) {
		reg = &dev_priv->fence_regs[obj->fence_reg];
		if (!obj->fence_dirty) {
			list_move_tail(&reg->lru_list,
				       &dev_priv->mm.fence_list);
			return 0;
		}
	} else if (enable) {
		reg = i915_find_fence_reg(dev);
		if (IS_ERR(reg))
			return PTR_ERR(reg);

		if (reg->obj) {
			struct drm_i915_gem_object *old = reg->obj;

			ret = i915_gem_object_wait_fence(old);
			if (ret)
				return ret;

			i915_gem_object_fence_lost(old);
		}
	} else
		return 0;

	i915_gem_object_update_fence(obj, reg, enable);

	return 0;
}

static bool i915_gem_valid_gtt_space(struct drm_device *dev,
				     struct drm_mm_node *gtt_space,
				     unsigned long cache_level)
{
	struct drm_mm_node *other;

	/* On non-LLC machines we have to be careful when putting differing
	 * types of snoopable memory together to avoid the prefetcher
	 * crossing memory domains and dying.
	 */
	if (HAS_LLC(dev))
		return true;

	if (!drm_mm_node_allocated(gtt_space))
		return true;

	if (list_empty(&gtt_space->node_list))
		return true;

	other = list_entry(gtt_space->node_list.prev, struct drm_mm_node, node_list);
	if (other->allocated && !other->hole_follows && other->color != cache_level)
		return false;

	other = list_entry(gtt_space->node_list.next, struct drm_mm_node, node_list);
	if (other->allocated && !gtt_space->hole_follows && other->color != cache_level)
		return false;

	return true;
}

static void i915_gem_verify_gtt(struct drm_device *dev)
{
#if WATCH_GTT
	struct drm_i915_private *dev_priv = dev->dev_private;
	struct drm_i915_gem_object *obj;
	int err = 0;

	list_for_each_entry(obj, &dev_priv->mm.gtt_list, global_list) {
		if (obj->gtt_space == NULL) {
			printk(KERN_ERR "object found on GTT list with no space reserved\n");
			err++;
			continue;
		}

		if (obj->cache_level != obj->gtt_space->color) {
			printk(KERN_ERR "object reserved space [%08lx, %08lx] with wrong color, cache_level=%x, color=%lx\n",
			       i915_gem_obj_ggtt_offset(obj),
			       i915_gem_obj_ggtt_offset(obj) + i915_gem_obj_ggtt_size(obj),
			       obj->cache_level,
			       obj->gtt_space->color);
			err++;
			continue;
		}

		if (!i915_gem_valid_gtt_space(dev,
					      obj->gtt_space,
					      obj->cache_level)) {
			printk(KERN_ERR "invalid GTT space found at [%08lx, %08lx] - color=%x\n",
			       i915_gem_obj_ggtt_offset(obj),
			       i915_gem_obj_ggtt_offset(obj) + i915_gem_obj_ggtt_size(obj),
			       obj->cache_level);
			err++;
			continue;
		}
	}

	WARN_ON(err);
#endif
}

/**
 * Finds free space in the GTT aperture and binds the object there.
 */
static struct i915_vma *
i915_gem_object_bind_to_vm(struct drm_i915_gem_object *obj,
			   struct i915_address_space *vm,
			   unsigned alignment,
			   unsigned flags)
{
	struct drm_device *dev = obj->base.dev;
	struct drm_i915_private *dev_priv = dev->dev_private;
	u32 size, fence_size, fence_alignment, unfenced_alignment;
	size_t gtt_max =
		flags & PIN_MAPPABLE ? dev_priv->gtt.mappable_end : vm->total;
	struct i915_vma *vma;
	int ret;

	fence_size = i915_gem_get_gtt_size(dev,
					   obj->base.size,
					   obj->tiling_mode);
	fence_alignment = i915_gem_get_gtt_alignment(dev,
						     obj->base.size,
						     obj->tiling_mode, true);
	unfenced_alignment =
		i915_gem_get_gtt_alignment(dev,
					   obj->base.size,
					   obj->tiling_mode, false);

	if (alignment == 0)
		alignment = flags & PIN_MAPPABLE ? fence_alignment :
						unfenced_alignment;
	if (flags & PIN_MAPPABLE && alignment & (fence_alignment - 1)) {
		DRM_DEBUG("Invalid object alignment requested %u\n", alignment);
		return ERR_PTR(-EINVAL);
	}

	size = flags & PIN_MAPPABLE ? fence_size : obj->base.size;

	/* If the object is bigger than the entire aperture, reject it early
	 * before evicting everything in a vain attempt to find space.
	 */
	if (obj->base.size > gtt_max) {
		DRM_DEBUG("Attempting to bind an object larger than the aperture: object=%zd > %s aperture=%zu\n",
			  obj->base.size,
			  flags & PIN_MAPPABLE ? "mappable" : "total",
			  gtt_max);
		return ERR_PTR(-E2BIG);
	}

	ret = i915_gem_object_get_pages(obj);
	if (ret)
		return ERR_PTR(ret);

	i915_gem_object_pin_pages(obj);

	vma = i915_gem_obj_lookup_or_create_vma(obj, vm);
	if (IS_ERR(vma))
		goto err_unpin;

search_free:
	ret = drm_mm_insert_node_in_range_generic(&vm->mm, &vma->node,
						  size, alignment,
						  obj->cache_level, 0, gtt_max,
						  DRM_MM_SEARCH_DEFAULT,
						  DRM_MM_CREATE_DEFAULT);
	if (ret) {
		ret = i915_gem_evict_something(dev, vm, size, alignment,
					       obj->cache_level, flags);
		if (ret == 0)
			goto search_free;

		goto err_free_vma;
	}
	if (WARN_ON(!i915_gem_valid_gtt_space(dev, &vma->node,
					      obj->cache_level))) {
		ret = -EINVAL;
		goto err_remove_node;
	}

	ret = i915_gem_gtt_prepare_object(obj);
	if (ret)
		goto err_remove_node;

	list_move_tail(&obj->global_list, &dev_priv->mm.bound_list);
	list_add_tail(&vma->mm_list, &vm->inactive_list);

	if (i915_is_ggtt(vm)) {
		bool mappable, fenceable;

		fenceable = (vma->node.size == fence_size &&
			     (vma->node.start & (fence_alignment - 1)) == 0);

		mappable = (vma->node.start + obj->base.size <=
			    dev_priv->gtt.mappable_end);

		obj->map_and_fenceable = mappable && fenceable;
	}

	WARN_ON(flags & PIN_MAPPABLE && !obj->map_and_fenceable);

	trace_i915_vma_bind(vma, flags);
	vma->bind_vma(vma, obj->cache_level,
		      flags & (PIN_MAPPABLE | PIN_GLOBAL) ? GLOBAL_BIND : 0);

	i915_gem_verify_gtt(dev);
	return vma;

err_remove_node:
	drm_mm_remove_node(&vma->node);
err_free_vma:
	i915_gem_vma_destroy(vma);
	vma = ERR_PTR(ret);
err_unpin:
	i915_gem_object_unpin_pages(obj);
	return vma;
}

bool
i915_gem_clflush_object(struct drm_i915_gem_object *obj,
			bool force)
{
	/* If we don't have a page list set up, then we're not pinned
	 * to GPU, and we can ignore the cache flush because it'll happen
	 * again at bind time.
	 */
	if (obj->pages == NULL)
		return false;

	/*
	 * Stolen memory is always coherent with the GPU as it is explicitly
	 * marked as wc by the system, or the system is cache-coherent.
	 */
	if (obj->stolen)
		return false;

	/* If the GPU is snooping the contents of the CPU cache,
	 * we do not need to manually clear the CPU cache lines.  However,
	 * the caches are only snooped when the render cache is
	 * flushed/invalidated.  As we always have to emit invalidations
	 * and flushes when moving into and out of the RENDER domain, correct
	 * snooping behaviour occurs naturally as the result of our domain
	 * tracking.
	 */
	if (!force && cpu_cache_is_coherent(obj->base.dev, obj->cache_level))
		return false;

	trace_i915_gem_object_clflush(obj);
	drm_clflush_sg(obj->pages);

	return true;
}

/** Flushes the GTT write domain for the object if it's dirty. */
static void
i915_gem_object_flush_gtt_write_domain(struct drm_i915_gem_object *obj)
{
	uint32_t old_write_domain;

	if (obj->base.write_domain != I915_GEM_DOMAIN_GTT)
		return;

	/* No actual flushing is required for the GTT write domain.  Writes
	 * to it immediately go to main memory as far as we know, so there's
	 * no chipset flush.  It also doesn't land in render cache.
	 *
	 * However, we do have to enforce the order so that all writes through
	 * the GTT land before any writes to the device, such as updates to
	 * the GATT itself.
	 */
	wmb();

	old_write_domain = obj->base.write_domain;
	obj->base.write_domain = 0;

	trace_i915_gem_object_change_domain(obj,
					    obj->base.read_domains,
					    old_write_domain);
}

/** Flushes the CPU write domain for the object if it's dirty. */
static void
i915_gem_object_flush_cpu_write_domain(struct drm_i915_gem_object *obj,
				       bool force)
{
	uint32_t old_write_domain;

	if (obj->base.write_domain != I915_GEM_DOMAIN_CPU)
		return;

	if (i915_gem_clflush_object(obj, force))
		i915_gem_chipset_flush(obj->base.dev);

	old_write_domain = obj->base.write_domain;
	obj->base.write_domain = 0;

	trace_i915_gem_object_change_domain(obj,
					    obj->base.read_domains,
					    old_write_domain);
}

/**
 * Moves a single object to the GTT read, and possibly write domain.
 *
 * This function returns when the move is complete, including waiting on
 * flushes to occur.
 */
int
i915_gem_object_set_to_gtt_domain(struct drm_i915_gem_object *obj, bool write)
{
	struct drm_i915_private *dev_priv = obj->base.dev->dev_private;
	uint32_t old_write_domain, old_read_domains;
	int ret;

	/* Not valid to be called on unbound objects. */
	if (!i915_gem_obj_bound_any(obj))
		return -EINVAL;

	if (obj->base.write_domain == I915_GEM_DOMAIN_GTT)
		return 0;

	ret = i915_gem_object_wait_rendering(obj, !write);
	if (ret)
		return ret;

	i915_gem_object_flush_cpu_write_domain(obj, false);

	/* Serialise direct access to this object with the barriers for
	 * coherent writes from the GPU, by effectively invalidating the
	 * GTT domain upon first access.
	 */
	if ((obj->base.read_domains & I915_GEM_DOMAIN_GTT) == 0)
		mb();

	old_write_domain = obj->base.write_domain;
	old_read_domains = obj->base.read_domains;

	/* It should now be out of any other write domains, and we can update
	 * the domain values for our changes.
	 */
	BUG_ON((obj->base.write_domain & ~I915_GEM_DOMAIN_GTT) != 0);
	obj->base.read_domains |= I915_GEM_DOMAIN_GTT;
	if (write) {
		obj->base.read_domains = I915_GEM_DOMAIN_GTT;
		obj->base.write_domain = I915_GEM_DOMAIN_GTT;
		obj->dirty = 1;
	}

	trace_i915_gem_object_change_domain(obj,
					    old_read_domains,
					    old_write_domain);

	/* And bump the LRU for this access */
	if (i915_gem_object_is_inactive(obj)) {
		struct i915_vma *vma = i915_gem_obj_to_ggtt(obj);
		if (vma)
			list_move_tail(&vma->mm_list,
				       &dev_priv->gtt.base.inactive_list);

	}

	return 0;
}

int i915_gem_object_set_cache_level(struct drm_i915_gem_object *obj,
				    enum i915_cache_level cache_level)
{
	struct drm_device *dev = obj->base.dev;
	struct i915_vma *vma, *next;
	int ret;

	if (obj->cache_level == cache_level)
		return 0;

	if (i915_gem_obj_is_pinned(obj)) {
		DRM_DEBUG("can not change the cache level of pinned objects\n");
		return -EBUSY;
	}

	list_for_each_entry_safe(vma, next, &obj->vma_list, vma_link) {
		if (!i915_gem_valid_gtt_space(dev, &vma->node, cache_level)) {
			ret = i915_vma_unbind(vma);
			if (ret)
				return ret;
		}
	}

	if (i915_gem_obj_bound_any(obj)) {
		ret = i915_gem_object_finish_gpu(obj);
		if (ret)
			return ret;

		i915_gem_object_finish_gtt(obj);

		/* Before SandyBridge, you could not use tiling or fence
		 * registers with snooped memory, so relinquish any fences
		 * currently pointing to our region in the aperture.
		 */
		if (INTEL_INFO(dev)->gen < 6) {
			ret = i915_gem_object_put_fence(obj);
			if (ret)
				return ret;
		}

		list_for_each_entry(vma, &obj->vma_list, vma_link)
			if (drm_mm_node_allocated(&vma->node))
				vma->bind_vma(vma, cache_level,
					      obj->has_global_gtt_mapping ? GLOBAL_BIND : 0);
	}

	list_for_each_entry(vma, &obj->vma_list, vma_link)
		vma->node.color = cache_level;
	obj->cache_level = cache_level;

	if (cpu_write_needs_clflush(obj)) {
		u32 old_read_domains, old_write_domain;

		/* If we're coming from LLC cached, then we haven't
		 * actually been tracking whether the data is in the
		 * CPU cache or not, since we only allow one bit set
		 * in obj->write_domain and have been skipping the clflushes.
		 * Just set it to the CPU cache for now.
		 */
		WARN_ON(obj->base.write_domain & ~I915_GEM_DOMAIN_CPU);

		old_read_domains = obj->base.read_domains;
		old_write_domain = obj->base.write_domain;

		obj->base.read_domains = I915_GEM_DOMAIN_CPU;
		obj->base.write_domain = I915_GEM_DOMAIN_CPU;

		trace_i915_gem_object_change_domain(obj,
						    old_read_domains,
						    old_write_domain);
	}

	i915_gem_verify_gtt(dev);
	return 0;
}

int i915_gem_get_caching_ioctl(struct drm_device *dev, void *data,
			       struct drm_file *file)
{
	struct drm_i915_gem_caching *args = data;
	struct drm_i915_gem_object *obj;
	int ret;

	ret = i915_mutex_lock_interruptible(dev);
	if (ret)
		return ret;

	obj = to_intel_bo(drm_gem_object_lookup(dev, file, args->handle));
	if (&obj->base == NULL) {
		ret = -ENOENT;
		goto unlock;
	}

	switch (obj->cache_level) {
	case I915_CACHE_LLC:
	case I915_CACHE_L3_LLC:
		args->caching = I915_CACHING_CACHED;
		break;

	case I915_CACHE_WT:
		args->caching = I915_CACHING_DISPLAY;
		break;

	default:
		args->caching = I915_CACHING_NONE;
		break;
	}

	drm_gem_object_unreference(&obj->base);
unlock:
	mutex_unlock(&dev->struct_mutex);
	return ret;
}

int i915_gem_set_caching_ioctl(struct drm_device *dev, void *data,
			       struct drm_file *file)
{
	struct drm_i915_gem_caching *args = data;
	struct drm_i915_gem_object *obj;
	enum i915_cache_level level;
	int ret;

	switch (args->caching) {
	case I915_CACHING_NONE:
		level = I915_CACHE_NONE;
		break;
	case I915_CACHING_CACHED:
		level = I915_CACHE_LLC;
		break;
	case I915_CACHING_DISPLAY:
		level = HAS_WT(dev) ? I915_CACHE_WT : I915_CACHE_NONE;
		break;
	default:
		return -EINVAL;
	}

	ret = i915_mutex_lock_interruptible(dev);
	if (ret)
		return ret;

	obj = to_intel_bo(drm_gem_object_lookup(dev, file, args->handle));
	if (&obj->base == NULL) {
		ret = -ENOENT;
		goto unlock;
	}

	ret = i915_gem_object_set_cache_level(obj, level);

	drm_gem_object_unreference(&obj->base);
unlock:
	mutex_unlock(&dev->struct_mutex);
	return ret;
}

static bool is_pin_display(struct drm_i915_gem_object *obj)
{
	/* There are 3 sources that pin objects:
	 *   1. The display engine (scanouts, sprites, cursors);
	 *   2. Reservations for execbuffer;
	 *   3. The user.
	 *
	 * We can ignore reservations as we hold the struct_mutex and
	 * are only called outside of the reservation path.  The user
	 * can only increment pin_count once, and so if after
	 * subtracting the potential reference by the user, any pin_count
	 * remains, it must be due to another use by the display engine.
	 */
	return i915_gem_obj_to_ggtt(obj)->pin_count - !!obj->user_pin_count;
}

/*
 * Prepare buffer for display plane (scanout, cursors, etc).
 * Can be called from an uninterruptible phase (modesetting) and allows
 * any flushes to be pipelined (for pageflips).
 */
int
i915_gem_object_pin_to_display_plane(struct drm_i915_gem_object *obj,
				     u32 alignment,
				     struct intel_ring_buffer *pipelined)
{
	u32 old_read_domains, old_write_domain;
	int ret;

	if (pipelined != obj->ring) {
		ret = i915_gem_object_sync(obj, pipelined);
		if (ret)
			return ret;
	}

	/* Mark the pin_display early so that we account for the
	 * display coherency whilst setting up the cache domains.
	 */
	obj->pin_display = true;

	/* The display engine is not coherent with the LLC cache on gen6.  As
	 * a result, we make sure that the pinning that is about to occur is
	 * done with uncached PTEs. This is lowest common denominator for all
	 * chipsets.
	 *
	 * However for gen6+, we could do better by using the GFDT bit instead
	 * of uncaching, which would allow us to flush all the LLC-cached data
	 * with that bit in the PTE to main memory with just one PIPE_CONTROL.
	 */
	ret = i915_gem_object_set_cache_level(obj,
					      HAS_WT(obj->base.dev) ? I915_CACHE_WT : I915_CACHE_NONE);
	if (ret)
		goto err_unpin_display;

	/* As the user may map the buffer once pinned in the display plane
	 * (e.g. libkms for the bootup splash), we have to ensure that we
	 * always use map_and_fenceable for all scanout buffers.
	 */
	ret = i915_gem_obj_ggtt_pin(obj, alignment, PIN_MAPPABLE);
	if (ret)
		goto err_unpin_display;

	i915_gem_object_flush_cpu_write_domain(obj, true);

	old_write_domain = obj->base.write_domain;
	old_read_domains = obj->base.read_domains;

	/* It should now be out of any other write domains, and we can update
	 * the domain values for our changes.
	 */
	obj->base.write_domain = 0;
	obj->base.read_domains |= I915_GEM_DOMAIN_GTT;

	trace_i915_gem_object_change_domain(obj,
					    old_read_domains,
					    old_write_domain);

	return 0;

err_unpin_display:
	obj->pin_display = is_pin_display(obj);
	return ret;
}

void
i915_gem_object_unpin_from_display_plane(struct drm_i915_gem_object *obj)
{
	i915_gem_object_ggtt_unpin(obj);
	obj->pin_display = is_pin_display(obj);
}

int
i915_gem_object_finish_gpu(struct drm_i915_gem_object *obj)
{
	int ret;

	if ((obj->base.read_domains & I915_GEM_GPU_DOMAINS) == 0)
		return 0;

	ret = i915_gem_object_wait_rendering(obj, false);
	if (ret)
		return ret;

	/* Ensure that we invalidate the GPU's caches and TLBs. */
	obj->base.read_domains &= ~I915_GEM_GPU_DOMAINS;
	return 0;
}

/**
 * Moves a single object to the CPU read, and possibly write domain.
 *
 * This function returns when the move is complete, including waiting on
 * flushes to occur.
 */
int
i915_gem_object_set_to_cpu_domain(struct drm_i915_gem_object *obj, bool write)
{
	uint32_t old_write_domain, old_read_domains;
	int ret;

	if (obj->base.write_domain == I915_GEM_DOMAIN_CPU)
		return 0;

	ret = i915_gem_object_wait_rendering(obj, !write);
	if (ret)
		return ret;

	i915_gem_object_flush_gtt_write_domain(obj);

	old_write_domain = obj->base.write_domain;
	old_read_domains = obj->base.read_domains;

	/* Flush the CPU cache if it's still invalid. */
	if ((obj->base.read_domains & I915_GEM_DOMAIN_CPU) == 0) {
		i915_gem_clflush_object(obj, false);

		obj->base.read_domains |= I915_GEM_DOMAIN_CPU;
	}

	/* It should now be out of any other write domains, and we can update
	 * the domain values for our changes.
	 */
	BUG_ON((obj->base.write_domain & ~I915_GEM_DOMAIN_CPU) != 0);

	/* If we're writing through the CPU, then the GPU read domains will
	 * need to be invalidated at next use.
	 */
	if (write) {
		obj->base.read_domains = I915_GEM_DOMAIN_CPU;
		obj->base.write_domain = I915_GEM_DOMAIN_CPU;
	}

	trace_i915_gem_object_change_domain(obj,
					    old_read_domains,
					    old_write_domain);

	return 0;
}

/* Throttle our rendering by waiting until the ring has completed our requests
 * emitted over 20 msec ago.
 *
 * Note that if we were to use the current jiffies each time around the loop,
 * we wouldn't escape the function with any frames outstanding if the time to
 * render a frame was over 20ms.
 *
 * This should get us reasonable parallelism between CPU and GPU but also
 * relatively low latency when blocking on a particular request to finish.
 */
static int
i915_gem_ring_throttle(struct drm_device *dev, struct drm_file *file)
{
	struct drm_i915_private *dev_priv = dev->dev_private;
	struct drm_i915_file_private *file_priv = file->driver_priv;
	unsigned long recent_enough = jiffies - msecs_to_jiffies(20);
	struct drm_i915_gem_request *request;
	struct intel_ring_buffer *ring = NULL;
	unsigned reset_counter;
	u32 seqno = 0;
	int ret;

	ret = i915_gem_wait_for_error(&dev_priv->gpu_error);
	if (ret)
		return ret;

	ret = i915_gem_check_wedge(&dev_priv->gpu_error, false);
	if (ret)
		return ret;

	spin_lock(&file_priv->mm.lock);
	list_for_each_entry(request, &file_priv->mm.request_list, client_list) {
		if (time_after_eq(request->emitted_jiffies, recent_enough))
			break;

		ring = request->ring;
		seqno = request->seqno;
	}
	reset_counter = atomic_read(&dev_priv->gpu_error.reset_counter);
	spin_unlock(&file_priv->mm.lock);

	if (seqno == 0)
		return 0;

	ret = __wait_seqno(ring, seqno, reset_counter, true, NULL, NULL);
	if (ret == 0)
		queue_delayed_work(dev_priv->wq, &dev_priv->mm.retire_work, 0);

	return ret;
}

int
i915_gem_object_pin(struct drm_i915_gem_object *obj,
		    struct i915_address_space *vm,
		    uint32_t alignment,
		    unsigned flags)
{
	struct i915_vma *vma;
	int ret;

	if (WARN_ON(flags & (PIN_GLOBAL | PIN_MAPPABLE) && !i915_is_ggtt(vm)))
		return -EINVAL;

	vma = i915_gem_obj_to_vma(obj, vm);
	if (vma) {
		if (WARN_ON(vma->pin_count == DRM_I915_GEM_OBJECT_MAX_PIN_COUNT))
			return -EBUSY;

		if ((alignment &&
		     vma->node.start & (alignment - 1)) ||
		    (flags & PIN_MAPPABLE && !obj->map_and_fenceable)) {
			WARN(vma->pin_count,
			     "bo is already pinned with incorrect alignment:"
			     " offset=%lx, req.alignment=%x, req.map_and_fenceable=%d,"
			     " obj->map_and_fenceable=%d\n",
			     i915_gem_obj_offset(obj, vm), alignment,
			     flags & PIN_MAPPABLE,
			     obj->map_and_fenceable);
			ret = i915_vma_unbind(vma);
			if (ret)
				return ret;

			vma = NULL;
		}
	}

	if (vma == NULL || !drm_mm_node_allocated(&vma->node)) {
		vma = i915_gem_object_bind_to_vm(obj, vm, alignment, flags);
		if (IS_ERR(vma))
			return PTR_ERR(vma);
	}

	if (flags & PIN_GLOBAL && !obj->has_global_gtt_mapping)
		vma->bind_vma(vma, obj->cache_level, GLOBAL_BIND);

	vma->pin_count++;
	if (flags & PIN_MAPPABLE)
		obj->pin_mappable |= true;

	return 0;
}

void
i915_gem_object_ggtt_unpin(struct drm_i915_gem_object *obj)
{
	struct i915_vma *vma = i915_gem_obj_to_ggtt(obj);

	BUG_ON(!vma);
	BUG_ON(vma->pin_count == 0);
	BUG_ON(!i915_gem_obj_ggtt_bound(obj));

	if (--vma->pin_count == 0)
		obj->pin_mappable = false;
}

int
i915_gem_pin_ioctl(struct drm_device *dev, void *data,
		   struct drm_file *file)
{
	struct drm_i915_gem_pin *args = data;
	struct drm_i915_gem_object *obj;
	int ret;

	if (INTEL_INFO(dev)->gen >= 6)
		return -ENODEV;

	ret = i915_mutex_lock_interruptible(dev);
	if (ret)
		return ret;

	obj = to_intel_bo(drm_gem_object_lookup(dev, file, args->handle));
	if (&obj->base == NULL) {
		ret = -ENOENT;
		goto unlock;
	}

	if (obj->madv != I915_MADV_WILLNEED) {
		DRM_DEBUG("Attempting to pin a purgeable buffer\n");
		ret = -EFAULT;
		goto out;
	}

	if (obj->pin_filp != NULL && obj->pin_filp != file) {
		DRM_DEBUG("Already pinned in i915_gem_pin_ioctl(): %d\n",
			  args->handle);
		ret = -EINVAL;
		goto out;
	}

	if (obj->user_pin_count == ULONG_MAX) {
		ret = -EBUSY;
		goto out;
	}

	if (obj->user_pin_count == 0) {
		ret = i915_gem_obj_ggtt_pin(obj, args->alignment, PIN_MAPPABLE);
		if (ret)
			goto out;
	}

	obj->user_pin_count++;
	obj->pin_filp = file;

	args->offset = i915_gem_obj_ggtt_offset(obj);
out:
	drm_gem_object_unreference(&obj->base);
unlock:
	mutex_unlock(&dev->struct_mutex);
	return ret;
}

int
i915_gem_unpin_ioctl(struct drm_device *dev, void *data,
		     struct drm_file *file)
{
	struct drm_i915_gem_pin *args = data;
	struct drm_i915_gem_object *obj;
	int ret;

	ret = i915_mutex_lock_interruptible(dev);
	if (ret)
		return ret;

	obj = to_intel_bo(drm_gem_object_lookup(dev, file, args->handle));
	if (&obj->base == NULL) {
		ret = -ENOENT;
		goto unlock;
	}

	if (obj->pin_filp != file) {
		DRM_DEBUG("Not pinned by caller in i915_gem_pin_ioctl(): %d\n",
			  args->handle);
		ret = -EINVAL;
		goto out;
	}
	obj->user_pin_count--;
	if (obj->user_pin_count == 0) {
		obj->pin_filp = NULL;
		i915_gem_object_ggtt_unpin(obj);
	}

out:
	drm_gem_object_unreference(&obj->base);
unlock:
	mutex_unlock(&dev->struct_mutex);
	return ret;
}

int
i915_gem_busy_ioctl(struct drm_device *dev, void *data,
		    struct drm_file *file)
{
	struct drm_i915_gem_busy *args = data;
	struct drm_i915_gem_object *obj;
	int ret;

	ret = i915_mutex_lock_interruptible(dev);
	if (ret)
		return ret;

	obj = to_intel_bo(drm_gem_object_lookup(dev, file, args->handle));
	if (&obj->base == NULL) {
		ret = -ENOENT;
		goto unlock;
	}

	/* Count all active objects as busy, even if they are currently not used
	 * by the gpu. Users of this interface expect objects to eventually
	 * become non-busy without any further actions, therefore emit any
	 * necessary flushes here.
	 */
	ret = i915_gem_object_flush_active(obj);

	args->busy = obj->active;
	if (obj->ring) {
		BUILD_BUG_ON(I915_NUM_RINGS > 16);
		args->busy |= intel_ring_flag(obj->ring) << 16;
	}

	drm_gem_object_unreference(&obj->base);
unlock:
	mutex_unlock(&dev->struct_mutex);
	return ret;
}

int
i915_gem_throttle_ioctl(struct drm_device *dev, void *data,
			struct drm_file *file_priv)
{
	return i915_gem_ring_throttle(dev, file_priv);
}

int
i915_gem_madvise_ioctl(struct drm_device *dev, void *data,
		       struct drm_file *file_priv)
{
	struct drm_i915_gem_madvise *args = data;
	struct drm_i915_gem_object *obj;
	int ret;

	switch (args->madv) {
	case I915_MADV_DONTNEED:
	case I915_MADV_WILLNEED:
	    break;
	default:
	    return -EINVAL;
	}

	ret = i915_mutex_lock_interruptible(dev);
	if (ret)
		return ret;

	obj = to_intel_bo(drm_gem_object_lookup(dev, file_priv, args->handle));
	if (&obj->base == NULL) {
		ret = -ENOENT;
		goto unlock;
	}

	if (i915_gem_obj_is_pinned(obj)) {
		ret = -EINVAL;
		goto out;
	}

	if (obj->madv != __I915_MADV_PURGED)
		obj->madv = args->madv;

	/* if the object is no longer attached, discard its backing storage */
	if (i915_gem_object_is_purgeable(obj) && obj->pages == NULL)
		i915_gem_object_truncate(obj);

	args->retained = obj->madv != __I915_MADV_PURGED;

out:
	drm_gem_object_unreference(&obj->base);
unlock:
	mutex_unlock(&dev->struct_mutex);
	return ret;
}

void i915_gem_object_init(struct drm_i915_gem_object *obj,
			  const struct drm_i915_gem_object_ops *ops)
{
	INIT_LIST_HEAD(&obj->global_list);
	INIT_LIST_HEAD(&obj->ring_list);
	INIT_LIST_HEAD(&obj->obj_exec_link);
	INIT_LIST_HEAD(&obj->vma_list);

	obj->ops = ops;

	obj->fence_reg = I915_FENCE_REG_NONE;
	obj->madv = I915_MADV_WILLNEED;
	/* Avoid an unnecessary call to unbind on the first bind. */
	obj->map_and_fenceable = true;

	i915_gem_info_add_obj(obj->base.dev->dev_private, obj->base.size);
}

static const struct drm_i915_gem_object_ops i915_gem_object_ops = {
	.get_pages = i915_gem_object_get_pages_gtt,
	.put_pages = i915_gem_object_put_pages_gtt,
};

struct drm_i915_gem_object *i915_gem_alloc_object(struct drm_device *dev,
						  size_t size)
{
	struct drm_i915_gem_object *obj;
	struct address_space *mapping;
	gfp_t mask;

	obj = i915_gem_object_alloc(dev);
	if (obj == NULL)
		return NULL;

	if (drm_gem_object_init(dev, &obj->base, size) != 0) {
		i915_gem_object_free(obj);
		return NULL;
	}

	mask = GFP_HIGHUSER | __GFP_RECLAIMABLE;
	if (IS_CRESTLINE(dev) || IS_BROADWATER(dev)) {
		/* 965gm cannot relocate objects above 4GiB. */
		mask &= ~__GFP_HIGHMEM;
		mask |= __GFP_DMA32;
	}

	mapping = file_inode(obj->base.filp)->i_mapping;
	mapping_set_gfp_mask(mapping, mask);

	i915_gem_object_init(obj, &i915_gem_object_ops);

	obj->base.write_domain = I915_GEM_DOMAIN_CPU;
	obj->base.read_domains = I915_GEM_DOMAIN_CPU;

	if (HAS_LLC(dev)) {
		/* On some devices, we can have the GPU use the LLC (the CPU
		 * cache) for about a 10% performance improvement
		 * compared to uncached.  Graphics requests other than
		 * display scanout are coherent with the CPU in
		 * accessing this cache.  This means in this mode we
		 * don't need to clflush on the CPU side, and on the
		 * GPU side we only need to flush internal caches to
		 * get data visible to the CPU.
		 *
		 * However, we maintain the display planes as UC, and so
		 * need to rebind when first used as such.
		 */
		obj->cache_level = I915_CACHE_LLC;
	} else
		obj->cache_level = I915_CACHE_NONE;

	trace_i915_gem_object_create(obj);

	return obj;
}

void i915_gem_free_object(struct drm_gem_object *gem_obj)
{
	struct drm_i915_gem_object *obj = to_intel_bo(gem_obj);
	struct drm_device *dev = obj->base.dev;
	struct drm_i915_private *dev_priv = dev->dev_private;
	struct i915_vma *vma, *next;

	intel_runtime_pm_get(dev_priv);

	trace_i915_gem_object_destroy(obj);

	if (obj->phys_obj)
		i915_gem_detach_phys_object(dev, obj);

	list_for_each_entry_safe(vma, next, &obj->vma_list, vma_link) {
		int ret;

		vma->pin_count = 0;
		ret = i915_vma_unbind(vma);
		if (WARN_ON(ret == -ERESTARTSYS)) {
			bool was_interruptible;

			was_interruptible = dev_priv->mm.interruptible;
			dev_priv->mm.interruptible = false;

			WARN_ON(i915_vma_unbind(vma));

			dev_priv->mm.interruptible = was_interruptible;
		}
	}

	/* Stolen objects don't hold a ref, but do hold pin count. Fix that up
	 * before progressing. */
	if (obj->stolen)
		i915_gem_object_unpin_pages(obj);

	if (WARN_ON(obj->pages_pin_count))
		obj->pages_pin_count = 0;
	i915_gem_object_put_pages(obj);
	i915_gem_object_free_mmap_offset(obj);
	i915_gem_object_release_stolen(obj);

	BUG_ON(obj->pages);

	if (obj->base.import_attach)
		drm_prime_gem_destroy(&obj->base, NULL);

	drm_gem_object_release(&obj->base);
	i915_gem_info_remove_obj(dev_priv, obj->base.size);

	kfree(obj->bit_17);
	i915_gem_object_free(obj);

	intel_runtime_pm_put(dev_priv);
}

struct i915_vma *i915_gem_obj_to_vma(struct drm_i915_gem_object *obj,
				     struct i915_address_space *vm)
{
	struct i915_vma *vma;
	list_for_each_entry(vma, &obj->vma_list, vma_link)
		if (vma->vm == vm)
			return vma;

	return NULL;
}

void i915_gem_vma_destroy(struct i915_vma *vma)
{
	WARN_ON(vma->node.allocated);

	/* Keep the vma as a placeholder in the execbuffer reservation lists */
	if (!list_empty(&vma->exec_list))
		return;

	list_del(&vma->vma_link);

	kfree(vma);
}

int
i915_gem_suspend(struct drm_device *dev)
{
	struct drm_i915_private *dev_priv = dev->dev_private;
	int ret = 0;

	mutex_lock(&dev->struct_mutex);
	if (dev_priv->ums.mm_suspended)
		goto err;

	ret = i915_gpu_idle(dev);
	if (ret)
		goto err;

	i915_gem_retire_requests(dev);

	/* Under UMS, be paranoid and evict. */
	if (!drm_core_check_feature(dev, DRIVER_MODESET))
		i915_gem_evict_everything(dev);

	i915_kernel_lost_context(dev);
	i915_gem_cleanup_ringbuffer(dev);

	/* Hack!  Don't let anybody do execbuf while we don't control the chip.
	 * We need to replace this with a semaphore, or something.
	 * And not confound ums.mm_suspended!
	 */
	dev_priv->ums.mm_suspended = !drm_core_check_feature(dev,
							     DRIVER_MODESET);
	mutex_unlock(&dev->struct_mutex);

	del_timer_sync(&dev_priv->gpu_error.hangcheck_timer);
	cancel_delayed_work_sync(&dev_priv->mm.retire_work);
	cancel_delayed_work_sync(&dev_priv->mm.idle_work);

	return 0;

err:
	mutex_unlock(&dev->struct_mutex);
	return ret;
}

int i915_gem_l3_remap(struct intel_ring_buffer *ring, int slice)
{
	struct drm_device *dev = ring->dev;
	struct drm_i915_private *dev_priv = dev->dev_private;
	u32 reg_base = GEN7_L3LOG_BASE + (slice * 0x200);
	u32 *remap_info = dev_priv->l3_parity.remap_info[slice];
	int i, ret;

	if (!HAS_L3_DPF(dev) || !remap_info)
		return 0;

	ret = intel_ring_begin(ring, GEN7_L3LOG_SIZE / 4 * 3);
	if (ret)
		return ret;

	/*
	 * Note: We do not worry about the concurrent register cacheline hang
	 * here because no other code should access these registers other than
	 * at initialization time.
	 */
	for (i = 0; i < GEN7_L3LOG_SIZE; i += 4) {
		intel_ring_emit(ring, MI_LOAD_REGISTER_IMM(1));
		intel_ring_emit(ring, reg_base + i);
		intel_ring_emit(ring, remap_info[i/4]);
	}

	intel_ring_advance(ring);

	return ret;
}

void i915_gem_init_swizzling(struct drm_device *dev)
{
	struct drm_i915_private *dev_priv = dev->dev_private;

	if (INTEL_INFO(dev)->gen < 5 ||
	    dev_priv->mm.bit_6_swizzle_x == I915_BIT_6_SWIZZLE_NONE)
		return;

	I915_WRITE(DISP_ARB_CTL, I915_READ(DISP_ARB_CTL) |
				 DISP_TILE_SURFACE_SWIZZLING);

	if (IS_GEN5(dev))
		return;

	I915_WRITE(TILECTL, I915_READ(TILECTL) | TILECTL_SWZCTL);
	if (IS_GEN6(dev))
		I915_WRITE(ARB_MODE, _MASKED_BIT_ENABLE(ARB_MODE_SWIZZLE_SNB));
	else if (IS_GEN7(dev))
		I915_WRITE(ARB_MODE, _MASKED_BIT_ENABLE(ARB_MODE_SWIZZLE_IVB));
	else if (IS_GEN8(dev))
		I915_WRITE(GAMTARBMODE, _MASKED_BIT_ENABLE(ARB_MODE_SWIZZLE_BDW));
	else
		BUG();
}

static bool
intel_enable_blt(struct drm_device *dev)
{
	if (!HAS_BLT(dev))
		return false;

	/* The blitter was dysfunctional on early prototypes */
	if (IS_GEN6(dev) && dev->pdev->revision < 8) {
		DRM_INFO("BLT not supported on this pre-production hardware;"
			 " graphics performance will be degraded.\n");
		return false;
	}

	return true;
}

static int i915_gem_init_rings(struct drm_device *dev)
{
	struct drm_i915_private *dev_priv = dev->dev_private;
	int ret;

	ret = intel_init_render_ring_buffer(dev);
	if (ret)
		return ret;

	if (HAS_BSD(dev)) {
		ret = intel_init_bsd_ring_buffer(dev);
		if (ret)
			goto cleanup_render_ring;
	}

	if (intel_enable_blt(dev)) {
		ret = intel_init_blt_ring_buffer(dev);
		if (ret)
			goto cleanup_bsd_ring;
	}

	if (HAS_VEBOX(dev)) {
		ret = intel_init_vebox_ring_buffer(dev);
		if (ret)
			goto cleanup_blt_ring;
	}


	ret = i915_gem_set_seqno(dev, ((u32)~0 - 0x1000));
	if (ret)
		goto cleanup_vebox_ring;

	return 0;

cleanup_vebox_ring:
	intel_cleanup_ring_buffer(&dev_priv->ring[VECS]);
cleanup_blt_ring:
	intel_cleanup_ring_buffer(&dev_priv->ring[BCS]);
cleanup_bsd_ring:
	intel_cleanup_ring_buffer(&dev_priv->ring[VCS]);
cleanup_render_ring:
	intel_cleanup_ring_buffer(&dev_priv->ring[RCS]);

	return ret;
}

int
i915_gem_init_hw(struct drm_device *dev)
{
	struct drm_i915_private *dev_priv = dev->dev_private;
	int ret, i;

	if (INTEL_INFO(dev)->gen < 6 && !intel_enable_gtt())
		return -EIO;

	if (dev_priv->ellc_size)
		I915_WRITE(HSW_IDICR, I915_READ(HSW_IDICR) | IDIHASHMSK(0xf));

	if (IS_HASWELL(dev))
		I915_WRITE(MI_PREDICATE_RESULT_2, IS_HSW_GT3(dev) ?
			   LOWER_SLICE_ENABLED : LOWER_SLICE_DISABLED);

	if (HAS_PCH_NOP(dev)) {
		if (IS_IVYBRIDGE(dev)) {
			u32 temp = I915_READ(GEN7_MSG_CTL);
			temp &= ~(WAIT_FOR_PCH_FLR_ACK | WAIT_FOR_PCH_RESET_ACK);
			I915_WRITE(GEN7_MSG_CTL, temp);
		} else if (INTEL_INFO(dev)->gen >= 7) {
			u32 temp = I915_READ(HSW_NDE_RSTWRN_OPT);
			temp &= ~RESET_PCH_HANDSHAKE_ENABLE;
			I915_WRITE(HSW_NDE_RSTWRN_OPT, temp);
		}
	}

	i915_gem_init_swizzling(dev);

	ret = i915_gem_init_rings(dev);
	if (ret)
		return ret;

	for (i = 0; i < NUM_L3_SLICES(dev); i++)
		i915_gem_l3_remap(&dev_priv->ring[RCS], i);

	/*
	 * XXX: Contexts should only be initialized once. Doing a switch to the
	 * default context switch however is something we'd like to do after
	 * reset or thaw (the latter may not actually be necessary for HW, but
	 * goes with our code better). Context switching requires rings (for
	 * the do_switch), but before enabling PPGTT. So don't move this.
	 */
	ret = i915_gem_context_enable(dev_priv);
	if (ret) {
		DRM_ERROR("Context enable failed %d\n", ret);
		goto err_out;
	}

	return 0;

err_out:
	i915_gem_cleanup_ringbuffer(dev);
	return ret;
}

int i915_gem_init(struct drm_device *dev)
{
	struct drm_i915_private *dev_priv = dev->dev_private;
	int ret;

	mutex_lock(&dev->struct_mutex);

	if (IS_VALLEYVIEW(dev)) {
		/* VLVA0 (potential hack), BIOS isn't actually waking us */
		I915_WRITE(VLV_GTLC_WAKE_CTRL, 1);
		if (wait_for((I915_READ(VLV_GTLC_PW_STATUS) & 1) == 1, 10))
			DRM_DEBUG_DRIVER("allow wake ack timed out\n");
	}

	i915_gem_init_global_gtt(dev);

	ret = i915_gem_context_init(dev);
	if (ret) {
		mutex_unlock(&dev->struct_mutex);
		return ret;
	}

	ret = i915_gem_init_hw(dev);
	mutex_unlock(&dev->struct_mutex);
	if (ret) {
		WARN_ON(dev_priv->mm.aliasing_ppgtt);
		i915_gem_context_fini(dev);
		drm_mm_takedown(&dev_priv->gtt.base.mm);
		return ret;
	}

	/* Allow hardware batchbuffers unless told otherwise, but not for KMS. */
	if (!drm_core_check_feature(dev, DRIVER_MODESET))
		dev_priv->dri1.allow_batchbuffer = 1;
	return 0;
}

void
i915_gem_cleanup_ringbuffer(struct drm_device *dev)
{
	struct drm_i915_private *dev_priv = dev->dev_private;
	struct intel_ring_buffer *ring;
	int i;

	for_each_ring(ring, dev_priv, i)
		intel_cleanup_ring_buffer(ring);
}

int
i915_gem_entervt_ioctl(struct drm_device *dev, void *data,
		       struct drm_file *file_priv)
{
	struct drm_i915_private *dev_priv = dev->dev_private;
	int ret;

	if (drm_core_check_feature(dev, DRIVER_MODESET))
		return 0;

	if (i915_reset_in_progress(&dev_priv->gpu_error)) {
		DRM_ERROR("Reenabling wedged hardware, good luck\n");
		atomic_set(&dev_priv->gpu_error.reset_counter, 0);
	}

	mutex_lock(&dev->struct_mutex);
	dev_priv->ums.mm_suspended = 0;

	ret = i915_gem_init_hw(dev);
	if (ret != 0) {
		mutex_unlock(&dev->struct_mutex);
		return ret;
	}

	BUG_ON(!list_empty(&dev_priv->gtt.base.active_list));
	mutex_unlock(&dev->struct_mutex);

	ret = drm_irq_install(dev);
	if (ret)
		goto cleanup_ringbuffer;

	return 0;

cleanup_ringbuffer:
	mutex_lock(&dev->struct_mutex);
	i915_gem_cleanup_ringbuffer(dev);
	dev_priv->ums.mm_suspended = 1;
	mutex_unlock(&dev->struct_mutex);

	return ret;
}

int
i915_gem_leavevt_ioctl(struct drm_device *dev, void *data,
		       struct drm_file *file_priv)
{
	if (drm_core_check_feature(dev, DRIVER_MODESET))
		return 0;

	drm_irq_uninstall(dev);

	return i915_gem_suspend(dev);
}

void
i915_gem_lastclose(struct drm_device *dev)
{
	int ret;

	if (drm_core_check_feature(dev, DRIVER_MODESET))
		return;

	ret = i915_gem_suspend(dev);
	if (ret)
		DRM_ERROR("failed to idle hardware: %d\n", ret);
}

static void
init_ring_lists(struct intel_ring_buffer *ring)
{
	INIT_LIST_HEAD(&ring->active_list);
	INIT_LIST_HEAD(&ring->request_list);
}

void i915_init_vm(struct drm_i915_private *dev_priv,
		  struct i915_address_space *vm)
{
	if (!i915_is_ggtt(vm))
		drm_mm_init(&vm->mm, vm->start, vm->total);
	vm->dev = dev_priv->dev;
	INIT_LIST_HEAD(&vm->active_list);
	INIT_LIST_HEAD(&vm->inactive_list);
	INIT_LIST_HEAD(&vm->global_link);
	list_add_tail(&vm->global_link, &dev_priv->vm_list);
}

void
i915_gem_load(struct drm_device *dev)
{
	struct drm_i915_private *dev_priv = dev->dev_private;
	int i;

	dev_priv->slab =
		kmem_cache_create("i915_gem_object",
				  sizeof(struct drm_i915_gem_object), 0,
				  SLAB_HWCACHE_ALIGN,
				  NULL);

	INIT_LIST_HEAD(&dev_priv->vm_list);
	i915_init_vm(dev_priv, &dev_priv->gtt.base);

	INIT_LIST_HEAD(&dev_priv->context_list);
	INIT_LIST_HEAD(&dev_priv->mm.unbound_list);
	INIT_LIST_HEAD(&dev_priv->mm.bound_list);
	INIT_LIST_HEAD(&dev_priv->mm.fence_list);
	for (i = 0; i < I915_NUM_RINGS; i++)
		init_ring_lists(&dev_priv->ring[i]);
	for (i = 0; i < I915_MAX_NUM_FENCES; i++)
		INIT_LIST_HEAD(&dev_priv->fence_regs[i].lru_list);
	INIT_DELAYED_WORK(&dev_priv->mm.retire_work,
			  i915_gem_retire_work_handler);
	INIT_DELAYED_WORK(&dev_priv->mm.idle_work,
			  i915_gem_idle_work_handler);
	init_waitqueue_head(&dev_priv->gpu_error.reset_queue);

	/* On GEN3 we really need to make sure the ARB C3 LP bit is set */
	if (IS_GEN3(dev)) {
		I915_WRITE(MI_ARB_STATE,
			   _MASKED_BIT_ENABLE(MI_ARB_C3_LP_WRITE_ENABLE));
	}

	dev_priv->relative_constants_mode = I915_EXEC_CONSTANTS_REL_GENERAL;

	/* Old X drivers will take 0-2 for front, back, depth buffers */
	if (!drm_core_check_feature(dev, DRIVER_MODESET))
		dev_priv->fence_reg_start = 3;

	if (INTEL_INFO(dev)->gen >= 7 && !IS_VALLEYVIEW(dev))
		dev_priv->num_fence_regs = 32;
	else if (INTEL_INFO(dev)->gen >= 4 || IS_I945G(dev) || IS_I945GM(dev) || IS_G33(dev))
		dev_priv->num_fence_regs = 16;
	else
		dev_priv->num_fence_regs = 8;

	/* Initialize fence registers to zero */
	INIT_LIST_HEAD(&dev_priv->mm.fence_list);
	i915_gem_restore_fences(dev);

	i915_gem_detect_bit_6_swizzle(dev);
	init_waitqueue_head(&dev_priv->pending_flip_queue);

	dev_priv->mm.interruptible = true;

	dev_priv->mm.inactive_shrinker.scan_objects = i915_gem_inactive_scan;
	dev_priv->mm.inactive_shrinker.count_objects = i915_gem_inactive_count;
	dev_priv->mm.inactive_shrinker.seeks = DEFAULT_SEEKS;
	register_shrinker(&dev_priv->mm.inactive_shrinker);
}

/*
 * Create a physically contiguous memory object for this object
 * e.g. for cursor + overlay regs
 */
static int i915_gem_init_phys_object(struct drm_device *dev,
				     int id, int size, int align)
{
	struct drm_i915_private *dev_priv = dev->dev_private;
	struct drm_i915_gem_phys_object *phys_obj;
	int ret;

	if (dev_priv->mm.phys_objs[id - 1] || !size)
		return 0;

	phys_obj = kzalloc(sizeof(*phys_obj), GFP_KERNEL);
	if (!phys_obj)
		return -ENOMEM;

	phys_obj->id = id;

	phys_obj->handle = drm_pci_alloc(dev, size, align);
	if (!phys_obj->handle) {
		ret = -ENOMEM;
		goto kfree_obj;
	}
#ifdef CONFIG_X86
	set_memory_wc((unsigned long)phys_obj->handle->vaddr, phys_obj->handle->size / PAGE_SIZE);
#endif

	dev_priv->mm.phys_objs[id - 1] = phys_obj;

	return 0;
kfree_obj:
	kfree(phys_obj);
	return ret;
}

static void i915_gem_free_phys_object(struct drm_device *dev, int id)
{
	struct drm_i915_private *dev_priv = dev->dev_private;
	struct drm_i915_gem_phys_object *phys_obj;

	if (!dev_priv->mm.phys_objs[id - 1])
		return;

	phys_obj = dev_priv->mm.phys_objs[id - 1];
	if (phys_obj->cur_obj) {
		i915_gem_detach_phys_object(dev, phys_obj->cur_obj);
	}

#ifdef CONFIG_X86
	set_memory_wb((unsigned long)phys_obj->handle->vaddr, phys_obj->handle->size / PAGE_SIZE);
#endif
	drm_pci_free(dev, phys_obj->handle);
	kfree(phys_obj);
	dev_priv->mm.phys_objs[id - 1] = NULL;
}

void i915_gem_free_all_phys_object(struct drm_device *dev)
{
	int i;

	for (i = I915_GEM_PHYS_CURSOR_0; i <= I915_MAX_PHYS_OBJECT; i++)
		i915_gem_free_phys_object(dev, i);
}

void i915_gem_detach_phys_object(struct drm_device *dev,
				 struct drm_i915_gem_object *obj)
{
	struct address_space *mapping = file_inode(obj->base.filp)->i_mapping;
	char *vaddr;
	int i;
	int page_count;

	if (!obj->phys_obj)
		return;
	vaddr = obj->phys_obj->handle->vaddr;

	page_count = obj->base.size / PAGE_SIZE;
	for (i = 0; i < page_count; i++) {
		struct page *page = shmem_read_mapping_page(mapping, i);
		if (!IS_ERR(page)) {
			char *dst = kmap_atomic(page);
			memcpy(dst, vaddr + i*PAGE_SIZE, PAGE_SIZE);
			kunmap_atomic(dst);

			drm_clflush_pages(&page, 1);

			set_page_dirty(page);
			mark_page_accessed(page);
			page_cache_release(page);
		}
	}
	i915_gem_chipset_flush(dev);

	obj->phys_obj->cur_obj = NULL;
	obj->phys_obj = NULL;
}

int
i915_gem_attach_phys_object(struct drm_device *dev,
			    struct drm_i915_gem_object *obj,
			    int id,
			    int align)
{
	struct address_space *mapping = file_inode(obj->base.filp)->i_mapping;
	struct drm_i915_private *dev_priv = dev->dev_private;
	int ret = 0;
	int page_count;
	int i;

	if (id > I915_MAX_PHYS_OBJECT)
		return -EINVAL;

	if (obj->phys_obj) {
		if (obj->phys_obj->id == id)
			return 0;
		i915_gem_detach_phys_object(dev, obj);
	}

	/* create a new object */
	if (!dev_priv->mm.phys_objs[id - 1]) {
		ret = i915_gem_init_phys_object(dev, id,
						obj->base.size, align);
		if (ret) {
			DRM_ERROR("failed to init phys object %d size: %zu\n",
				  id, obj->base.size);
			return ret;
		}
	}

	/* bind to the object */
	obj->phys_obj = dev_priv->mm.phys_objs[id - 1];
	obj->phys_obj->cur_obj = obj;

	page_count = obj->base.size / PAGE_SIZE;

	for (i = 0; i < page_count; i++) {
		struct page *page;
		char *dst, *src;

		page = shmem_read_mapping_page(mapping, i);
		if (IS_ERR(page))
			return PTR_ERR(page);

		src = kmap_atomic(page);
		dst = obj->phys_obj->handle->vaddr + (i * PAGE_SIZE);
		memcpy(dst, src, PAGE_SIZE);
		kunmap_atomic(src);

		mark_page_accessed(page);
		page_cache_release(page);
	}

	return 0;
}

static int
i915_gem_phys_pwrite(struct drm_device *dev,
		     struct drm_i915_gem_object *obj,
		     struct drm_i915_gem_pwrite *args,
		     struct drm_file *file_priv)
{
	void *vaddr = obj->phys_obj->handle->vaddr + args->offset;
	char __user *user_data = to_user_ptr(args->data_ptr);

	if (__copy_from_user_inatomic_nocache(vaddr, user_data, args->size)) {
		unsigned long unwritten;

		/* The physical object once assigned is fixed for the lifetime
		 * of the obj, so we can safely drop the lock and continue
		 * to access vaddr.
		 */
		mutex_unlock(&dev->struct_mutex);
		unwritten = copy_from_user(vaddr, user_data, args->size);
		mutex_lock(&dev->struct_mutex);
		if (unwritten)
			return -EFAULT;
	}

	i915_gem_chipset_flush(dev);
	return 0;
}

void i915_gem_release(struct drm_device *dev, struct drm_file *file)
{
	struct drm_i915_file_private *file_priv = file->driver_priv;

	cancel_delayed_work_sync(&file_priv->mm.idle_work);

	/* Clean up our request list when the client is going away, so that
	 * later retire_requests won't dereference our soon-to-be-gone
	 * file_priv.
	 */
	spin_lock(&file_priv->mm.lock);
	while (!list_empty(&file_priv->mm.request_list)) {
		struct drm_i915_gem_request *request;

		request = list_first_entry(&file_priv->mm.request_list,
					   struct drm_i915_gem_request,
					   client_list);
		list_del(&request->client_list);
		request->file_priv = NULL;
	}
	spin_unlock(&file_priv->mm.lock);
}

static void
i915_gem_file_idle_work_handler(struct work_struct *work)
{
	struct drm_i915_file_private *file_priv =
		container_of(work, typeof(*file_priv), mm.idle_work.work);

	atomic_set(&file_priv->rps_wait_boost, false);
}

int i915_gem_open(struct drm_device *dev, struct drm_file *file)
{
	struct drm_i915_file_private *file_priv;
	int ret;

	DRM_DEBUG_DRIVER("\n");

	file_priv = kzalloc(sizeof(*file_priv), GFP_KERNEL);
	if (!file_priv)
		return -ENOMEM;

	file->driver_priv = file_priv;
	file_priv->dev_priv = dev->dev_private;
	file_priv->file = file;

	spin_lock_init(&file_priv->mm.lock);
	INIT_LIST_HEAD(&file_priv->mm.request_list);
	INIT_DELAYED_WORK(&file_priv->mm.idle_work,
			  i915_gem_file_idle_work_handler);

	ret = i915_gem_context_open(dev, file);
	if (ret)
		kfree(file_priv);

	return ret;
}

static bool mutex_is_locked_by(struct mutex *mutex, struct task_struct *task)
{
	if (!mutex_is_locked(mutex))
		return false;

#if defined(CONFIG_SMP) || defined(CONFIG_DEBUG_MUTEXES)
	return mutex->owner == task;
#else
	/* Since UP may be pre-empted, we cannot assume that we own the lock */
	return false;
#endif
}

static unsigned long
i915_gem_inactive_count(struct shrinker *shrinker, struct shrink_control *sc)
{
	struct drm_i915_private *dev_priv =
		container_of(shrinker,
			     struct drm_i915_private,
			     mm.inactive_shrinker);
	struct drm_device *dev = dev_priv->dev;
	struct drm_i915_gem_object *obj;
	bool unlock = true;
	unsigned long count;

	if (!mutex_trylock(&dev->struct_mutex)) {
		if (!mutex_is_locked_by(&dev->struct_mutex, current))
			return 0;

		if (dev_priv->mm.shrinker_no_lock_stealing)
			return 0;

		unlock = false;
	}

	count = 0;
	list_for_each_entry(obj, &dev_priv->mm.unbound_list, global_list)
		if (obj->pages_pin_count == 0)
			count += obj->base.size >> PAGE_SHIFT;

	list_for_each_entry(obj, &dev_priv->mm.bound_list, global_list) {
		if (obj->active)
			continue;

		if (!i915_gem_obj_is_pinned(obj) && obj->pages_pin_count == 0)
			count += obj->base.size >> PAGE_SHIFT;
	}

	if (unlock)
		mutex_unlock(&dev->struct_mutex);

	return count;
}

/* All the new VM stuff */
unsigned long i915_gem_obj_offset(struct drm_i915_gem_object *o,
				  struct i915_address_space *vm)
{
	struct drm_i915_private *dev_priv = o->base.dev->dev_private;
	struct i915_vma *vma;

	if (!dev_priv->mm.aliasing_ppgtt ||
	    vm == &dev_priv->mm.aliasing_ppgtt->base)
		vm = &dev_priv->gtt.base;

	BUG_ON(list_empty(&o->vma_list));
	list_for_each_entry(vma, &o->vma_list, vma_link) {
		if (vma->vm == vm)
			return vma->node.start;

	}
	return -1;
}

bool i915_gem_obj_bound(struct drm_i915_gem_object *o,
			struct i915_address_space *vm)
{
	struct i915_vma *vma;

	list_for_each_entry(vma, &o->vma_list, vma_link)
		if (vma->vm == vm && drm_mm_node_allocated(&vma->node))
			return true;

	return false;
}

bool i915_gem_obj_bound_any(struct drm_i915_gem_object *o)
{
	struct i915_vma *vma;

	list_for_each_entry(vma, &o->vma_list, vma_link)
		if (drm_mm_node_allocated(&vma->node))
			return true;

	return false;
}

unsigned long i915_gem_obj_size(struct drm_i915_gem_object *o,
				struct i915_address_space *vm)
{
	struct drm_i915_private *dev_priv = o->base.dev->dev_private;
	struct i915_vma *vma;

	if (!dev_priv->mm.aliasing_ppgtt ||
	    vm == &dev_priv->mm.aliasing_ppgtt->base)
		vm = &dev_priv->gtt.base;

	BUG_ON(list_empty(&o->vma_list));

	list_for_each_entry(vma, &o->vma_list, vma_link)
		if (vma->vm == vm)
			return vma->node.size;

	return 0;
}

static unsigned long
i915_gem_inactive_scan(struct shrinker *shrinker, struct shrink_control *sc)
{
	struct drm_i915_private *dev_priv =
		container_of(shrinker,
			     struct drm_i915_private,
			     mm.inactive_shrinker);
	struct drm_device *dev = dev_priv->dev;
	unsigned long freed;
	bool unlock = true;

	if (!mutex_trylock(&dev->struct_mutex)) {
		if (!mutex_is_locked_by(&dev->struct_mutex, current))
			return SHRINK_STOP;

		if (dev_priv->mm.shrinker_no_lock_stealing)
			return SHRINK_STOP;

		unlock = false;
	}

	freed = i915_gem_purge(dev_priv, sc->nr_to_scan);
	if (freed < sc->nr_to_scan)
		freed += __i915_gem_shrink(dev_priv,
					   sc->nr_to_scan - freed,
					   false);
	if (freed < sc->nr_to_scan)
		freed += i915_gem_shrink_all(dev_priv);

	if (unlock)
		mutex_unlock(&dev->struct_mutex);

	return freed;
}

struct i915_vma *i915_gem_obj_to_ggtt(struct drm_i915_gem_object *obj)
{
	struct i915_vma *vma;

	if (WARN_ON(list_empty(&obj->vma_list)))
		return NULL;

	vma = list_first_entry(&obj->vma_list, typeof(*vma), vma_link);
	if (vma->vm != obj_to_ggtt(obj))
		return NULL;

	return vma;
}<|MERGE_RESOLUTION|>--- conflicted
+++ resolved
@@ -2790,11 +2790,7 @@
 
 	/* Flush everything onto the inactive list. */
 	for_each_ring(ring, dev_priv, i) {
-<<<<<<< HEAD
-		ret = i915_switch_context(ring, NULL, ring->default_context);
-=======
 		ret = i915_switch_context(ring, ring->default_context);
->>>>>>> f58b8487
 		if (ret)
 			return ret;
 
