// SPDX-License-Identifier: GPL-2.0
// CAN bus driver for Bosch M_CAN controller
// Copyright (C) 2014 Freescale Semiconductor, Inc.
//      Dong Aisheng <b29396@freescale.com>
// Copyright (C) 2018-19 Texas Instruments Incorporated - http://www.ti.com/

/* Bosch M_CAN user manual can be obtained from:
 * https://github.com/linux-can/can-doc/tree/master/m_can
 */

#include <linux/bitfield.h>
#include <linux/interrupt.h>
#include <linux/io.h>
#include <linux/kernel.h>
#include <linux/module.h>
#include <linux/netdevice.h>
#include <linux/of.h>
#include <linux/of_device.h>
#include <linux/platform_device.h>
#include <linux/pm_runtime.h>
#include <linux/iopoll.h>
#include <linux/can/dev.h>
#include <linux/pinctrl/consumer.h>
#include <linux/phy/phy.h>

#include "m_can.h"

/* registers definition */
enum m_can_reg {
	M_CAN_CREL	= 0x0,
	M_CAN_ENDN	= 0x4,
	M_CAN_CUST	= 0x8,
	M_CAN_DBTP	= 0xc,
	M_CAN_TEST	= 0x10,
	M_CAN_RWD	= 0x14,
	M_CAN_CCCR	= 0x18,
	M_CAN_NBTP	= 0x1c,
	M_CAN_TSCC	= 0x20,
	M_CAN_TSCV	= 0x24,
	M_CAN_TOCC	= 0x28,
	M_CAN_TOCV	= 0x2c,
	M_CAN_ECR	= 0x40,
	M_CAN_PSR	= 0x44,
	/* TDCR Register only available for version >=3.1.x */
	M_CAN_TDCR	= 0x48,
	M_CAN_IR	= 0x50,
	M_CAN_IE	= 0x54,
	M_CAN_ILS	= 0x58,
	M_CAN_ILE	= 0x5c,
	M_CAN_GFC	= 0x80,
	M_CAN_SIDFC	= 0x84,
	M_CAN_XIDFC	= 0x88,
	M_CAN_XIDAM	= 0x90,
	M_CAN_HPMS	= 0x94,
	M_CAN_NDAT1	= 0x98,
	M_CAN_NDAT2	= 0x9c,
	M_CAN_RXF0C	= 0xa0,
	M_CAN_RXF0S	= 0xa4,
	M_CAN_RXF0A	= 0xa8,
	M_CAN_RXBC	= 0xac,
	M_CAN_RXF1C	= 0xb0,
	M_CAN_RXF1S	= 0xb4,
	M_CAN_RXF1A	= 0xb8,
	M_CAN_RXESC	= 0xbc,
	M_CAN_TXBC	= 0xc0,
	M_CAN_TXFQS	= 0xc4,
	M_CAN_TXESC	= 0xc8,
	M_CAN_TXBRP	= 0xcc,
	M_CAN_TXBAR	= 0xd0,
	M_CAN_TXBCR	= 0xd4,
	M_CAN_TXBTO	= 0xd8,
	M_CAN_TXBCF	= 0xdc,
	M_CAN_TXBTIE	= 0xe0,
	M_CAN_TXBCIE	= 0xe4,
	M_CAN_TXEFC	= 0xf0,
	M_CAN_TXEFS	= 0xf4,
	M_CAN_TXEFA	= 0xf8,
};

/* napi related */
#define M_CAN_NAPI_WEIGHT	64

/* message ram configuration data length */
#define MRAM_CFG_LEN	8

/* Core Release Register (CREL) */
#define CREL_REL_MASK		GENMASK(31, 28)
#define CREL_STEP_MASK		GENMASK(27, 24)
#define CREL_SUBSTEP_MASK	GENMASK(23, 20)

/* Data Bit Timing & Prescaler Register (DBTP) */
#define DBTP_TDC		BIT(23)
#define DBTP_DBRP_MASK		GENMASK(20, 16)
#define DBTP_DTSEG1_MASK	GENMASK(12, 8)
#define DBTP_DTSEG2_MASK	GENMASK(7, 4)
#define DBTP_DSJW_MASK		GENMASK(3, 0)

/* Transmitter Delay Compensation Register (TDCR) */
#define TDCR_TDCO_MASK		GENMASK(14, 8)
#define TDCR_TDCF_MASK		GENMASK(6, 0)

/* Test Register (TEST) */
#define TEST_LBCK		BIT(4)

/* CC Control Register (CCCR) */
#define CCCR_TXP		BIT(14)
#define CCCR_TEST		BIT(7)
#define CCCR_DAR		BIT(6)
#define CCCR_MON		BIT(5)
#define CCCR_CSR		BIT(4)
#define CCCR_CSA		BIT(3)
#define CCCR_ASM		BIT(2)
#define CCCR_CCE		BIT(1)
#define CCCR_INIT		BIT(0)
/* for version 3.0.x */
#define CCCR_CMR_MASK		GENMASK(11, 10)
#define CCCR_CMR_CANFD		0x1
#define CCCR_CMR_CANFD_BRS	0x2
#define CCCR_CMR_CAN		0x3
#define CCCR_CME_MASK		GENMASK(9, 8)
#define CCCR_CME_CAN		0
#define CCCR_CME_CANFD		0x1
#define CCCR_CME_CANFD_BRS	0x2
/* for version >=3.1.x */
#define CCCR_EFBI		BIT(13)
#define CCCR_PXHD		BIT(12)
#define CCCR_BRSE		BIT(9)
#define CCCR_FDOE		BIT(8)
/* for version >=3.2.x */
#define CCCR_NISO		BIT(15)
/* for version >=3.3.x */
#define CCCR_WMM		BIT(11)
#define CCCR_UTSU		BIT(10)

/* Nominal Bit Timing & Prescaler Register (NBTP) */
#define NBTP_NSJW_MASK		GENMASK(31, 25)
#define NBTP_NBRP_MASK		GENMASK(24, 16)
#define NBTP_NTSEG1_MASK	GENMASK(15, 8)
#define NBTP_NTSEG2_MASK	GENMASK(6, 0)

/* Timestamp Counter Configuration Register (TSCC) */
#define TSCC_TCP_MASK		GENMASK(19, 16)
#define TSCC_TSS_MASK		GENMASK(1, 0)
#define TSCC_TSS_DISABLE	0x0
#define TSCC_TSS_INTERNAL	0x1
#define TSCC_TSS_EXTERNAL	0x2

/* Timestamp Counter Value Register (TSCV) */
#define TSCV_TSC_MASK		GENMASK(15, 0)

/* Error Counter Register (ECR) */
#define ECR_RP			BIT(15)
#define ECR_REC_MASK		GENMASK(14, 8)
#define ECR_TEC_MASK		GENMASK(7, 0)

/* Protocol Status Register (PSR) */
#define PSR_BO		BIT(7)
#define PSR_EW		BIT(6)
#define PSR_EP		BIT(5)
#define PSR_LEC_MASK	GENMASK(2, 0)

/* Interrupt Register (IR) */
#define IR_ALL_INT	0xffffffff

/* Renamed bits for versions > 3.1.x */
#define IR_ARA		BIT(29)
#define IR_PED		BIT(28)
#define IR_PEA		BIT(27)

/* Bits for version 3.0.x */
#define IR_STE		BIT(31)
#define IR_FOE		BIT(30)
#define IR_ACKE		BIT(29)
#define IR_BE		BIT(28)
#define IR_CRCE		BIT(27)
#define IR_WDI		BIT(26)
#define IR_BO		BIT(25)
#define IR_EW		BIT(24)
#define IR_EP		BIT(23)
#define IR_ELO		BIT(22)
#define IR_BEU		BIT(21)
#define IR_BEC		BIT(20)
#define IR_DRX		BIT(19)
#define IR_TOO		BIT(18)
#define IR_MRAF		BIT(17)
#define IR_TSW		BIT(16)
#define IR_TEFL		BIT(15)
#define IR_TEFF		BIT(14)
#define IR_TEFW		BIT(13)
#define IR_TEFN		BIT(12)
#define IR_TFE		BIT(11)
#define IR_TCF		BIT(10)
#define IR_TC		BIT(9)
#define IR_HPM		BIT(8)
#define IR_RF1L		BIT(7)
#define IR_RF1F		BIT(6)
#define IR_RF1W		BIT(5)
#define IR_RF1N		BIT(4)
#define IR_RF0L		BIT(3)
#define IR_RF0F		BIT(2)
#define IR_RF0W		BIT(1)
#define IR_RF0N		BIT(0)
#define IR_ERR_STATE	(IR_BO | IR_EW | IR_EP)

/* Interrupts for version 3.0.x */
#define IR_ERR_LEC_30X	(IR_STE	| IR_FOE | IR_ACKE | IR_BE | IR_CRCE)
#define IR_ERR_BUS_30X	(IR_ERR_LEC_30X | IR_WDI | IR_BEU | IR_BEC | \
			 IR_TOO | IR_MRAF | IR_TSW | IR_TEFL | IR_RF1L | \
			 IR_RF0L)
#define IR_ERR_ALL_30X	(IR_ERR_STATE | IR_ERR_BUS_30X)

/* Interrupts for version >= 3.1.x */
#define IR_ERR_LEC_31X	(IR_PED | IR_PEA)
#define IR_ERR_BUS_31X      (IR_ERR_LEC_31X | IR_WDI | IR_BEU | IR_BEC | \
			 IR_TOO | IR_MRAF | IR_TSW | IR_TEFL | IR_RF1L | \
			 IR_RF0L)
#define IR_ERR_ALL_31X	(IR_ERR_STATE | IR_ERR_BUS_31X)

/* Interrupt Line Select (ILS) */
#define ILS_ALL_INT0	0x0
#define ILS_ALL_INT1	0xFFFFFFFF

/* Interrupt Line Enable (ILE) */
#define ILE_EINT1	BIT(1)
#define ILE_EINT0	BIT(0)

/* Rx FIFO 0/1 Configuration (RXF0C/RXF1C) */
#define RXFC_FWM_MASK	GENMASK(30, 24)
#define RXFC_FS_MASK	GENMASK(22, 16)

/* Rx FIFO 0/1 Status (RXF0S/RXF1S) */
#define RXFS_RFL	BIT(25)
#define RXFS_FF		BIT(24)
#define RXFS_FPI_MASK	GENMASK(21, 16)
#define RXFS_FGI_MASK	GENMASK(13, 8)
#define RXFS_FFL_MASK	GENMASK(6, 0)

/* Rx Buffer / FIFO Element Size Configuration (RXESC) */
#define RXESC_RBDS_MASK		GENMASK(10, 8)
#define RXESC_F1DS_MASK		GENMASK(6, 4)
#define RXESC_F0DS_MASK		GENMASK(2, 0)
#define RXESC_64B		0x7

/* Tx Buffer Configuration (TXBC) */
#define TXBC_TFQS_MASK		GENMASK(29, 24)
#define TXBC_NDTB_MASK		GENMASK(21, 16)

/* Tx FIFO/Queue Status (TXFQS) */
#define TXFQS_TFQF		BIT(21)
#define TXFQS_TFQPI_MASK	GENMASK(20, 16)
#define TXFQS_TFGI_MASK		GENMASK(12, 8)
#define TXFQS_TFFL_MASK		GENMASK(5, 0)

/* Tx Buffer Element Size Configuration (TXESC) */
#define TXESC_TBDS_MASK		GENMASK(2, 0)
#define TXESC_TBDS_64B		0x7

/* Tx Event FIFO Configuration (TXEFC) */
#define TXEFC_EFS_MASK		GENMASK(21, 16)

/* Tx Event FIFO Status (TXEFS) */
#define TXEFS_TEFL		BIT(25)
#define TXEFS_EFF		BIT(24)
#define TXEFS_EFGI_MASK		GENMASK(12, 8)
#define TXEFS_EFFL_MASK		GENMASK(5, 0)

/* Tx Event FIFO Acknowledge (TXEFA) */
#define TXEFA_EFAI_MASK		GENMASK(4, 0)

/* Message RAM Configuration (in bytes) */
#define SIDF_ELEMENT_SIZE	4
#define XIDF_ELEMENT_SIZE	8
#define RXF0_ELEMENT_SIZE	72
#define RXF1_ELEMENT_SIZE	72
#define RXB_ELEMENT_SIZE	72
#define TXE_ELEMENT_SIZE	8
#define TXB_ELEMENT_SIZE	72

/* Message RAM Elements */
#define M_CAN_FIFO_ID		0x0
#define M_CAN_FIFO_DLC		0x4
#define M_CAN_FIFO_DATA		0x8

/* Rx Buffer Element */
/* R0 */
#define RX_BUF_ESI		BIT(31)
#define RX_BUF_XTD		BIT(30)
#define RX_BUF_RTR		BIT(29)
/* R1 */
#define RX_BUF_ANMF		BIT(31)
#define RX_BUF_FDF		BIT(21)
#define RX_BUF_BRS		BIT(20)
#define RX_BUF_RXTS_MASK	GENMASK(15, 0)

/* Tx Buffer Element */
/* T0 */
#define TX_BUF_ESI		BIT(31)
#define TX_BUF_XTD		BIT(30)
#define TX_BUF_RTR		BIT(29)
/* T1 */
#define TX_BUF_EFC		BIT(23)
#define TX_BUF_FDF		BIT(21)
#define TX_BUF_BRS		BIT(20)
#define TX_BUF_MM_MASK		GENMASK(31, 24)
#define TX_BUF_DLC_MASK		GENMASK(19, 16)

/* Tx event FIFO Element */
/* E1 */
#define TX_EVENT_MM_MASK	GENMASK(31, 24)
#define TX_EVENT_TXTS_MASK	GENMASK(15, 0)

/* The ID and DLC registers are adjacent in M_CAN FIFO memory,
 * and we can save a (potentially slow) bus round trip by combining
 * reads and writes to them.
 */
struct id_and_dlc {
	u32 id;
	u32 dlc;
};

static inline u32 m_can_read(struct m_can_classdev *cdev, enum m_can_reg reg)
{
	return cdev->ops->read_reg(cdev, reg);
}

static inline void m_can_write(struct m_can_classdev *cdev, enum m_can_reg reg,
			       u32 val)
{
	cdev->ops->write_reg(cdev, reg, val);
}

static int
m_can_fifo_read(struct m_can_classdev *cdev,
		u32 fgi, unsigned int offset, void *val, size_t val_count)
{
	u32 addr_offset = cdev->mcfg[MRAM_RXF0].off + fgi * RXF0_ELEMENT_SIZE +
		offset;

	if (val_count == 0)
		return 0;

	return cdev->ops->read_fifo(cdev, addr_offset, val, val_count);
}

static int
m_can_fifo_write(struct m_can_classdev *cdev,
		 u32 fpi, unsigned int offset, const void *val, size_t val_count)
{
	u32 addr_offset = cdev->mcfg[MRAM_TXB].off + fpi * TXB_ELEMENT_SIZE +
		offset;

	if (val_count == 0)
		return 0;

	return cdev->ops->write_fifo(cdev, addr_offset, val, val_count);
}

static inline int m_can_fifo_write_no_off(struct m_can_classdev *cdev,
					  u32 fpi, u32 val)
{
	return cdev->ops->write_fifo(cdev, fpi, &val, 1);
}

static int
m_can_txe_fifo_read(struct m_can_classdev *cdev, u32 fgi, u32 offset, u32 *val)
{
	u32 addr_offset = cdev->mcfg[MRAM_TXE].off + fgi * TXE_ELEMENT_SIZE +
		offset;

	return cdev->ops->read_fifo(cdev, addr_offset, val, 1);
}

static inline bool m_can_tx_fifo_full(struct m_can_classdev *cdev)
{
	return !!(m_can_read(cdev, M_CAN_TXFQS) & TXFQS_TFQF);
}

static void m_can_config_endisable(struct m_can_classdev *cdev, bool enable)
{
	u32 cccr = m_can_read(cdev, M_CAN_CCCR);
	u32 timeout = 10;
	u32 val = 0;

	/* Clear the Clock stop request if it was set */
	if (cccr & CCCR_CSR)
		cccr &= ~CCCR_CSR;

	if (enable) {
		/* enable m_can configuration */
		m_can_write(cdev, M_CAN_CCCR, cccr | CCCR_INIT);
		udelay(5);
		/* CCCR.CCE can only be set/reset while CCCR.INIT = '1' */
		m_can_write(cdev, M_CAN_CCCR, cccr | CCCR_INIT | CCCR_CCE);
	} else {
		m_can_write(cdev, M_CAN_CCCR, cccr & ~(CCCR_INIT | CCCR_CCE));
	}

	/* there's a delay for module initialization */
	if (enable)
		val = CCCR_INIT | CCCR_CCE;

	while ((m_can_read(cdev, M_CAN_CCCR) & (CCCR_INIT | CCCR_CCE)) != val) {
		if (timeout == 0) {
			netdev_warn(cdev->net, "Failed to init module\n");
			return;
		}
		timeout--;
		udelay(1);
	}
}

static inline void m_can_enable_all_interrupts(struct m_can_classdev *cdev)
{
	/* Only interrupt line 0 is used in this driver */
	m_can_write(cdev, M_CAN_ILE, ILE_EINT0);
}

static inline void m_can_disable_all_interrupts(struct m_can_classdev *cdev)
{
	m_can_write(cdev, M_CAN_ILE, 0x0);
}

/* Retrieve internal timestamp counter from TSCV.TSC, and shift it to 32-bit
 * width.
 */
static u32 m_can_get_timestamp(struct m_can_classdev *cdev)
{
	u32 tscv;
	u32 tsc;

	tscv = m_can_read(cdev, M_CAN_TSCV);
	tsc = FIELD_GET(TSCV_TSC_MASK, tscv);

	return (tsc << 16);
}

static void m_can_clean(struct net_device *net)
{
	struct m_can_classdev *cdev = netdev_priv(net);

	if (cdev->tx_skb) {
		int putidx = 0;

		net->stats.tx_errors++;
		if (cdev->version > 30)
			putidx = FIELD_GET(TXFQS_TFQPI_MASK,
					   m_can_read(cdev, M_CAN_TXFQS));

		can_free_echo_skb(cdev->net, putidx, NULL);
		cdev->tx_skb = NULL;
	}
}

/* For peripherals, pass skb to rx-offload, which will push skb from
 * napi. For non-peripherals, RX is done in napi already, so push
 * directly. timestamp is used to ensure good skb ordering in
 * rx-offload and is ignored for non-peripherals.
 */
static void m_can_receive_skb(struct m_can_classdev *cdev,
			      struct sk_buff *skb,
			      u32 timestamp)
{
	if (cdev->is_peripheral) {
		struct net_device_stats *stats = &cdev->net->stats;
		int err;

		err = can_rx_offload_queue_sorted(&cdev->offload, skb,
						  timestamp);
		if (err)
			stats->rx_fifo_errors++;
	} else {
		netif_receive_skb(skb);
	}
}

static int m_can_read_fifo(struct net_device *dev, u32 rxfs)
{
	struct net_device_stats *stats = &dev->stats;
	struct m_can_classdev *cdev = netdev_priv(dev);
	struct canfd_frame *cf;
	struct sk_buff *skb;
	struct id_and_dlc fifo_header;
	u32 fgi;
	u32 timestamp = 0;
	int err;

	/* calculate the fifo get index for where to read data */
	fgi = FIELD_GET(RXFS_FGI_MASK, rxfs);
	err = m_can_fifo_read(cdev, fgi, M_CAN_FIFO_ID, &fifo_header, 2);
	if (err)
		goto out_fail;

	if (fifo_header.dlc & RX_BUF_FDF)
		skb = alloc_canfd_skb(dev, &cf);
	else
		skb = alloc_can_skb(dev, (struct can_frame **)&cf);
	if (!skb) {
		stats->rx_dropped++;
		return 0;
	}

	if (fifo_header.dlc & RX_BUF_FDF)
		cf->len = can_fd_dlc2len((fifo_header.dlc >> 16) & 0x0F);
	else
		cf->len = can_cc_dlc2len((fifo_header.dlc >> 16) & 0x0F);

	if (fifo_header.id & RX_BUF_XTD)
		cf->can_id = (fifo_header.id & CAN_EFF_MASK) | CAN_EFF_FLAG;
	else
		cf->can_id = (fifo_header.id >> 18) & CAN_SFF_MASK;

	if (fifo_header.id & RX_BUF_ESI) {
		cf->flags |= CANFD_ESI;
		netdev_dbg(dev, "ESI Error\n");
	}

	if (!(fifo_header.dlc & RX_BUF_FDF) && (fifo_header.id & RX_BUF_RTR)) {
		cf->can_id |= CAN_RTR_FLAG;
	} else {
		if (fifo_header.dlc & RX_BUF_BRS)
			cf->flags |= CANFD_BRS;

		err = m_can_fifo_read(cdev, fgi, M_CAN_FIFO_DATA,
				      cf->data, DIV_ROUND_UP(cf->len, 4));
		if (err)
			goto out_free_skb;
<<<<<<< HEAD
=======

		stats->rx_bytes += cf->len;
>>>>>>> 754e0b0e
	}
	stats->rx_packets++;

	/* acknowledge rx fifo 0 */
	m_can_write(cdev, M_CAN_RXF0A, fgi);

	timestamp = FIELD_GET(RX_BUF_RXTS_MASK, fifo_header.dlc);

	m_can_receive_skb(cdev, skb, timestamp);

	return 0;

out_free_skb:
	kfree_skb(skb);
out_fail:
	netdev_err(dev, "FIFO read returned %d\n", err);
	return err;
}

static int m_can_do_rx_poll(struct net_device *dev, int quota)
{
	struct m_can_classdev *cdev = netdev_priv(dev);
	u32 pkts = 0;
	u32 rxfs;
	int err;

	rxfs = m_can_read(cdev, M_CAN_RXF0S);
	if (!(rxfs & RXFS_FFL_MASK)) {
		netdev_dbg(dev, "no messages in fifo0\n");
		return 0;
	}

	while ((rxfs & RXFS_FFL_MASK) && (quota > 0)) {
		err = m_can_read_fifo(dev, rxfs);
		if (err)
			return err;

		quota--;
		pkts++;
		rxfs = m_can_read(cdev, M_CAN_RXF0S);
	}

	if (pkts)
		can_led_event(dev, CAN_LED_EVENT_RX);

	return pkts;
}

static int m_can_handle_lost_msg(struct net_device *dev)
{
	struct m_can_classdev *cdev = netdev_priv(dev);
	struct net_device_stats *stats = &dev->stats;
	struct sk_buff *skb;
	struct can_frame *frame;
	u32 timestamp = 0;

	netdev_err(dev, "msg lost in rxf0\n");

	stats->rx_errors++;
	stats->rx_over_errors++;

	skb = alloc_can_err_skb(dev, &frame);
	if (unlikely(!skb))
		return 0;

	frame->can_id |= CAN_ERR_CRTL;
	frame->data[1] = CAN_ERR_CRTL_RX_OVERFLOW;

	if (cdev->is_peripheral)
		timestamp = m_can_get_timestamp(cdev);

	m_can_receive_skb(cdev, skb, timestamp);

	return 1;
}

static int m_can_handle_lec_err(struct net_device *dev,
				enum m_can_lec_type lec_type)
{
	struct m_can_classdev *cdev = netdev_priv(dev);
	struct net_device_stats *stats = &dev->stats;
	struct can_frame *cf;
	struct sk_buff *skb;
	u32 timestamp = 0;

	cdev->can.can_stats.bus_error++;
	stats->rx_errors++;

	/* propagate the error condition to the CAN stack */
	skb = alloc_can_err_skb(dev, &cf);
	if (unlikely(!skb))
		return 0;

	/* check for 'last error code' which tells us the
	 * type of the last error to occur on the CAN bus
	 */
	cf->can_id |= CAN_ERR_PROT | CAN_ERR_BUSERROR;

	switch (lec_type) {
	case LEC_STUFF_ERROR:
		netdev_dbg(dev, "stuff error\n");
		cf->data[2] |= CAN_ERR_PROT_STUFF;
		break;
	case LEC_FORM_ERROR:
		netdev_dbg(dev, "form error\n");
		cf->data[2] |= CAN_ERR_PROT_FORM;
		break;
	case LEC_ACK_ERROR:
		netdev_dbg(dev, "ack error\n");
		cf->data[3] = CAN_ERR_PROT_LOC_ACK;
		break;
	case LEC_BIT1_ERROR:
		netdev_dbg(dev, "bit1 error\n");
		cf->data[2] |= CAN_ERR_PROT_BIT1;
		break;
	case LEC_BIT0_ERROR:
		netdev_dbg(dev, "bit0 error\n");
		cf->data[2] |= CAN_ERR_PROT_BIT0;
		break;
	case LEC_CRC_ERROR:
		netdev_dbg(dev, "CRC error\n");
		cf->data[3] = CAN_ERR_PROT_LOC_CRC_SEQ;
		break;
	default:
		break;
	}

	if (cdev->is_peripheral)
		timestamp = m_can_get_timestamp(cdev);

	m_can_receive_skb(cdev, skb, timestamp);

	return 1;
}

static int __m_can_get_berr_counter(const struct net_device *dev,
				    struct can_berr_counter *bec)
{
	struct m_can_classdev *cdev = netdev_priv(dev);
	unsigned int ecr;

	ecr = m_can_read(cdev, M_CAN_ECR);
	bec->rxerr = FIELD_GET(ECR_REC_MASK, ecr);
	bec->txerr = FIELD_GET(ECR_TEC_MASK, ecr);

	return 0;
}

static int m_can_clk_start(struct m_can_classdev *cdev)
{
	if (cdev->pm_clock_support == 0)
		return 0;

	return pm_runtime_resume_and_get(cdev->dev);
}

static void m_can_clk_stop(struct m_can_classdev *cdev)
{
	if (cdev->pm_clock_support)
		pm_runtime_put_sync(cdev->dev);
}

static int m_can_get_berr_counter(const struct net_device *dev,
				  struct can_berr_counter *bec)
{
	struct m_can_classdev *cdev = netdev_priv(dev);
	int err;

	err = m_can_clk_start(cdev);
	if (err)
		return err;

	__m_can_get_berr_counter(dev, bec);

	m_can_clk_stop(cdev);

	return 0;
}

static int m_can_handle_state_change(struct net_device *dev,
				     enum can_state new_state)
{
	struct m_can_classdev *cdev = netdev_priv(dev);
	struct can_frame *cf;
	struct sk_buff *skb;
	struct can_berr_counter bec;
	unsigned int ecr;
	u32 timestamp = 0;

	switch (new_state) {
	case CAN_STATE_ERROR_WARNING:
		/* error warning state */
		cdev->can.can_stats.error_warning++;
		cdev->can.state = CAN_STATE_ERROR_WARNING;
		break;
	case CAN_STATE_ERROR_PASSIVE:
		/* error passive state */
		cdev->can.can_stats.error_passive++;
		cdev->can.state = CAN_STATE_ERROR_PASSIVE;
		break;
	case CAN_STATE_BUS_OFF:
		/* bus-off state */
		cdev->can.state = CAN_STATE_BUS_OFF;
		m_can_disable_all_interrupts(cdev);
		cdev->can.can_stats.bus_off++;
		can_bus_off(dev);
		break;
	default:
		break;
	}

	/* propagate the error condition to the CAN stack */
	skb = alloc_can_err_skb(dev, &cf);
	if (unlikely(!skb))
		return 0;

	__m_can_get_berr_counter(dev, &bec);

	switch (new_state) {
	case CAN_STATE_ERROR_WARNING:
		/* error warning state */
		cf->can_id |= CAN_ERR_CRTL;
		cf->data[1] = (bec.txerr > bec.rxerr) ?
			CAN_ERR_CRTL_TX_WARNING :
			CAN_ERR_CRTL_RX_WARNING;
		cf->data[6] = bec.txerr;
		cf->data[7] = bec.rxerr;
		break;
	case CAN_STATE_ERROR_PASSIVE:
		/* error passive state */
		cf->can_id |= CAN_ERR_CRTL;
		ecr = m_can_read(cdev, M_CAN_ECR);
		if (ecr & ECR_RP)
			cf->data[1] |= CAN_ERR_CRTL_RX_PASSIVE;
		if (bec.txerr > 127)
			cf->data[1] |= CAN_ERR_CRTL_TX_PASSIVE;
		cf->data[6] = bec.txerr;
		cf->data[7] = bec.rxerr;
		break;
	case CAN_STATE_BUS_OFF:
		/* bus-off state */
		cf->can_id |= CAN_ERR_BUSOFF;
		break;
	default:
		break;
	}

	if (cdev->is_peripheral)
		timestamp = m_can_get_timestamp(cdev);

	m_can_receive_skb(cdev, skb, timestamp);

	return 1;
}

static int m_can_handle_state_errors(struct net_device *dev, u32 psr)
{
	struct m_can_classdev *cdev = netdev_priv(dev);
	int work_done = 0;

	if (psr & PSR_EW && cdev->can.state != CAN_STATE_ERROR_WARNING) {
		netdev_dbg(dev, "entered error warning state\n");
		work_done += m_can_handle_state_change(dev,
						       CAN_STATE_ERROR_WARNING);
	}

	if (psr & PSR_EP && cdev->can.state != CAN_STATE_ERROR_PASSIVE) {
		netdev_dbg(dev, "entered error passive state\n");
		work_done += m_can_handle_state_change(dev,
						       CAN_STATE_ERROR_PASSIVE);
	}

	if (psr & PSR_BO && cdev->can.state != CAN_STATE_BUS_OFF) {
		netdev_dbg(dev, "entered error bus off state\n");
		work_done += m_can_handle_state_change(dev,
						       CAN_STATE_BUS_OFF);
	}

	return work_done;
}

static void m_can_handle_other_err(struct net_device *dev, u32 irqstatus)
{
	if (irqstatus & IR_WDI)
		netdev_err(dev, "Message RAM Watchdog event due to missing READY\n");
	if (irqstatus & IR_BEU)
		netdev_err(dev, "Bit Error Uncorrected\n");
	if (irqstatus & IR_BEC)
		netdev_err(dev, "Bit Error Corrected\n");
	if (irqstatus & IR_TOO)
		netdev_err(dev, "Timeout reached\n");
	if (irqstatus & IR_MRAF)
		netdev_err(dev, "Message RAM access failure occurred\n");
}

static inline bool is_lec_err(u32 psr)
{
	psr &= LEC_UNUSED;

	return psr && (psr != LEC_UNUSED);
}

static inline bool m_can_is_protocol_err(u32 irqstatus)
{
	return irqstatus & IR_ERR_LEC_31X;
}

static int m_can_handle_protocol_error(struct net_device *dev, u32 irqstatus)
{
	struct net_device_stats *stats = &dev->stats;
	struct m_can_classdev *cdev = netdev_priv(dev);
	struct can_frame *cf;
	struct sk_buff *skb;
	u32 timestamp = 0;

	/* propagate the error condition to the CAN stack */
	skb = alloc_can_err_skb(dev, &cf);

	/* update tx error stats since there is protocol error */
	stats->tx_errors++;

	/* update arbitration lost status */
	if (cdev->version >= 31 && (irqstatus & IR_PEA)) {
		netdev_dbg(dev, "Protocol error in Arbitration fail\n");
		cdev->can.can_stats.arbitration_lost++;
		if (skb) {
			cf->can_id |= CAN_ERR_LOSTARB;
			cf->data[0] |= CAN_ERR_LOSTARB_UNSPEC;
		}
	}

	if (unlikely(!skb)) {
		netdev_dbg(dev, "allocation of skb failed\n");
		return 0;
	}

	if (cdev->is_peripheral)
		timestamp = m_can_get_timestamp(cdev);

	m_can_receive_skb(cdev, skb, timestamp);

	return 1;
}

static int m_can_handle_bus_errors(struct net_device *dev, u32 irqstatus,
				   u32 psr)
{
	struct m_can_classdev *cdev = netdev_priv(dev);
	int work_done = 0;

	if (irqstatus & IR_RF0L)
		work_done += m_can_handle_lost_msg(dev);

	/* handle lec errors on the bus */
	if ((cdev->can.ctrlmode & CAN_CTRLMODE_BERR_REPORTING) &&
	    is_lec_err(psr))
		work_done += m_can_handle_lec_err(dev, psr & LEC_UNUSED);

	/* handle protocol errors in arbitration phase */
	if ((cdev->can.ctrlmode & CAN_CTRLMODE_BERR_REPORTING) &&
	    m_can_is_protocol_err(irqstatus))
		work_done += m_can_handle_protocol_error(dev, irqstatus);

	/* other unproccessed error interrupts */
	m_can_handle_other_err(dev, irqstatus);

	return work_done;
}

static int m_can_rx_handler(struct net_device *dev, int quota)
{
	struct m_can_classdev *cdev = netdev_priv(dev);
	int rx_work_or_err;
	int work_done = 0;
	u32 irqstatus, psr;

	irqstatus = cdev->irqstatus | m_can_read(cdev, M_CAN_IR);
	if (!irqstatus)
		goto end;

	/* Errata workaround for issue "Needless activation of MRAF irq"
	 * During frame reception while the MCAN is in Error Passive state
	 * and the Receive Error Counter has the value MCAN_ECR.REC = 127,
	 * it may happen that MCAN_IR.MRAF is set although there was no
	 * Message RAM access failure.
	 * If MCAN_IR.MRAF is enabled, an interrupt to the Host CPU is generated
	 * The Message RAM Access Failure interrupt routine needs to check
	 * whether MCAN_ECR.RP = ’1’ and MCAN_ECR.REC = 127.
	 * In this case, reset MCAN_IR.MRAF. No further action is required.
	 */
	if (cdev->version <= 31 && irqstatus & IR_MRAF &&
	    m_can_read(cdev, M_CAN_ECR) & ECR_RP) {
		struct can_berr_counter bec;

		__m_can_get_berr_counter(dev, &bec);
		if (bec.rxerr == 127) {
			m_can_write(cdev, M_CAN_IR, IR_MRAF);
			irqstatus &= ~IR_MRAF;
		}
	}

	psr = m_can_read(cdev, M_CAN_PSR);

	if (irqstatus & IR_ERR_STATE)
		work_done += m_can_handle_state_errors(dev, psr);

	if (irqstatus & IR_ERR_BUS_30X)
		work_done += m_can_handle_bus_errors(dev, irqstatus, psr);

	if (irqstatus & IR_RF0N) {
		rx_work_or_err = m_can_do_rx_poll(dev, (quota - work_done));
		if (rx_work_or_err < 0)
			return rx_work_or_err;

		work_done += rx_work_or_err;
	}
end:
	return work_done;
}

static int m_can_rx_peripheral(struct net_device *dev)
{
	struct m_can_classdev *cdev = netdev_priv(dev);
	int work_done;

	work_done = m_can_rx_handler(dev, M_CAN_NAPI_WEIGHT);

	/* Don't re-enable interrupts if the driver had a fatal error
	 * (e.g., FIFO read failure).
	 */
	if (work_done >= 0)
		m_can_enable_all_interrupts(cdev);

	return work_done;
}

static int m_can_poll(struct napi_struct *napi, int quota)
{
	struct net_device *dev = napi->dev;
	struct m_can_classdev *cdev = netdev_priv(dev);
	int work_done;

	work_done = m_can_rx_handler(dev, quota);

	/* Don't re-enable interrupts if the driver had a fatal error
	 * (e.g., FIFO read failure).
	 */
	if (work_done >= 0 && work_done < quota) {
		napi_complete_done(napi, work_done);
		m_can_enable_all_interrupts(cdev);
	}

	return work_done;
}

/* Echo tx skb and update net stats. Peripherals use rx-offload for
 * echo. timestamp is used for peripherals to ensure correct ordering
 * by rx-offload, and is ignored for non-peripherals.
 */
static void m_can_tx_update_stats(struct m_can_classdev *cdev,
				  unsigned int msg_mark,
				  u32 timestamp)
{
	struct net_device *dev = cdev->net;
	struct net_device_stats *stats = &dev->stats;

	if (cdev->is_peripheral)
		stats->tx_bytes +=
			can_rx_offload_get_echo_skb(&cdev->offload,
						    msg_mark,
						    timestamp,
						    NULL);
	else
		stats->tx_bytes += can_get_echo_skb(dev, msg_mark, NULL);

	stats->tx_packets++;
}

static int m_can_echo_tx_event(struct net_device *dev)
{
	u32 txe_count = 0;
	u32 m_can_txefs;
	u32 fgi = 0;
	int i = 0;
	unsigned int msg_mark;

	struct m_can_classdev *cdev = netdev_priv(dev);

	/* read tx event fifo status */
	m_can_txefs = m_can_read(cdev, M_CAN_TXEFS);

	/* Get Tx Event fifo element count */
	txe_count = FIELD_GET(TXEFS_EFFL_MASK, m_can_txefs);

	/* Get and process all sent elements */
	for (i = 0; i < txe_count; i++) {
		u32 txe, timestamp = 0;
		int err;

		/* retrieve get index */
		fgi = FIELD_GET(TXEFS_EFGI_MASK, m_can_read(cdev, M_CAN_TXEFS));

		/* get message marker, timestamp */
		err = m_can_txe_fifo_read(cdev, fgi, 4, &txe);
		if (err) {
			netdev_err(dev, "TXE FIFO read returned %d\n", err);
			return err;
		}

		msg_mark = FIELD_GET(TX_EVENT_MM_MASK, txe);
		timestamp = FIELD_GET(TX_EVENT_TXTS_MASK, txe);

		/* ack txe element */
		m_can_write(cdev, M_CAN_TXEFA, FIELD_PREP(TXEFA_EFAI_MASK,
							  fgi));

		/* update stats */
		m_can_tx_update_stats(cdev, msg_mark, timestamp);
	}

	return 0;
}

static irqreturn_t m_can_isr(int irq, void *dev_id)
{
	struct net_device *dev = (struct net_device *)dev_id;
	struct m_can_classdev *cdev = netdev_priv(dev);
	u32 ir;

	if (pm_runtime_suspended(cdev->dev))
		return IRQ_NONE;
	ir = m_can_read(cdev, M_CAN_IR);
	if (!ir)
		return IRQ_NONE;

	/* ACK all irqs */
	if (ir & IR_ALL_INT)
		m_can_write(cdev, M_CAN_IR, ir);

	if (cdev->ops->clear_interrupts)
		cdev->ops->clear_interrupts(cdev);

	/* schedule NAPI in case of
	 * - rx IRQ
	 * - state change IRQ
	 * - bus error IRQ and bus error reporting
	 */
	if ((ir & IR_RF0N) || (ir & IR_ERR_ALL_30X)) {
		cdev->irqstatus = ir;
		m_can_disable_all_interrupts(cdev);
		if (!cdev->is_peripheral)
			napi_schedule(&cdev->napi);
		else if (m_can_rx_peripheral(dev) < 0)
			goto out_fail;
	}

	if (cdev->version == 30) {
		if (ir & IR_TC) {
			/* Transmission Complete Interrupt*/
			u32 timestamp = 0;

			if (cdev->is_peripheral)
				timestamp = m_can_get_timestamp(cdev);
			m_can_tx_update_stats(cdev, 0, timestamp);

			can_led_event(dev, CAN_LED_EVENT_TX);
			netif_wake_queue(dev);
		}
	} else  {
		if (ir & IR_TEFN) {
			/* New TX FIFO Element arrived */
			if (m_can_echo_tx_event(dev) != 0)
				goto out_fail;

			can_led_event(dev, CAN_LED_EVENT_TX);
			if (netif_queue_stopped(dev) &&
			    !m_can_tx_fifo_full(cdev))
				netif_wake_queue(dev);
		}
	}

	if (cdev->is_peripheral)
		can_rx_offload_threaded_irq_finish(&cdev->offload);

	return IRQ_HANDLED;

out_fail:
	m_can_disable_all_interrupts(cdev);
	return IRQ_HANDLED;
}

static const struct can_bittiming_const m_can_bittiming_const_30X = {
	.name = KBUILD_MODNAME,
	.tseg1_min = 2,		/* Time segment 1 = prop_seg + phase_seg1 */
	.tseg1_max = 64,
	.tseg2_min = 1,		/* Time segment 2 = phase_seg2 */
	.tseg2_max = 16,
	.sjw_max = 16,
	.brp_min = 1,
	.brp_max = 1024,
	.brp_inc = 1,
};

static const struct can_bittiming_const m_can_data_bittiming_const_30X = {
	.name = KBUILD_MODNAME,
	.tseg1_min = 2,		/* Time segment 1 = prop_seg + phase_seg1 */
	.tseg1_max = 16,
	.tseg2_min = 1,		/* Time segment 2 = phase_seg2 */
	.tseg2_max = 8,
	.sjw_max = 4,
	.brp_min = 1,
	.brp_max = 32,
	.brp_inc = 1,
};

static const struct can_bittiming_const m_can_bittiming_const_31X = {
	.name = KBUILD_MODNAME,
	.tseg1_min = 2,		/* Time segment 1 = prop_seg + phase_seg1 */
	.tseg1_max = 256,
	.tseg2_min = 2,		/* Time segment 2 = phase_seg2 */
	.tseg2_max = 128,
	.sjw_max = 128,
	.brp_min = 1,
	.brp_max = 512,
	.brp_inc = 1,
};

static const struct can_bittiming_const m_can_data_bittiming_const_31X = {
	.name = KBUILD_MODNAME,
	.tseg1_min = 1,		/* Time segment 1 = prop_seg + phase_seg1 */
	.tseg1_max = 32,
	.tseg2_min = 1,		/* Time segment 2 = phase_seg2 */
	.tseg2_max = 16,
	.sjw_max = 16,
	.brp_min = 1,
	.brp_max = 32,
	.brp_inc = 1,
};

static int m_can_set_bittiming(struct net_device *dev)
{
	struct m_can_classdev *cdev = netdev_priv(dev);
	const struct can_bittiming *bt = &cdev->can.bittiming;
	const struct can_bittiming *dbt = &cdev->can.data_bittiming;
	u16 brp, sjw, tseg1, tseg2;
	u32 reg_btp;

	brp = bt->brp - 1;
	sjw = bt->sjw - 1;
	tseg1 = bt->prop_seg + bt->phase_seg1 - 1;
	tseg2 = bt->phase_seg2 - 1;
	reg_btp = FIELD_PREP(NBTP_NBRP_MASK, brp) |
		  FIELD_PREP(NBTP_NSJW_MASK, sjw) |
		  FIELD_PREP(NBTP_NTSEG1_MASK, tseg1) |
		  FIELD_PREP(NBTP_NTSEG2_MASK, tseg2);
	m_can_write(cdev, M_CAN_NBTP, reg_btp);

	if (cdev->can.ctrlmode & CAN_CTRLMODE_FD) {
		reg_btp = 0;
		brp = dbt->brp - 1;
		sjw = dbt->sjw - 1;
		tseg1 = dbt->prop_seg + dbt->phase_seg1 - 1;
		tseg2 = dbt->phase_seg2 - 1;

		/* TDC is only needed for bitrates beyond 2.5 MBit/s.
		 * This is mentioned in the "Bit Time Requirements for CAN FD"
		 * paper presented at the International CAN Conference 2013
		 */
		if (dbt->bitrate > 2500000) {
			u32 tdco, ssp;

			/* Use the same value of secondary sampling point
			 * as the data sampling point
			 */
			ssp = dbt->sample_point;

			/* Equation based on Bosch's M_CAN User Manual's
			 * Transmitter Delay Compensation Section
			 */
			tdco = (cdev->can.clock.freq / 1000) *
				ssp / dbt->bitrate;

			/* Max valid TDCO value is 127 */
			if (tdco > 127) {
				netdev_warn(dev, "TDCO value of %u is beyond maximum. Using maximum possible value\n",
					    tdco);
				tdco = 127;
			}

			reg_btp |= DBTP_TDC;
			m_can_write(cdev, M_CAN_TDCR,
				    FIELD_PREP(TDCR_TDCO_MASK, tdco));
		}

		reg_btp |= FIELD_PREP(DBTP_DBRP_MASK, brp) |
			FIELD_PREP(DBTP_DSJW_MASK, sjw) |
			FIELD_PREP(DBTP_DTSEG1_MASK, tseg1) |
			FIELD_PREP(DBTP_DTSEG2_MASK, tseg2);

		m_can_write(cdev, M_CAN_DBTP, reg_btp);
	}

	return 0;
}

/* Configure M_CAN chip:
 * - set rx buffer/fifo element size
 * - configure rx fifo
 * - accept non-matching frame into fifo 0
 * - configure tx buffer
 *		- >= v3.1.x: TX FIFO is used
 * - configure mode
 * - setup bittiming
 * - configure timestamp generation
 */
static void m_can_chip_config(struct net_device *dev)
{
	struct m_can_classdev *cdev = netdev_priv(dev);
	u32 cccr, test;

	m_can_config_endisable(cdev, true);

	/* RX Buffer/FIFO Element Size 64 bytes data field */
	m_can_write(cdev, M_CAN_RXESC,
		    FIELD_PREP(RXESC_RBDS_MASK, RXESC_64B) |
		    FIELD_PREP(RXESC_F1DS_MASK, RXESC_64B) |
		    FIELD_PREP(RXESC_F0DS_MASK, RXESC_64B));

	/* Accept Non-matching Frames Into FIFO 0 */
	m_can_write(cdev, M_CAN_GFC, 0x0);

	if (cdev->version == 30) {
		/* only support one Tx Buffer currently */
		m_can_write(cdev, M_CAN_TXBC, FIELD_PREP(TXBC_NDTB_MASK, 1) |
			    cdev->mcfg[MRAM_TXB].off);
	} else {
		/* TX FIFO is used for newer IP Core versions */
		m_can_write(cdev, M_CAN_TXBC,
			    FIELD_PREP(TXBC_TFQS_MASK,
				       cdev->mcfg[MRAM_TXB].num) |
			    cdev->mcfg[MRAM_TXB].off);
	}

	/* support 64 bytes payload */
	m_can_write(cdev, M_CAN_TXESC,
		    FIELD_PREP(TXESC_TBDS_MASK, TXESC_TBDS_64B));

	/* TX Event FIFO */
	if (cdev->version == 30) {
		m_can_write(cdev, M_CAN_TXEFC,
			    FIELD_PREP(TXEFC_EFS_MASK, 1) |
			    cdev->mcfg[MRAM_TXE].off);
	} else {
		/* Full TX Event FIFO is used */
		m_can_write(cdev, M_CAN_TXEFC,
			    FIELD_PREP(TXEFC_EFS_MASK,
				       cdev->mcfg[MRAM_TXE].num) |
			    cdev->mcfg[MRAM_TXE].off);
	}

	/* rx fifo configuration, blocking mode, fifo size 1 */
	m_can_write(cdev, M_CAN_RXF0C,
		    FIELD_PREP(RXFC_FS_MASK, cdev->mcfg[MRAM_RXF0].num) |
		    cdev->mcfg[MRAM_RXF0].off);

	m_can_write(cdev, M_CAN_RXF1C,
		    FIELD_PREP(RXFC_FS_MASK, cdev->mcfg[MRAM_RXF1].num) |
		    cdev->mcfg[MRAM_RXF1].off);

	cccr = m_can_read(cdev, M_CAN_CCCR);
	test = m_can_read(cdev, M_CAN_TEST);
	test &= ~TEST_LBCK;
	if (cdev->version == 30) {
		/* Version 3.0.x */

		cccr &= ~(CCCR_TEST | CCCR_MON | CCCR_DAR |
			  FIELD_PREP(CCCR_CMR_MASK, FIELD_MAX(CCCR_CMR_MASK)) |
			  FIELD_PREP(CCCR_CME_MASK, FIELD_MAX(CCCR_CME_MASK)));

		if (cdev->can.ctrlmode & CAN_CTRLMODE_FD)
			cccr |= FIELD_PREP(CCCR_CME_MASK, CCCR_CME_CANFD_BRS);

	} else {
		/* Version 3.1.x or 3.2.x */
		cccr &= ~(CCCR_TEST | CCCR_MON | CCCR_BRSE | CCCR_FDOE |
			  CCCR_NISO | CCCR_DAR);

		/* Only 3.2.x has NISO Bit implemented */
		if (cdev->can.ctrlmode & CAN_CTRLMODE_FD_NON_ISO)
			cccr |= CCCR_NISO;

		if (cdev->can.ctrlmode & CAN_CTRLMODE_FD)
			cccr |= (CCCR_BRSE | CCCR_FDOE);
	}

	/* Loopback Mode */
	if (cdev->can.ctrlmode & CAN_CTRLMODE_LOOPBACK) {
		cccr |= CCCR_TEST | CCCR_MON;
		test |= TEST_LBCK;
	}

	/* Enable Monitoring (all versions) */
	if (cdev->can.ctrlmode & CAN_CTRLMODE_LISTENONLY)
		cccr |= CCCR_MON;

	/* Disable Auto Retransmission (all versions) */
	if (cdev->can.ctrlmode & CAN_CTRLMODE_ONE_SHOT)
		cccr |= CCCR_DAR;

	/* Write config */
	m_can_write(cdev, M_CAN_CCCR, cccr);
	m_can_write(cdev, M_CAN_TEST, test);

	/* Enable interrupts */
	m_can_write(cdev, M_CAN_IR, IR_ALL_INT);
	if (!(cdev->can.ctrlmode & CAN_CTRLMODE_BERR_REPORTING))
		if (cdev->version == 30)
			m_can_write(cdev, M_CAN_IE, IR_ALL_INT &
				    ~(IR_ERR_LEC_30X));
		else
			m_can_write(cdev, M_CAN_IE, IR_ALL_INT &
				    ~(IR_ERR_LEC_31X));
	else
		m_can_write(cdev, M_CAN_IE, IR_ALL_INT);

	/* route all interrupts to INT0 */
	m_can_write(cdev, M_CAN_ILS, ILS_ALL_INT0);

	/* set bittiming params */
	m_can_set_bittiming(dev);

	/* enable internal timestamp generation, with a prescalar of 16. The
	 * prescalar is applied to the nominal bit timing
	 */
	m_can_write(cdev, M_CAN_TSCC, FIELD_PREP(TSCC_TCP_MASK, 0xf));

	m_can_config_endisable(cdev, false);

	if (cdev->ops->init)
		cdev->ops->init(cdev);
}

static void m_can_start(struct net_device *dev)
{
	struct m_can_classdev *cdev = netdev_priv(dev);

	/* basic m_can configuration */
	m_can_chip_config(dev);

	cdev->can.state = CAN_STATE_ERROR_ACTIVE;

	m_can_enable_all_interrupts(cdev);
}

static int m_can_set_mode(struct net_device *dev, enum can_mode mode)
{
	switch (mode) {
	case CAN_MODE_START:
		m_can_clean(dev);
		m_can_start(dev);
		netif_wake_queue(dev);
		break;
	default:
		return -EOPNOTSUPP;
	}

	return 0;
}

/* Checks core release number of M_CAN
 * returns 0 if an unsupported device is detected
 * else it returns the release and step coded as:
 * return value = 10 * <release> + 1 * <step>
 */
static int m_can_check_core_release(struct m_can_classdev *cdev)
{
	u32 crel_reg;
	u8 rel;
	u8 step;
	int res;

	/* Read Core Release Version and split into version number
	 * Example: Version 3.2.1 => rel = 3; step = 2; substep = 1;
	 */
	crel_reg = m_can_read(cdev, M_CAN_CREL);
	rel = (u8)FIELD_GET(CREL_REL_MASK, crel_reg);
	step = (u8)FIELD_GET(CREL_STEP_MASK, crel_reg);

	if (rel == 3) {
		/* M_CAN v3.x.y: create return value */
		res = 30 + step;
	} else {
		/* Unsupported M_CAN version */
		res = 0;
	}

	return res;
}

/* Selectable Non ISO support only in version 3.2.x
 * This function checks if the bit is writable.
 */
static bool m_can_niso_supported(struct m_can_classdev *cdev)
{
	u32 cccr_reg, cccr_poll = 0;
	int niso_timeout = -ETIMEDOUT;
	int i;

	m_can_config_endisable(cdev, true);
	cccr_reg = m_can_read(cdev, M_CAN_CCCR);
	cccr_reg |= CCCR_NISO;
	m_can_write(cdev, M_CAN_CCCR, cccr_reg);

	for (i = 0; i <= 10; i++) {
		cccr_poll = m_can_read(cdev, M_CAN_CCCR);
		if (cccr_poll == cccr_reg) {
			niso_timeout = 0;
			break;
		}

		usleep_range(1, 5);
	}

	/* Clear NISO */
	cccr_reg &= ~(CCCR_NISO);
	m_can_write(cdev, M_CAN_CCCR, cccr_reg);

	m_can_config_endisable(cdev, false);

	/* return false if time out (-ETIMEDOUT), else return true */
	return !niso_timeout;
}

static int m_can_dev_setup(struct m_can_classdev *cdev)
{
	struct net_device *dev = cdev->net;
	int m_can_version, err;

	m_can_version = m_can_check_core_release(cdev);
	/* return if unsupported version */
	if (!m_can_version) {
		dev_err(cdev->dev, "Unsupported version number: %2d",
			m_can_version);
		return -EINVAL;
	}

	if (!cdev->is_peripheral)
		netif_napi_add(dev, &cdev->napi,
			       m_can_poll, M_CAN_NAPI_WEIGHT);

	/* Shared properties of all M_CAN versions */
	cdev->version = m_can_version;
	cdev->can.do_set_mode = m_can_set_mode;
	cdev->can.do_get_berr_counter = m_can_get_berr_counter;

	/* Set M_CAN supported operations */
	cdev->can.ctrlmode_supported = CAN_CTRLMODE_LOOPBACK |
		CAN_CTRLMODE_LISTENONLY |
		CAN_CTRLMODE_BERR_REPORTING |
		CAN_CTRLMODE_FD |
		CAN_CTRLMODE_ONE_SHOT;

	/* Set properties depending on M_CAN version */
	switch (cdev->version) {
	case 30:
		/* CAN_CTRLMODE_FD_NON_ISO is fixed with M_CAN IP v3.0.x */
<<<<<<< HEAD
		can_set_static_ctrlmode(dev, CAN_CTRLMODE_FD_NON_ISO);
=======
		err = can_set_static_ctrlmode(dev, CAN_CTRLMODE_FD_NON_ISO);
		if (err)
			return err;
>>>>>>> 754e0b0e
		cdev->can.bittiming_const = cdev->bit_timing ?
			cdev->bit_timing : &m_can_bittiming_const_30X;

		cdev->can.data_bittiming_const = cdev->data_timing ?
			cdev->data_timing :
			&m_can_data_bittiming_const_30X;
		break;
	case 31:
		/* CAN_CTRLMODE_FD_NON_ISO is fixed with M_CAN IP v3.1.x */
<<<<<<< HEAD
		can_set_static_ctrlmode(dev, CAN_CTRLMODE_FD_NON_ISO);
=======
		err = can_set_static_ctrlmode(dev, CAN_CTRLMODE_FD_NON_ISO);
		if (err)
			return err;
>>>>>>> 754e0b0e
		cdev->can.bittiming_const = cdev->bit_timing ?
			cdev->bit_timing : &m_can_bittiming_const_31X;

		cdev->can.data_bittiming_const = cdev->data_timing ?
			cdev->data_timing :
			&m_can_data_bittiming_const_31X;
		break;
	case 32:
	case 33:
		/* Support both MCAN version v3.2.x and v3.3.0 */
		cdev->can.bittiming_const = cdev->bit_timing ?
			cdev->bit_timing : &m_can_bittiming_const_31X;

		cdev->can.data_bittiming_const = cdev->data_timing ?
			cdev->data_timing :
			&m_can_data_bittiming_const_31X;

		cdev->can.ctrlmode_supported |=
			(m_can_niso_supported(cdev) ?
			 CAN_CTRLMODE_FD_NON_ISO : 0);
		break;
	default:
		dev_err(cdev->dev, "Unsupported version number: %2d",
			cdev->version);
		return -EINVAL;
	}

	if (cdev->ops->init)
		cdev->ops->init(cdev);

	return 0;
}

static void m_can_stop(struct net_device *dev)
{
	struct m_can_classdev *cdev = netdev_priv(dev);

	/* disable all interrupts */
	m_can_disable_all_interrupts(cdev);

	/* Set init mode to disengage from the network */
	m_can_config_endisable(cdev, true);

	/* set the state as STOPPED */
	cdev->can.state = CAN_STATE_STOPPED;
}

static int m_can_close(struct net_device *dev)
{
	struct m_can_classdev *cdev = netdev_priv(dev);

	netif_stop_queue(dev);

	if (!cdev->is_peripheral)
		napi_disable(&cdev->napi);

	m_can_stop(dev);
	m_can_clk_stop(cdev);
	free_irq(dev->irq, dev);

	if (cdev->is_peripheral) {
		cdev->tx_skb = NULL;
		destroy_workqueue(cdev->tx_wq);
		cdev->tx_wq = NULL;
	}

	if (cdev->is_peripheral)
		can_rx_offload_disable(&cdev->offload);

	close_candev(dev);
	can_led_event(dev, CAN_LED_EVENT_STOP);

	phy_power_off(cdev->transceiver);

	return 0;
}

static int m_can_next_echo_skb_occupied(struct net_device *dev, int putidx)
{
	struct m_can_classdev *cdev = netdev_priv(dev);
	/*get wrap around for loopback skb index */
	unsigned int wrap = cdev->can.echo_skb_max;
	int next_idx;

	/* calculate next index */
	next_idx = (++putidx >= wrap ? 0 : putidx);

	/* check if occupied */
	return !!cdev->can.echo_skb[next_idx];
}

static netdev_tx_t m_can_tx_handler(struct m_can_classdev *cdev)
{
	struct canfd_frame *cf = (struct canfd_frame *)cdev->tx_skb->data;
	struct net_device *dev = cdev->net;
	struct sk_buff *skb = cdev->tx_skb;
	struct id_and_dlc fifo_header;
	u32 cccr, fdflags;
	int err;
	int putidx;

	cdev->tx_skb = NULL;

	/* Generate ID field for TX buffer Element */
	/* Common to all supported M_CAN versions */
	if (cf->can_id & CAN_EFF_FLAG) {
		fifo_header.id = cf->can_id & CAN_EFF_MASK;
		fifo_header.id |= TX_BUF_XTD;
	} else {
		fifo_header.id = ((cf->can_id & CAN_SFF_MASK) << 18);
	}

	if (cf->can_id & CAN_RTR_FLAG)
		fifo_header.id |= TX_BUF_RTR;

	if (cdev->version == 30) {
		netif_stop_queue(dev);

		fifo_header.dlc = can_fd_len2dlc(cf->len) << 16;

		/* Write the frame ID, DLC, and payload to the FIFO element. */
		err = m_can_fifo_write(cdev, 0, M_CAN_FIFO_ID, &fifo_header, 2);
		if (err)
			goto out_fail;

		err = m_can_fifo_write(cdev, 0, M_CAN_FIFO_DATA,
				       cf->data, DIV_ROUND_UP(cf->len, 4));
		if (err)
			goto out_fail;

		can_put_echo_skb(skb, dev, 0, 0);

		if (cdev->can.ctrlmode & CAN_CTRLMODE_FD) {
			cccr = m_can_read(cdev, M_CAN_CCCR);
			cccr &= ~CCCR_CMR_MASK;
			if (can_is_canfd_skb(skb)) {
				if (cf->flags & CANFD_BRS)
					cccr |= FIELD_PREP(CCCR_CMR_MASK,
							   CCCR_CMR_CANFD_BRS);
				else
					cccr |= FIELD_PREP(CCCR_CMR_MASK,
							   CCCR_CMR_CANFD);
			} else {
				cccr |= FIELD_PREP(CCCR_CMR_MASK, CCCR_CMR_CAN);
			}
			m_can_write(cdev, M_CAN_CCCR, cccr);
		}
		m_can_write(cdev, M_CAN_TXBTIE, 0x1);
		m_can_write(cdev, M_CAN_TXBAR, 0x1);
		/* End of xmit function for version 3.0.x */
	} else {
		/* Transmit routine for version >= v3.1.x */

		/* Check if FIFO full */
		if (m_can_tx_fifo_full(cdev)) {
			/* This shouldn't happen */
			netif_stop_queue(dev);
			netdev_warn(dev,
				    "TX queue active although FIFO is full.");

			if (cdev->is_peripheral) {
				kfree_skb(skb);
				dev->stats.tx_dropped++;
				return NETDEV_TX_OK;
			} else {
				return NETDEV_TX_BUSY;
			}
		}

		/* get put index for frame */
		putidx = FIELD_GET(TXFQS_TFQPI_MASK,
				   m_can_read(cdev, M_CAN_TXFQS));

		/* Construct DLC Field, with CAN-FD configuration.
		 * Use the put index of the fifo as the message marker,
		 * used in the TX interrupt for sending the correct echo frame.
		 */

		/* get CAN FD configuration of frame */
		fdflags = 0;
		if (can_is_canfd_skb(skb)) {
			fdflags |= TX_BUF_FDF;
			if (cf->flags & CANFD_BRS)
				fdflags |= TX_BUF_BRS;
		}

		fifo_header.dlc = FIELD_PREP(TX_BUF_MM_MASK, putidx) |
			FIELD_PREP(TX_BUF_DLC_MASK, can_fd_len2dlc(cf->len)) |
			fdflags | TX_BUF_EFC;
		err = m_can_fifo_write(cdev, putidx, M_CAN_FIFO_ID, &fifo_header, 2);
		if (err)
			goto out_fail;

		err = m_can_fifo_write(cdev, putidx, M_CAN_FIFO_DATA,
				       cf->data, DIV_ROUND_UP(cf->len, 4));
		if (err)
			goto out_fail;

		/* Push loopback echo.
		 * Will be looped back on TX interrupt based on message marker
		 */
		can_put_echo_skb(skb, dev, putidx, 0);

		/* Enable TX FIFO element to start transfer  */
		m_can_write(cdev, M_CAN_TXBAR, (1 << putidx));

		/* stop network queue if fifo full */
		if (m_can_tx_fifo_full(cdev) ||
		    m_can_next_echo_skb_occupied(dev, putidx))
			netif_stop_queue(dev);
	}

	return NETDEV_TX_OK;

out_fail:
	netdev_err(dev, "FIFO write returned %d\n", err);
	m_can_disable_all_interrupts(cdev);
	return NETDEV_TX_BUSY;
}

static void m_can_tx_work_queue(struct work_struct *ws)
{
	struct m_can_classdev *cdev = container_of(ws, struct m_can_classdev,
						   tx_work);

	m_can_tx_handler(cdev);
}

static netdev_tx_t m_can_start_xmit(struct sk_buff *skb,
				    struct net_device *dev)
{
	struct m_can_classdev *cdev = netdev_priv(dev);

	if (can_dropped_invalid_skb(dev, skb))
		return NETDEV_TX_OK;

	if (cdev->is_peripheral) {
		if (cdev->tx_skb) {
			netdev_err(dev, "hard_xmit called while tx busy\n");
			return NETDEV_TX_BUSY;
		}

		if (cdev->can.state == CAN_STATE_BUS_OFF) {
			m_can_clean(dev);
		} else {
			/* Need to stop the queue to avoid numerous requests
			 * from being sent.  Suggested improvement is to create
			 * a queueing mechanism that will queue the skbs and
			 * process them in order.
			 */
			cdev->tx_skb = skb;
			netif_stop_queue(cdev->net);
			queue_work(cdev->tx_wq, &cdev->tx_work);
		}
	} else {
		cdev->tx_skb = skb;
		return m_can_tx_handler(cdev);
	}

	return NETDEV_TX_OK;
}

static int m_can_open(struct net_device *dev)
{
	struct m_can_classdev *cdev = netdev_priv(dev);
	int err;

	err = phy_power_on(cdev->transceiver);
	if (err)
		return err;

	err = m_can_clk_start(cdev);
	if (err)
		goto out_phy_power_off;

	/* open the can device */
	err = open_candev(dev);
	if (err) {
		netdev_err(dev, "failed to open can device\n");
		goto exit_disable_clks;
	}

	if (cdev->is_peripheral)
		can_rx_offload_enable(&cdev->offload);

	/* register interrupt handler */
	if (cdev->is_peripheral) {
		cdev->tx_skb = NULL;
		cdev->tx_wq = alloc_workqueue("mcan_wq",
					      WQ_FREEZABLE | WQ_MEM_RECLAIM, 0);
		if (!cdev->tx_wq) {
			err = -ENOMEM;
			goto out_wq_fail;
		}

		INIT_WORK(&cdev->tx_work, m_can_tx_work_queue);

		err = request_threaded_irq(dev->irq, NULL, m_can_isr,
					   IRQF_ONESHOT,
					   dev->name, dev);
	} else {
		err = request_irq(dev->irq, m_can_isr, IRQF_SHARED, dev->name,
				  dev);
	}

	if (err < 0) {
		netdev_err(dev, "failed to request interrupt\n");
		goto exit_irq_fail;
	}

	/* start the m_can controller */
	m_can_start(dev);

	can_led_event(dev, CAN_LED_EVENT_OPEN);

	if (!cdev->is_peripheral)
		napi_enable(&cdev->napi);

	netif_start_queue(dev);

	return 0;

exit_irq_fail:
	if (cdev->is_peripheral)
		destroy_workqueue(cdev->tx_wq);
out_wq_fail:
	if (cdev->is_peripheral)
		can_rx_offload_disable(&cdev->offload);
	close_candev(dev);
exit_disable_clks:
	m_can_clk_stop(cdev);
out_phy_power_off:
	phy_power_off(cdev->transceiver);
	return err;
}

static const struct net_device_ops m_can_netdev_ops = {
	.ndo_open = m_can_open,
	.ndo_stop = m_can_close,
	.ndo_start_xmit = m_can_start_xmit,
	.ndo_change_mtu = can_change_mtu,
};

static int register_m_can_dev(struct net_device *dev)
{
	dev->flags |= IFF_ECHO;	/* we support local echo */
	dev->netdev_ops = &m_can_netdev_ops;

	return register_candev(dev);
}

static void m_can_of_parse_mram(struct m_can_classdev *cdev,
				const u32 *mram_config_vals)
{
	cdev->mcfg[MRAM_SIDF].off = mram_config_vals[0];
	cdev->mcfg[MRAM_SIDF].num = mram_config_vals[1];
	cdev->mcfg[MRAM_XIDF].off = cdev->mcfg[MRAM_SIDF].off +
		cdev->mcfg[MRAM_SIDF].num * SIDF_ELEMENT_SIZE;
	cdev->mcfg[MRAM_XIDF].num = mram_config_vals[2];
	cdev->mcfg[MRAM_RXF0].off = cdev->mcfg[MRAM_XIDF].off +
		cdev->mcfg[MRAM_XIDF].num * XIDF_ELEMENT_SIZE;
	cdev->mcfg[MRAM_RXF0].num = mram_config_vals[3] &
		FIELD_MAX(RXFC_FS_MASK);
	cdev->mcfg[MRAM_RXF1].off = cdev->mcfg[MRAM_RXF0].off +
		cdev->mcfg[MRAM_RXF0].num * RXF0_ELEMENT_SIZE;
	cdev->mcfg[MRAM_RXF1].num = mram_config_vals[4] &
		FIELD_MAX(RXFC_FS_MASK);
	cdev->mcfg[MRAM_RXB].off = cdev->mcfg[MRAM_RXF1].off +
		cdev->mcfg[MRAM_RXF1].num * RXF1_ELEMENT_SIZE;
	cdev->mcfg[MRAM_RXB].num = mram_config_vals[5];
	cdev->mcfg[MRAM_TXE].off = cdev->mcfg[MRAM_RXB].off +
		cdev->mcfg[MRAM_RXB].num * RXB_ELEMENT_SIZE;
	cdev->mcfg[MRAM_TXE].num = mram_config_vals[6];
	cdev->mcfg[MRAM_TXB].off = cdev->mcfg[MRAM_TXE].off +
		cdev->mcfg[MRAM_TXE].num * TXE_ELEMENT_SIZE;
	cdev->mcfg[MRAM_TXB].num = mram_config_vals[7] &
		FIELD_MAX(TXBC_NDTB_MASK);

	dev_dbg(cdev->dev,
		"sidf 0x%x %d xidf 0x%x %d rxf0 0x%x %d rxf1 0x%x %d rxb 0x%x %d txe 0x%x %d txb 0x%x %d\n",
		cdev->mcfg[MRAM_SIDF].off, cdev->mcfg[MRAM_SIDF].num,
		cdev->mcfg[MRAM_XIDF].off, cdev->mcfg[MRAM_XIDF].num,
		cdev->mcfg[MRAM_RXF0].off, cdev->mcfg[MRAM_RXF0].num,
		cdev->mcfg[MRAM_RXF1].off, cdev->mcfg[MRAM_RXF1].num,
		cdev->mcfg[MRAM_RXB].off, cdev->mcfg[MRAM_RXB].num,
		cdev->mcfg[MRAM_TXE].off, cdev->mcfg[MRAM_TXE].num,
		cdev->mcfg[MRAM_TXB].off, cdev->mcfg[MRAM_TXB].num);
}

int m_can_init_ram(struct m_can_classdev *cdev)
{
	int end, i, start;
	int err = 0;

	/* initialize the entire Message RAM in use to avoid possible
	 * ECC/parity checksum errors when reading an uninitialized buffer
	 */
	start = cdev->mcfg[MRAM_SIDF].off;
	end = cdev->mcfg[MRAM_TXB].off +
		cdev->mcfg[MRAM_TXB].num * TXB_ELEMENT_SIZE;

	for (i = start; i < end; i += 4) {
		err = m_can_fifo_write_no_off(cdev, i, 0x0);
		if (err)
			break;
	}

	return err;
}
EXPORT_SYMBOL_GPL(m_can_init_ram);

int m_can_class_get_clocks(struct m_can_classdev *cdev)
{
	int ret = 0;

	cdev->hclk = devm_clk_get(cdev->dev, "hclk");
	cdev->cclk = devm_clk_get(cdev->dev, "cclk");

	if (IS_ERR(cdev->cclk)) {
		dev_err(cdev->dev, "no clock found\n");
		ret = -ENODEV;
	}

	return ret;
}
EXPORT_SYMBOL_GPL(m_can_class_get_clocks);

struct m_can_classdev *m_can_class_allocate_dev(struct device *dev,
						int sizeof_priv)
{
	struct m_can_classdev *class_dev = NULL;
	u32 mram_config_vals[MRAM_CFG_LEN];
	struct net_device *net_dev;
	u32 tx_fifo_size;
	int ret;

	ret = fwnode_property_read_u32_array(dev_fwnode(dev),
					     "bosch,mram-cfg",
					     mram_config_vals,
					     sizeof(mram_config_vals) / 4);
	if (ret) {
		dev_err(dev, "Could not get Message RAM configuration.");
		goto out;
	}

	/* Get TX FIFO size
	 * Defines the total amount of echo buffers for loopback
	 */
	tx_fifo_size = mram_config_vals[7];

	/* allocate the m_can device */
	net_dev = alloc_candev(sizeof_priv, tx_fifo_size);
	if (!net_dev) {
		dev_err(dev, "Failed to allocate CAN device");
		goto out;
	}

	class_dev = netdev_priv(net_dev);
	class_dev->net = net_dev;
	class_dev->dev = dev;
	SET_NETDEV_DEV(net_dev, dev);

	m_can_of_parse_mram(class_dev, mram_config_vals);
out:
	return class_dev;
}
EXPORT_SYMBOL_GPL(m_can_class_allocate_dev);

void m_can_class_free_dev(struct net_device *net)
{
	free_candev(net);
}
EXPORT_SYMBOL_GPL(m_can_class_free_dev);

int m_can_class_register(struct m_can_classdev *cdev)
{
	int ret;

	if (cdev->pm_clock_support) {
		ret = m_can_clk_start(cdev);
		if (ret)
			return ret;
	}

	if (cdev->is_peripheral) {
		ret = can_rx_offload_add_manual(cdev->net, &cdev->offload,
						M_CAN_NAPI_WEIGHT);
		if (ret)
			goto clk_disable;
	}

	ret = m_can_dev_setup(cdev);
	if (ret)
		goto rx_offload_del;

	ret = register_m_can_dev(cdev->net);
	if (ret) {
		dev_err(cdev->dev, "registering %s failed (err=%d)\n",
			cdev->net->name, ret);
		goto rx_offload_del;
	}

	devm_can_led_init(cdev->net);

	of_can_transceiver(cdev->net);

	dev_info(cdev->dev, "%s device registered (irq=%d, version=%d)\n",
		 KBUILD_MODNAME, cdev->net->irq, cdev->version);

	/* Probe finished
	 * Stop clocks. They will be reactivated once the M_CAN device is opened
	 */
	m_can_clk_stop(cdev);

	return 0;

rx_offload_del:
	if (cdev->is_peripheral)
		can_rx_offload_del(&cdev->offload);
clk_disable:
	m_can_clk_stop(cdev);

	return ret;
}
EXPORT_SYMBOL_GPL(m_can_class_register);

void m_can_class_unregister(struct m_can_classdev *cdev)
{
	if (cdev->is_peripheral)
		can_rx_offload_del(&cdev->offload);
	unregister_candev(cdev->net);
}
EXPORT_SYMBOL_GPL(m_can_class_unregister);

int m_can_class_suspend(struct device *dev)
{
	struct m_can_classdev *cdev = dev_get_drvdata(dev);
	struct net_device *ndev = cdev->net;

	if (netif_running(ndev)) {
		netif_stop_queue(ndev);
		netif_device_detach(ndev);
		m_can_stop(ndev);
		m_can_clk_stop(cdev);
	}

	pinctrl_pm_select_sleep_state(dev);

	cdev->can.state = CAN_STATE_SLEEPING;

	return 0;
}
EXPORT_SYMBOL_GPL(m_can_class_suspend);

int m_can_class_resume(struct device *dev)
{
	struct m_can_classdev *cdev = dev_get_drvdata(dev);
	struct net_device *ndev = cdev->net;

	pinctrl_pm_select_default_state(dev);

	cdev->can.state = CAN_STATE_ERROR_ACTIVE;

	if (netif_running(ndev)) {
		int ret;

		ret = m_can_clk_start(cdev);
		if (ret)
			return ret;

		m_can_init_ram(cdev);
		m_can_start(ndev);
		netif_device_attach(ndev);
		netif_start_queue(ndev);
	}

	return 0;
}
EXPORT_SYMBOL_GPL(m_can_class_resume);

MODULE_AUTHOR("Dong Aisheng <b29396@freescale.com>");
MODULE_AUTHOR("Dan Murphy <dmurphy@ti.com>");
MODULE_LICENSE("GPL v2");
MODULE_DESCRIPTION("CAN bus driver for Bosch M_CAN controller");<|MERGE_RESOLUTION|>--- conflicted
+++ resolved
@@ -524,11 +524,8 @@
 				      cf->data, DIV_ROUND_UP(cf->len, 4));
 		if (err)
 			goto out_free_skb;
-<<<<<<< HEAD
-=======
 
 		stats->rx_bytes += cf->len;
->>>>>>> 754e0b0e
 	}
 	stats->rx_packets++;
 
@@ -1495,13 +1492,9 @@
 	switch (cdev->version) {
 	case 30:
 		/* CAN_CTRLMODE_FD_NON_ISO is fixed with M_CAN IP v3.0.x */
-<<<<<<< HEAD
-		can_set_static_ctrlmode(dev, CAN_CTRLMODE_FD_NON_ISO);
-=======
 		err = can_set_static_ctrlmode(dev, CAN_CTRLMODE_FD_NON_ISO);
 		if (err)
 			return err;
->>>>>>> 754e0b0e
 		cdev->can.bittiming_const = cdev->bit_timing ?
 			cdev->bit_timing : &m_can_bittiming_const_30X;
 
@@ -1511,13 +1504,9 @@
 		break;
 	case 31:
 		/* CAN_CTRLMODE_FD_NON_ISO is fixed with M_CAN IP v3.1.x */
-<<<<<<< HEAD
-		can_set_static_ctrlmode(dev, CAN_CTRLMODE_FD_NON_ISO);
-=======
 		err = can_set_static_ctrlmode(dev, CAN_CTRLMODE_FD_NON_ISO);
 		if (err)
 			return err;
->>>>>>> 754e0b0e
 		cdev->can.bittiming_const = cdev->bit_timing ?
 			cdev->bit_timing : &m_can_bittiming_const_31X;
 
