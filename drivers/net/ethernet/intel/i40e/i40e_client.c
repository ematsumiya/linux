// SPDX-License-Identifier: GPL-2.0
/* Copyright(c) 2013 - 2018 Intel Corporation. */

#include <linux/list.h>
#include <linux/errno.h>
#include <linux/net/intel/i40e_client.h>

#include "i40e.h"
#include "i40e_prototype.h"

static LIST_HEAD(i40e_devices);
static DEFINE_MUTEX(i40e_device_mutex);
DEFINE_IDA(i40e_client_ida);

static int i40e_client_virtchnl_send(struct i40e_info *ldev,
				     struct i40e_client *client,
				     u32 vf_id, u8 *msg, u16 len);

static int i40e_client_setup_qvlist(struct i40e_info *ldev,
				    struct i40e_client *client,
				    struct i40e_qvlist_info *qvlist_info);

static void i40e_client_request_reset(struct i40e_info *ldev,
				      struct i40e_client *client,
				      u32 reset_level);

static int i40e_client_update_vsi_ctxt(struct i40e_info *ldev,
				       struct i40e_client *client,
				       bool is_vf, u32 vf_id,
				       u32 flag, u32 valid_flag);

static struct i40e_ops i40e_lan_ops = {
	.virtchnl_send = i40e_client_virtchnl_send,
	.setup_qvlist = i40e_client_setup_qvlist,
	.request_reset = i40e_client_request_reset,
	.update_vsi_ctxt = i40e_client_update_vsi_ctxt,
};

/**
 * i40e_client_get_params - Get the params that can change at runtime
 * @vsi: the VSI with the message
 * @params: client param struct
 *
 **/
static
int i40e_client_get_params(struct i40e_vsi *vsi, struct i40e_params *params)
{
	struct i40e_dcbx_config *dcb_cfg = &vsi->back->hw.local_dcbx_config;
	int i = 0;

	for (i = 0; i < I40E_MAX_USER_PRIORITY; i++) {
		u8 tc = dcb_cfg->etscfg.prioritytable[i];
		u16 qs_handle;

		/* If TC is not enabled for VSI use TC0 for UP */
		if (!(vsi->tc_config.enabled_tc & BIT(tc)))
			tc = 0;

		qs_handle = le16_to_cpu(vsi->info.qs_handle[tc]);
		params->qos.prio_qos[i].tc = tc;
		params->qos.prio_qos[i].qs_handle = qs_handle;
		if (qs_handle == I40E_AQ_VSI_QS_HANDLE_INVALID) {
			dev_err(&vsi->back->pdev->dev, "Invalid queue set handle for TC = %d, vsi id = %d\n",
				tc, vsi->id);
			return -EINVAL;
		}
	}

	params->mtu = vsi->netdev->mtu;
	return 0;
}

/**
 * i40e_notify_client_of_vf_msg - call the client vf message callback
 * @vsi: the VSI with the message
 * @vf_id: the absolute VF id that sent the message
 * @msg: message buffer
 * @len: length of the message
 *
 * If there is a client to this VSI, call the client
 **/
void
i40e_notify_client_of_vf_msg(struct i40e_vsi *vsi, u32 vf_id, u8 *msg, u16 len)
{
	struct i40e_pf *pf = vsi->back;
	struct i40e_client_instance *cdev = pf->cinst;

	if (!cdev || !cdev->client)
		return;
	if (!cdev->client->ops || !cdev->client->ops->virtchnl_receive) {
		dev_dbg(&pf->pdev->dev,
			"Cannot locate client instance virtual channel receive routine\n");
		return;
	}
	if (!test_bit(__I40E_CLIENT_INSTANCE_OPENED, &cdev->state)) {
		dev_dbg(&pf->pdev->dev, "Client is not open, abort virtchnl_receive\n");
		return;
	}
	cdev->client->ops->virtchnl_receive(&cdev->lan_info, cdev->client,
					    vf_id, msg, len);
}

/**
 * i40e_notify_client_of_l2_param_changes - call the client notify callback
 * @vsi: the VSI with l2 param changes
 *
 * If there is a client to this VSI, call the client
 **/
void i40e_notify_client_of_l2_param_changes(struct i40e_vsi *vsi)
{
	struct i40e_pf *pf = vsi->back;
	struct i40e_client_instance *cdev = pf->cinst;
	struct i40e_params params;

	if (!cdev || !cdev->client)
		return;
	if (!cdev->client->ops || !cdev->client->ops->l2_param_change) {
		dev_dbg(&vsi->back->pdev->dev,
			"Cannot locate client instance l2_param_change routine\n");
		return;
	}
	if (!test_bit(__I40E_CLIENT_INSTANCE_OPENED, &cdev->state)) {
		dev_dbg(&vsi->back->pdev->dev, "Client is not open, abort l2 param change\n");
		return;
	}
	memset(&params, 0, sizeof(params));
	i40e_client_get_params(vsi, &params);
	memcpy(&cdev->lan_info.params, &params, sizeof(struct i40e_params));
	cdev->client->ops->l2_param_change(&cdev->lan_info, cdev->client,
					   &params);
}

/**
 * i40e_client_release_qvlist - release MSI-X vector mapping for client
 * @ldev: pointer to L2 context.
 *
 **/
static void i40e_client_release_qvlist(struct i40e_info *ldev)
{
	struct i40e_qvlist_info *qvlist_info = ldev->qvlist_info;
	u32 i;

	if (!ldev->qvlist_info)
		return;

	for (i = 0; i < qvlist_info->num_vectors; i++) {
		struct i40e_pf *pf = ldev->pf;
		struct i40e_qv_info *qv_info;
		u32 reg_idx;

		qv_info = &qvlist_info->qv_info[i];
		if (!qv_info)
			continue;
		reg_idx = I40E_PFINT_LNKLSTN(qv_info->v_idx - 1);
		wr32(&pf->hw, reg_idx, I40E_PFINT_LNKLSTN_FIRSTQ_INDX_MASK);
	}
	kfree(ldev->qvlist_info);
	ldev->qvlist_info = NULL;
}

/**
 * i40e_notify_client_of_netdev_close - call the client close callback
 * @vsi: the VSI with netdev closed
 * @reset: true when close called due to a reset pending
 *
 * If there is a client to this netdev, call the client with close
 **/
void i40e_notify_client_of_netdev_close(struct i40e_vsi *vsi, bool reset)
{
	struct i40e_pf *pf = vsi->back;
	struct i40e_client_instance *cdev = pf->cinst;

	if (!cdev || !cdev->client)
		return;
	if (!cdev->client->ops || !cdev->client->ops->close) {
		dev_dbg(&vsi->back->pdev->dev,
			"Cannot locate client instance close routine\n");
		return;
	}
	cdev->client->ops->close(&cdev->lan_info, cdev->client, reset);
	clear_bit(__I40E_CLIENT_INSTANCE_OPENED, &cdev->state);
	i40e_client_release_qvlist(&cdev->lan_info);
}

/**
 * i40e_notify_client_of_vf_reset - call the client vf reset callback
 * @pf: PF device pointer
 * @vf_id: asolute id of VF being reset
 *
 * If there is a client attached to this PF, notify when a VF is reset
 **/
void i40e_notify_client_of_vf_reset(struct i40e_pf *pf, u32 vf_id)
{
	struct i40e_client_instance *cdev = pf->cinst;

	if (!cdev || !cdev->client)
		return;
	if (!cdev->client->ops || !cdev->client->ops->vf_reset) {
		dev_dbg(&pf->pdev->dev,
			"Cannot locate client instance VF reset routine\n");
		return;
	}
	if (!test_bit(__I40E_CLIENT_INSTANCE_OPENED,  &cdev->state)) {
		dev_dbg(&pf->pdev->dev, "Client is not open, abort vf-reset\n");
		return;
	}
	cdev->client->ops->vf_reset(&cdev->lan_info, cdev->client, vf_id);
}

/**
 * i40e_notify_client_of_vf_enable - call the client vf notification callback
 * @pf: PF device pointer
 * @num_vfs: the number of VFs currently enabled, 0 for disable
 *
 * If there is a client attached to this PF, call its VF notification routine
 **/
void i40e_notify_client_of_vf_enable(struct i40e_pf *pf, u32 num_vfs)
{
	struct i40e_client_instance *cdev = pf->cinst;

	if (!cdev || !cdev->client)
		return;
	if (!cdev->client->ops || !cdev->client->ops->vf_enable) {
		dev_dbg(&pf->pdev->dev,
			"Cannot locate client instance VF enable routine\n");
		return;
	}
	if (!test_bit(__I40E_CLIENT_INSTANCE_OPENED,
		      &cdev->state)) {
		dev_dbg(&pf->pdev->dev, "Client is not open, abort vf-enable\n");
		return;
	}
	cdev->client->ops->vf_enable(&cdev->lan_info, cdev->client, num_vfs);
}

/**
 * i40e_vf_client_capable - ask the client if it likes the specified VF
 * @pf: PF device pointer
 * @vf_id: the VF in question
 *
 * If there is a client of the specified type attached to this PF, call
 * its vf_capable routine
 **/
int i40e_vf_client_capable(struct i40e_pf *pf, u32 vf_id)
{
	struct i40e_client_instance *cdev = pf->cinst;
	int capable = false;

	if (!cdev || !cdev->client)
		goto out;
	if (!cdev->client->ops || !cdev->client->ops->vf_capable) {
		dev_dbg(&pf->pdev->dev,
			"Cannot locate client instance VF capability routine\n");
		goto out;
	}
	if (!test_bit(__I40E_CLIENT_INSTANCE_OPENED, &cdev->state))
		goto out;

	capable = cdev->client->ops->vf_capable(&cdev->lan_info,
						cdev->client,
						vf_id);
out:
	return capable;
}

void i40e_client_update_msix_info(struct i40e_pf *pf)
{
	struct i40e_client_instance *cdev = pf->cinst;

	if (!cdev || !cdev->client)
		return;

	cdev->lan_info.msix_count = pf->num_iwarp_msix;
	cdev->lan_info.msix_entries = &pf->msix_entries[pf->iwarp_base_vector];
}

static void i40e_auxiliary_dev_release(struct device *dev)
{
	struct i40e_auxiliary_device *i40e_aux_dev =
			container_of(dev, struct i40e_auxiliary_device, aux_dev.dev);

	ida_free(&i40e_client_ida, i40e_aux_dev->aux_dev.id);
	kfree(i40e_aux_dev);
}

static int i40e_register_auxiliary_dev(struct i40e_info *ldev, const char *name)
{
	struct i40e_auxiliary_device *i40e_aux_dev;
	struct pci_dev *pdev = ldev->pcidev;
	struct auxiliary_device *aux_dev;
	int ret;

	i40e_aux_dev = kzalloc(sizeof(*i40e_aux_dev), GFP_KERNEL);
	if (!i40e_aux_dev)
		return -ENOMEM;

	i40e_aux_dev->ldev = ldev;

	aux_dev = &i40e_aux_dev->aux_dev;
	aux_dev->name = name;
	aux_dev->dev.parent = &pdev->dev;
	aux_dev->dev.release = i40e_auxiliary_dev_release;
	ldev->aux_dev = aux_dev;

	ret = ida_alloc(&i40e_client_ida, GFP_KERNEL);
	if (ret < 0) {
		kfree(i40e_aux_dev);
		return ret;
	}
	aux_dev->id = ret;

	ret = auxiliary_device_init(aux_dev);
	if (ret < 0) {
		ida_free(&i40e_client_ida, aux_dev->id);
		kfree(i40e_aux_dev);
		return ret;
	}

	ret = auxiliary_device_add(aux_dev);
	if (ret) {
		auxiliary_device_uninit(aux_dev);
		return ret;
	}

	return ret;
}

/**
 * i40e_client_add_instance - add a client instance struct to the instance list
 * @pf: pointer to the board struct
 *
 **/
static void i40e_client_add_instance(struct i40e_pf *pf)
{
	struct i40e_client_instance *cdev = NULL;
	struct netdev_hw_addr *mac = NULL;
	struct i40e_vsi *vsi = pf->vsi[pf->lan_vsi];

	cdev = kzalloc(sizeof(*cdev), GFP_KERNEL);
	if (!cdev)
		return;

	cdev->lan_info.pf = (void *)pf;
	cdev->lan_info.netdev = vsi->netdev;
	cdev->lan_info.pcidev = pf->pdev;
	cdev->lan_info.fid = pf->hw.pf_id;
	cdev->lan_info.ftype = I40E_CLIENT_FTYPE_PF;
	cdev->lan_info.hw_addr = pf->hw.hw_addr;
	cdev->lan_info.ops = &i40e_lan_ops;
	cdev->lan_info.version.major = I40E_CLIENT_VERSION_MAJOR;
	cdev->lan_info.version.minor = I40E_CLIENT_VERSION_MINOR;
	cdev->lan_info.version.build = I40E_CLIENT_VERSION_BUILD;
	cdev->lan_info.fw_maj_ver = pf->hw.aq.fw_maj_ver;
	cdev->lan_info.fw_min_ver = pf->hw.aq.fw_min_ver;
	cdev->lan_info.fw_build = pf->hw.aq.fw_build;
	set_bit(__I40E_CLIENT_INSTANCE_NONE, &cdev->state);

	if (i40e_client_get_params(vsi, &cdev->lan_info.params))
		goto free_cdev;

	mac = list_first_entry(&cdev->lan_info.netdev->dev_addrs.list,
			       struct netdev_hw_addr, list);
	if (mac)
		ether_addr_copy(cdev->lan_info.lanmac, mac->addr);
	else
		dev_err(&pf->pdev->dev, "MAC address list is empty!\n");

	pf->cinst = cdev;

	cdev->lan_info.msix_count = pf->num_iwarp_msix;
	cdev->lan_info.msix_entries = &pf->msix_entries[pf->iwarp_base_vector];

	if (i40e_register_auxiliary_dev(&cdev->lan_info, "iwarp"))
		goto free_cdev;

	return;

free_cdev:
	kfree(cdev);
	pf->cinst = NULL;
}

/**
 * i40e_client_del_instance - removes a client instance from the list
 * @pf: pointer to the board struct
 *
 **/
static
void i40e_client_del_instance(struct i40e_pf *pf)
{
	kfree(pf->cinst);
	pf->cinst = NULL;
}

/**
 * i40e_client_subtask - client maintenance work
 * @pf: board private structure
 **/
void i40e_client_subtask(struct i40e_pf *pf)
{
	struct i40e_client *client;
	struct i40e_client_instance *cdev;
	struct i40e_vsi *vsi = pf->vsi[pf->lan_vsi];
	int ret = 0;

	if (!test_and_clear_bit(__I40E_CLIENT_SERVICE_REQUESTED, pf->state))
		return;
	cdev = pf->cinst;

	/* If we're down or resetting, just bail */
	if (test_bit(__I40E_DOWN, pf->state) ||
	    test_bit(__I40E_CONFIG_BUSY, pf->state))
		return;

	if (!cdev || !cdev->client)
		return;

	client = cdev->client;

	/* Here we handle client opens. If the client is down, and
	 * the netdev is registered, then open the client.
	 */
	if (!test_bit(__I40E_CLIENT_INSTANCE_OPENED, &cdev->state)) {
		if (vsi->netdev_registered &&
		    client->ops && client->ops->open) {
			set_bit(__I40E_CLIENT_INSTANCE_OPENED, &cdev->state);
			ret = client->ops->open(&cdev->lan_info, client);
			if (ret) {
				/* Remove failed client instance */
				clear_bit(__I40E_CLIENT_INSTANCE_OPENED,
					  &cdev->state);
				i40e_client_del_instance(pf);
				return;
			}
		}
	}

	/* enable/disable PE TCP_ENA flag based on netdev down/up
	 */
	if (test_bit(__I40E_VSI_DOWN, vsi->state))
		i40e_client_update_vsi_ctxt(&cdev->lan_info, client,
					    0, 0, 0,
					    I40E_CLIENT_VSI_FLAG_TCP_ENABLE);
	else
		i40e_client_update_vsi_ctxt(&cdev->lan_info, client,
					    0, 0,
					    I40E_CLIENT_VSI_FLAG_TCP_ENABLE,
					    I40E_CLIENT_VSI_FLAG_TCP_ENABLE);
}

/**
 * i40e_lan_add_device - add a lan device struct to the list of lan devices
 * @pf: pointer to the board struct
 *
 * Returns 0 on success or none 0 on error
 **/
int i40e_lan_add_device(struct i40e_pf *pf)
{
	struct i40e_device *ldev;
	int ret = 0;

	mutex_lock(&i40e_device_mutex);
	list_for_each_entry(ldev, &i40e_devices, list) {
		if (ldev->pf == pf) {
			ret = -EEXIST;
			goto out;
		}
	}
	ldev = kzalloc(sizeof(*ldev), GFP_KERNEL);
	if (!ldev) {
		ret = -ENOMEM;
		goto out;
	}
	ldev->pf = pf;
	INIT_LIST_HEAD(&ldev->list);
	list_add(&ldev->list, &i40e_devices);
	dev_info(&pf->pdev->dev, "Added LAN device PF%d bus=0x%02x dev=0x%02x func=0x%02x\n",
		 pf->hw.pf_id, pf->hw.bus.bus_id,
		 pf->hw.bus.device, pf->hw.bus.func);

	i40e_client_add_instance(pf);

	set_bit(__I40E_CLIENT_SERVICE_REQUESTED, pf->state);
	i40e_service_event_schedule(pf);

out:
	mutex_unlock(&i40e_device_mutex);
	return ret;
}

/**
 * i40e_lan_del_device - removes a lan device from the device list
 * @pf: pointer to the board struct
 *
 * Returns 0 on success or non-0 on error
 **/
int i40e_lan_del_device(struct i40e_pf *pf)
{
	struct auxiliary_device *aux_dev = pf->cinst->lan_info.aux_dev;
	struct i40e_device *ldev, *tmp;
	int ret = -ENODEV;

	auxiliary_device_delete(aux_dev);
	auxiliary_device_uninit(aux_dev);

	/* First, remove any client instance. */
	i40e_client_del_instance(pf);

	mutex_lock(&i40e_device_mutex);
	list_for_each_entry_safe(ldev, tmp, &i40e_devices, list) {
		if (ldev->pf == pf) {
			dev_info(&pf->pdev->dev, "Deleted LAN device PF%d bus=0x%02x dev=0x%02x func=0x%02x\n",
				 pf->hw.pf_id, pf->hw.bus.bus_id,
				 pf->hw.bus.device, pf->hw.bus.func);
			list_del(&ldev->list);
			kfree(ldev);
			ret = 0;
			break;
		}
	}
	mutex_unlock(&i40e_device_mutex);
	return ret;
}

/**
 * i40e_client_virtchnl_send - TBD
 * @ldev: pointer to L2 context
 * @client: Client pointer
 * @vf_id: absolute VF identifier
 * @msg: message buffer
 * @len: length of message buffer
 *
 * Return 0 on success or < 0 on error
 **/
static int i40e_client_virtchnl_send(struct i40e_info *ldev,
				     struct i40e_client *client,
				     u32 vf_id, u8 *msg, u16 len)
{
	struct i40e_pf *pf = ldev->pf;
	struct i40e_hw *hw = &pf->hw;
	i40e_status err;

	err = i40e_aq_send_msg_to_vf(hw, vf_id, VIRTCHNL_OP_IWARP,
				     0, msg, len, NULL);
	if (err)
		dev_err(&pf->pdev->dev, "Unable to send iWarp message to VF, error %d, aq status %d\n",
			err, hw->aq.asq_last_status);

	return err;
}

/**
 * i40e_client_setup_qvlist
 * @ldev: pointer to L2 context.
 * @client: Client pointer.
 * @qvlist_info: queue and vector list
 *
 * Return 0 on success or < 0 on error
 **/
static int i40e_client_setup_qvlist(struct i40e_info *ldev,
				    struct i40e_client *client,
				    struct i40e_qvlist_info *qvlist_info)
{
	struct i40e_pf *pf = ldev->pf;
	struct i40e_hw *hw = &pf->hw;
	struct i40e_qv_info *qv_info;
	u32 v_idx, i, reg_idx, reg;

	ldev->qvlist_info = kzalloc(struct_size(ldev->qvlist_info, qv_info,
				    qvlist_info->num_vectors), GFP_KERNEL);
	if (!ldev->qvlist_info)
		return -ENOMEM;
	ldev->qvlist_info->num_vectors = qvlist_info->num_vectors;

	for (i = 0; i < qvlist_info->num_vectors; i++) {
		qv_info = &qvlist_info->qv_info[i];
		if (!qv_info)
			continue;
		v_idx = qv_info->v_idx;

		/* Validate vector id belongs to this client */
		if ((v_idx >= (pf->iwarp_base_vector + pf->num_iwarp_msix)) ||
		    (v_idx < pf->iwarp_base_vector))
			goto err;

		ldev->qvlist_info->qv_info[i] = *qv_info;
		reg_idx = I40E_PFINT_LNKLSTN(v_idx - 1);

		if (qv_info->ceq_idx == I40E_QUEUE_INVALID_IDX) {
			/* Special case - No CEQ mapped on this vector */
			wr32(hw, reg_idx, I40E_PFINT_LNKLSTN_FIRSTQ_INDX_MASK);
		} else {
			reg = (qv_info->ceq_idx &
			       I40E_PFINT_LNKLSTN_FIRSTQ_INDX_MASK) |
			       (I40E_QUEUE_TYPE_PE_CEQ <<
			       I40E_PFINT_LNKLSTN_FIRSTQ_TYPE_SHIFT);
			wr32(hw, reg_idx, reg);

			reg = (I40E_PFINT_CEQCTL_CAUSE_ENA_MASK |
			       (v_idx << I40E_PFINT_CEQCTL_MSIX_INDX_SHIFT) |
			       (qv_info->itr_idx <<
				I40E_PFINT_CEQCTL_ITR_INDX_SHIFT) |
			       (I40E_QUEUE_END_OF_LIST <<
				I40E_PFINT_CEQCTL_NEXTQ_INDX_SHIFT));
			wr32(hw, I40E_PFINT_CEQCTL(qv_info->ceq_idx), reg);
		}
		if (qv_info->aeq_idx != I40E_QUEUE_INVALID_IDX) {
			reg = (I40E_PFINT_AEQCTL_CAUSE_ENA_MASK |
			       (v_idx << I40E_PFINT_AEQCTL_MSIX_INDX_SHIFT) |
			       (qv_info->itr_idx <<
				I40E_PFINT_AEQCTL_ITR_INDX_SHIFT));

			wr32(hw, I40E_PFINT_AEQCTL, reg);
		}
	}
	/* Mitigate sync problems with iwarp VF driver */
	i40e_flush(hw);
	return 0;
err:
	kfree(ldev->qvlist_info);
	ldev->qvlist_info = NULL;
	return -EINVAL;
}

/**
 * i40e_client_request_reset
 * @ldev: pointer to L2 context.
 * @client: Client pointer.
 * @reset_level: reset level
 **/
static void i40e_client_request_reset(struct i40e_info *ldev,
				      struct i40e_client *client,
				      u32 reset_level)
{
	struct i40e_pf *pf = ldev->pf;

	switch (reset_level) {
	case I40E_CLIENT_RESET_LEVEL_PF:
		set_bit(__I40E_PF_RESET_REQUESTED, pf->state);
		break;
	case I40E_CLIENT_RESET_LEVEL_CORE:
		set_bit(__I40E_PF_RESET_REQUESTED, pf->state);
		break;
	default:
		dev_warn(&pf->pdev->dev,
			 "Client for PF id %d requested an unsupported reset: %d.\n",
			 pf->hw.pf_id, reset_level);
		break;
	}

	i40e_service_event_schedule(pf);
}

/**
 * i40e_client_update_vsi_ctxt
 * @ldev: pointer to L2 context.
 * @client: Client pointer.
 * @is_vf: if this for the VF
 * @vf_id: if is_vf true this carries the vf_id
 * @flag: Any device level setting that needs to be done for PE
 * @valid_flag: Bits in this match up and enable changing of flag bits
 *
 * Return 0 on success or < 0 on error
 **/
static int i40e_client_update_vsi_ctxt(struct i40e_info *ldev,
				       struct i40e_client *client,
				       bool is_vf, u32 vf_id,
				       u32 flag, u32 valid_flag)
{
	struct i40e_pf *pf = ldev->pf;
	struct i40e_vsi *vsi = pf->vsi[pf->lan_vsi];
	struct i40e_vsi_context ctxt;
	bool update = true;
	i40e_status err;

	/* TODO: for now do not allow setting VF's VSI setting */
	if (is_vf)
		return -EINVAL;

	ctxt.seid = pf->main_vsi_seid;
	ctxt.pf_num = pf->hw.pf_id;
	err = i40e_aq_get_vsi_params(&pf->hw, &ctxt, NULL);
	ctxt.flags = I40E_AQ_VSI_TYPE_PF;
	if (err) {
		dev_info(&pf->pdev->dev,
			 "couldn't get PF vsi config, err %s aq_err %s\n",
			 i40e_stat_str(&pf->hw, err),
			 i40e_aq_str(&pf->hw,
				     pf->hw.aq.asq_last_status));
		return -ENOENT;
	}

	if ((valid_flag & I40E_CLIENT_VSI_FLAG_TCP_ENABLE) &&
	    (flag & I40E_CLIENT_VSI_FLAG_TCP_ENABLE)) {
		ctxt.info.valid_sections =
			cpu_to_le16(I40E_AQ_VSI_PROP_QUEUE_OPT_VALID);
		ctxt.info.queueing_opt_flags |= I40E_AQ_VSI_QUE_OPT_TCP_ENA;
	} else if ((valid_flag & I40E_CLIENT_VSI_FLAG_TCP_ENABLE) &&
		  !(flag & I40E_CLIENT_VSI_FLAG_TCP_ENABLE)) {
		ctxt.info.valid_sections =
			cpu_to_le16(I40E_AQ_VSI_PROP_QUEUE_OPT_VALID);
		ctxt.info.queueing_opt_flags &= ~I40E_AQ_VSI_QUE_OPT_TCP_ENA;
	} else {
		update = false;
		dev_warn(&pf->pdev->dev,
			 "Client for PF id %d request an unsupported Config: %x.\n",
			 pf->hw.pf_id, flag);
	}

	if (update) {
		err = i40e_aq_update_vsi_params(&vsi->back->hw, &ctxt, NULL);
		if (err) {
			dev_info(&pf->pdev->dev,
				 "update VSI ctxt for PE failed, err %s aq_err %s\n",
				 i40e_stat_str(&pf->hw, err),
				 i40e_aq_str(&pf->hw,
					     pf->hw.aq.asq_last_status));
		}
	}
	return err;
}

void i40e_client_device_register(struct i40e_info *ldev, struct i40e_client *client)
<<<<<<< HEAD
{
	struct i40e_pf *pf = ldev->pf;

	pf->cinst->client = client;
	set_bit(__I40E_CLIENT_SERVICE_REQUESTED, pf->state);
	i40e_service_event_schedule(pf);
}
EXPORT_SYMBOL_GPL(i40e_client_device_register);

void i40e_client_device_unregister(struct i40e_info *ldev)
{
	struct i40e_pf *pf = ldev->pf;
	struct i40e_client_instance *cdev = pf->cinst;

	if (!cdev)
		return;

	while (test_and_set_bit(__I40E_SERVICE_SCHED, pf->state))
		usleep_range(500, 1000);

	if (test_bit(__I40E_CLIENT_INSTANCE_OPENED, &cdev->state)) {
		cdev->client->ops->close(&cdev->lan_info, cdev->client, false);
		clear_bit(__I40E_CLIENT_INSTANCE_OPENED, &cdev->state);
		i40e_client_release_qvlist(&cdev->lan_info);
	}

	pf->cinst->client = NULL;
	clear_bit(__I40E_SERVICE_SCHED, pf->state);
}
EXPORT_SYMBOL_GPL(i40e_client_device_unregister);

/* Retain these legacy global registration/unregistration calls till i40iw is
 * removed from the kernel. The irdma unified driver does not use these
 * exported symbols.
 */
/**
 * i40e_register_client - Register a i40e client driver with the L2 driver
 * @client: pointer to the i40e_client struct
 *
 * Returns 0 on success or non-0 on error
 **/
int i40e_register_client(struct i40e_client *client)
=======
>>>>>>> 3d828754
{
	struct i40e_pf *pf = ldev->pf;

	pf->cinst->client = client;
	set_bit(__I40E_CLIENT_SERVICE_REQUESTED, pf->state);
	i40e_service_event_schedule(pf);
}
EXPORT_SYMBOL_GPL(i40e_client_device_register);

void i40e_client_device_unregister(struct i40e_info *ldev)
{
	struct i40e_pf *pf = ldev->pf;
	struct i40e_client_instance *cdev = pf->cinst;

	if (!cdev)
		return;

	while (test_and_set_bit(__I40E_SERVICE_SCHED, pf->state))
		usleep_range(500, 1000);

	if (test_bit(__I40E_CLIENT_INSTANCE_OPENED, &cdev->state)) {
		cdev->client->ops->close(&cdev->lan_info, cdev->client, false);
		clear_bit(__I40E_CLIENT_INSTANCE_OPENED, &cdev->state);
		i40e_client_release_qvlist(&cdev->lan_info);
	}

	pf->cinst->client = NULL;
	clear_bit(__I40E_SERVICE_SCHED, pf->state);
}
EXPORT_SYMBOL_GPL(i40e_client_device_unregister);<|MERGE_RESOLUTION|>--- conflicted
+++ resolved
@@ -721,7 +721,6 @@
 }
 
 void i40e_client_device_register(struct i40e_info *ldev, struct i40e_client *client)
-<<<<<<< HEAD
 {
 	struct i40e_pf *pf = ldev->pf;
 
@@ -751,48 +750,4 @@
 	pf->cinst->client = NULL;
 	clear_bit(__I40E_SERVICE_SCHED, pf->state);
 }
-EXPORT_SYMBOL_GPL(i40e_client_device_unregister);
-
-/* Retain these legacy global registration/unregistration calls till i40iw is
- * removed from the kernel. The irdma unified driver does not use these
- * exported symbols.
- */
-/**
- * i40e_register_client - Register a i40e client driver with the L2 driver
- * @client: pointer to the i40e_client struct
- *
- * Returns 0 on success or non-0 on error
- **/
-int i40e_register_client(struct i40e_client *client)
-=======
->>>>>>> 3d828754
-{
-	struct i40e_pf *pf = ldev->pf;
-
-	pf->cinst->client = client;
-	set_bit(__I40E_CLIENT_SERVICE_REQUESTED, pf->state);
-	i40e_service_event_schedule(pf);
-}
-EXPORT_SYMBOL_GPL(i40e_client_device_register);
-
-void i40e_client_device_unregister(struct i40e_info *ldev)
-{
-	struct i40e_pf *pf = ldev->pf;
-	struct i40e_client_instance *cdev = pf->cinst;
-
-	if (!cdev)
-		return;
-
-	while (test_and_set_bit(__I40E_SERVICE_SCHED, pf->state))
-		usleep_range(500, 1000);
-
-	if (test_bit(__I40E_CLIENT_INSTANCE_OPENED, &cdev->state)) {
-		cdev->client->ops->close(&cdev->lan_info, cdev->client, false);
-		clear_bit(__I40E_CLIENT_INSTANCE_OPENED, &cdev->state);
-		i40e_client_release_qvlist(&cdev->lan_info);
-	}
-
-	pf->cinst->client = NULL;
-	clear_bit(__I40E_SERVICE_SCHED, pf->state);
-}
 EXPORT_SYMBOL_GPL(i40e_client_device_unregister);