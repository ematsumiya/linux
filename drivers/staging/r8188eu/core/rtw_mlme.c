// SPDX-License-Identifier: GPL-2.0
/* Copyright(c) 2007 - 2011 Realtek Corporation. */

#define _RTW_MLME_C_

#include "../include/osdep_service.h"
#include "../include/drv_types.h"
#include "../include/recv_osdep.h"
#include "../include/xmit_osdep.h"
#include "../include/hal_intf.h"
#include "../include/mlme_osdep.h"
#include "../include/sta_info.h"
#include "../include/wifi.h"
#include "../include/wlan_bssdef.h"
#include "../include/rtw_ioctl_set.h"
#include "../include/usb_osintf.h"
#include "../include/rtl8188e_dm.h"

extern unsigned char	MCS_rate_2R[16];
extern unsigned char	MCS_rate_1R[16];

void rtw_set_roaming(struct adapter *adapter, u8 to_roaming)
{
	if (to_roaming == 0)
		adapter->mlmepriv.to_join = false;
	adapter->mlmepriv.to_roaming = to_roaming;
}

u8 rtw_to_roaming(struct adapter *adapter)
{
	return adapter->mlmepriv.to_roaming;
}

int _rtw_init_mlme_priv(struct adapter *padapter)
{
	int	i;
	u8	*pbuf;
	struct wlan_network	*pnetwork;
	struct mlme_priv		*pmlmepriv = &padapter->mlmepriv;
	int	res = _SUCCESS;

	/*  We don't need to memset padapter->XXX to zero, because adapter is allocated by vzalloc(). */

	pmlmepriv->nic_hdl = (u8 *)padapter;

	pmlmepriv->pscanned = NULL;
	pmlmepriv->fw_state = 0;
	pmlmepriv->cur_network.network.InfrastructureMode = Ndis802_11AutoUnknown;
	pmlmepriv->scan_mode = SCAN_ACTIVE;/*  1: active, 0: pasive. Maybe someday we should rename this varable to "active_mode" (Jeff) */

	spin_lock_init(&pmlmepriv->lock);
	rtw_init_queue(&pmlmepriv->free_bss_pool);
	rtw_init_queue(&pmlmepriv->scanned_queue);

	set_scanned_network_val(pmlmepriv, 0);

	memset(&pmlmepriv->assoc_ssid, 0, sizeof(struct ndis_802_11_ssid));

	pbuf = vzalloc(MAX_BSS_CNT * (sizeof(struct wlan_network)));

	if (!pbuf) {
		res = _FAIL;
		goto exit;
	}
	pmlmepriv->free_bss_buf = pbuf;

	pnetwork = (struct wlan_network *)pbuf;

	for (i = 0; i < MAX_BSS_CNT; i++) {
		INIT_LIST_HEAD(&pnetwork->list);

		list_add_tail(&pnetwork->list, &pmlmepriv->free_bss_pool.queue);

		pnetwork++;
	}

	/* allocate DMA-able/Non-Page memory for cmd_buf and rsp_buf */

	rtw_clear_scan_deny(padapter);

	rtw_init_mlme_timer(padapter);

exit:

	return res;
}

static void rtw_mfree_mlme_priv_lock(struct mlme_priv *pmlmepriv)
{
}

static void rtw_free_mlme_ie_data(u8 **ppie, u32 *plen)
{
	kfree(*ppie);
	*plen = 0;
	*ppie = NULL;
}

void rtw_free_mlme_priv_ie_data(struct mlme_priv *pmlmepriv)
{
	kfree(pmlmepriv->assoc_req);
	kfree(pmlmepriv->assoc_rsp);
	rtw_free_mlme_ie_data(&pmlmepriv->wps_beacon_ie, &pmlmepriv->wps_beacon_ie_len);
	rtw_free_mlme_ie_data(&pmlmepriv->wps_probe_req_ie, &pmlmepriv->wps_probe_req_ie_len);
	rtw_free_mlme_ie_data(&pmlmepriv->wps_probe_resp_ie, &pmlmepriv->wps_probe_resp_ie_len);
	rtw_free_mlme_ie_data(&pmlmepriv->wps_assoc_resp_ie, &pmlmepriv->wps_assoc_resp_ie_len);

	rtw_free_mlme_ie_data(&pmlmepriv->p2p_beacon_ie, &pmlmepriv->p2p_beacon_ie_len);
	rtw_free_mlme_ie_data(&pmlmepriv->p2p_probe_req_ie, &pmlmepriv->p2p_probe_req_ie_len);
	rtw_free_mlme_ie_data(&pmlmepriv->p2p_probe_resp_ie, &pmlmepriv->p2p_probe_resp_ie_len);
	rtw_free_mlme_ie_data(&pmlmepriv->p2p_go_probe_resp_ie, &pmlmepriv->p2p_go_probe_resp_ie_len);
	rtw_free_mlme_ie_data(&pmlmepriv->p2p_assoc_req_ie, &pmlmepriv->p2p_assoc_req_ie_len);
}

void _rtw_free_mlme_priv(struct mlme_priv *pmlmepriv)
{

	rtw_free_mlme_priv_ie_data(pmlmepriv);

	if (pmlmepriv) {
		rtw_mfree_mlme_priv_lock(pmlmepriv);

		vfree(pmlmepriv->free_bss_buf);
	}

}

struct	wlan_network *_rtw_alloc_network(struct	mlme_priv *pmlmepriv)/* _queue *free_queue) */
{
	struct	wlan_network	*pnetwork;
	struct __queue *free_queue = &pmlmepriv->free_bss_pool;
	struct list_head *plist = NULL;

	spin_lock_bh(&free_queue->lock);

	if (list_empty(&free_queue->queue)) {
		pnetwork = NULL;
		goto exit;
	}
	plist = (&free_queue->queue)->next;

	pnetwork = container_of(plist, struct wlan_network, list);

	list_del_init(&pnetwork->list);

	pnetwork->network_type = 0;
	pnetwork->fixed = false;
	pnetwork->last_scanned = jiffies;
	pnetwork->aid = 0;
	pnetwork->join_res = 0;

	pmlmepriv->num_of_scanned++;

exit:
	spin_unlock_bh(&free_queue->lock);

	return pnetwork;
}

void _rtw_free_network(struct mlme_priv *pmlmepriv, struct wlan_network *pnetwork, u8 isfreeall)
{
	u32 curr_time, delta_time;
	u32 lifetime = SCANQUEUE_LIFETIME;
	struct __queue *free_queue = &pmlmepriv->free_bss_pool;

	if (!pnetwork)
		return;

	if (pnetwork->fixed)
		return;
	curr_time = jiffies;
	if ((check_fwstate(pmlmepriv, WIFI_ADHOC_MASTER_STATE)) ||
	    (check_fwstate(pmlmepriv, WIFI_ADHOC_STATE)))
		lifetime = 1;
	if (!isfreeall) {
		delta_time = (curr_time - pnetwork->last_scanned) / HZ;
		if (delta_time < lifetime)/*  unit:sec */
			return;
	}
	spin_lock_bh(&free_queue->lock);
	list_del_init(&pnetwork->list);
	list_add_tail(&pnetwork->list, &free_queue->queue);
	pmlmepriv->num_of_scanned--;
	spin_unlock_bh(&free_queue->lock);
}

void _rtw_free_network_nolock(struct	mlme_priv *pmlmepriv, struct wlan_network *pnetwork)
{
	struct __queue *free_queue = &pmlmepriv->free_bss_pool;

	if (!pnetwork)
		return;
	if (pnetwork->fixed)
		return;
	list_del_init(&pnetwork->list);
	list_add_tail(&pnetwork->list, get_list_head(free_queue));
	pmlmepriv->num_of_scanned--;
}

/*
	return the wlan_network with the matching addr

	Shall be calle under atomic context... to avoid possible racing condition...
*/
struct wlan_network *_rtw_find_network(struct __queue *scanned_queue, u8 *addr)
{
	struct list_head *phead, *plist;
	struct	wlan_network *pnetwork = NULL;
	u8 zero_addr[ETH_ALEN] = {0, 0, 0, 0, 0, 0};

	if (!memcmp(zero_addr, addr, ETH_ALEN)) {
		pnetwork = NULL;
		goto exit;
	}
	phead = get_list_head(scanned_queue);
	plist = phead->next;

	while (plist != phead) {
		pnetwork = container_of(plist, struct wlan_network, list);
		if (!memcmp(addr, pnetwork->network.MacAddress, ETH_ALEN))
			break;
		plist = plist->next;
	}
	if (plist == phead)
		pnetwork = NULL;
exit:

	return pnetwork;
}

void _rtw_free_network_queue(struct adapter *padapter, u8 isfreeall)
{
	struct list_head *phead, *plist;
	struct wlan_network *pnetwork;
	struct mlme_priv *pmlmepriv = &padapter->mlmepriv;
	struct __queue *scanned_queue = &pmlmepriv->scanned_queue;

	spin_lock_bh(&scanned_queue->lock);

	phead = get_list_head(scanned_queue);
	plist = phead->next;

	while (phead != plist) {
		pnetwork = container_of(plist, struct wlan_network, list);

		plist = plist->next;

		_rtw_free_network(pmlmepriv, pnetwork, isfreeall);
	}
	spin_unlock_bh(&scanned_queue->lock);

}

int rtw_if_up(struct adapter *padapter)
{
	int res;

	if (padapter->bDriverStopped || padapter->bSurpriseRemoved ||
	    !check_fwstate(&padapter->mlmepriv, _FW_LINKED))
		res = false;
	else
		res =  true;

	return res;
}

void rtw_generate_random_ibss(u8 *pibss)
{
	u32	curtime = jiffies;

	pibss[0] = 0x02;  /* in ad-hoc mode bit1 must set to 1 */
	pibss[1] = 0x11;
	pibss[2] = 0x87;
	pibss[3] = (u8)(curtime & 0xff);/* p[0]; */
	pibss[4] = (u8)((curtime >> 8) & 0xff);/* p[1]; */
	pibss[5] = (u8)((curtime >> 16) & 0xff);/* p[2]; */
}

u8 *rtw_get_capability_from_ie(u8 *ie)
{
	return ie + 8 + 2;
}

u16 rtw_get_capability(struct wlan_bssid_ex *bss)
{
	__le16	val;

	memcpy((u8 *)&val, rtw_get_capability_from_ie(bss->IEs), 2);

	return le16_to_cpu(val);
}

u8 *rtw_get_beacon_interval_from_ie(u8 *ie)
{
	return ie + 8;
}

int rtw_init_mlme_priv(struct adapter *padapter)/* struct	mlme_priv *pmlmepriv) */
{
	int	res;

	res = _rtw_init_mlme_priv(padapter);/*  (pmlmepriv); */

	return res;
}

void rtw_free_mlme_priv(struct mlme_priv *pmlmepriv)
{
	_rtw_free_mlme_priv(pmlmepriv);
}

static struct wlan_network *rtw_alloc_network(struct mlme_priv *pmlmepriv)
{
	struct	wlan_network	*pnetwork;

	pnetwork = _rtw_alloc_network(pmlmepriv);

	return pnetwork;
}

static void rtw_free_network_nolock(struct mlme_priv *pmlmepriv,
				    struct wlan_network *pnetwork)
{

	_rtw_free_network_nolock(pmlmepriv, pnetwork);

}

void rtw_free_network_queue(struct adapter *dev, u8 isfreeall)
{

	_rtw_free_network_queue(dev, isfreeall);

}

/*
	return the wlan_network with the matching addr

	Shall be calle under atomic context... to avoid possible racing condition...
*/
struct	wlan_network *rtw_find_network(struct __queue *scanned_queue, u8 *addr)
{
	struct	wlan_network *pnetwork = _rtw_find_network(scanned_queue, addr);

	return pnetwork;
}

int rtw_is_same_ibss(struct adapter *adapter, struct wlan_network *pnetwork)
{
	int ret = true;
	struct security_priv *psecuritypriv = &adapter->securitypriv;

	if ((psecuritypriv->dot11PrivacyAlgrthm != _NO_PRIVACY_) &&
	    (pnetwork->network.Privacy == 0))
		ret = false;
	else if ((psecuritypriv->dot11PrivacyAlgrthm == _NO_PRIVACY_) &&
		 (pnetwork->network.Privacy == 1))
		ret = false;
	else
		ret = true;
	return ret;
}

static int is_same_ess(struct wlan_bssid_ex *a, struct wlan_bssid_ex *b)
{
	return (a->Ssid.SsidLength == b->Ssid.SsidLength) &&
	       !memcmp(a->Ssid.Ssid, b->Ssid.Ssid, a->Ssid.SsidLength);
}

int is_same_network(struct wlan_bssid_ex *src, struct wlan_bssid_ex *dst)
{
	u16 s_cap, d_cap;
	__le16 le_scap, le_dcap;

	memcpy((u8 *)&le_scap, rtw_get_capability_from_ie(src->IEs), 2);
	memcpy((u8 *)&le_dcap, rtw_get_capability_from_ie(dst->IEs), 2);

	s_cap = le16_to_cpu(le_scap);
	d_cap = le16_to_cpu(le_dcap);

	return ((src->Ssid.SsidLength == dst->Ssid.SsidLength) &&
		((!memcmp(src->MacAddress, dst->MacAddress, ETH_ALEN))) &&
		((!memcmp(src->Ssid.Ssid, dst->Ssid.Ssid, src->Ssid.SsidLength))) &&
		((s_cap & WLAN_CAPABILITY_IBSS) ==
		(d_cap & WLAN_CAPABILITY_IBSS)) &&
		((s_cap & WLAN_CAPABILITY_BSS) ==
		(d_cap & WLAN_CAPABILITY_BSS)));
}

struct	wlan_network	*rtw_get_oldest_wlan_network(struct __queue *scanned_queue)
{
	struct list_head *plist, *phead;
	struct	wlan_network	*pwlan = NULL;
	struct	wlan_network	*oldest = NULL;

	phead = get_list_head(scanned_queue);

	plist = phead->next;

	while (1) {
		if (phead == plist)
			break;

		pwlan = container_of(plist, struct wlan_network, list);

		if (!pwlan->fixed) {
			if (!oldest || time_after(oldest->last_scanned, pwlan->last_scanned))
				oldest = pwlan;
		}

		plist = plist->next;
	}

	return oldest;
}

void update_network(struct wlan_bssid_ex *dst, struct wlan_bssid_ex *src,
	struct adapter *padapter, bool update_ie)
{
	long rssi_ori = dst->Rssi;
	u8 sq_smp = src->PhyInfo.SignalQuality;
	u8 ss_final;
	u8 sq_final;
	long rssi_final;

	AntDivCompare8188E(padapter, dst, src); /* this will update src.Rssi, need consider again */

	/* The rule below is 1/5 for sample value, 4/5 for history value */
	if (check_fwstate(&padapter->mlmepriv, _FW_LINKED) && is_same_network(&padapter->mlmepriv.cur_network.network, src)) {
		/* Take the recvpriv's value for the connected AP*/
		ss_final = padapter->recvpriv.signal_strength;
		sq_final = padapter->recvpriv.signal_qual;
		/* the rssi value here is undecorated, and will be used for antenna diversity */
		if (sq_smp != 101) /* from the right channel */
			rssi_final = dst->Rssi; //(src->Rssi+dst->Rssi*4)/5;
		else
			rssi_final = rssi_ori;
	} else {
//		if (sq_smp != 101) { /* from the right channel */
			ss_final = (u32)dst->PhyInfo.SignalStrength; //((u32)(src->PhyInfo.SignalStrength)+(u32)(dst->PhyInfo.SignalStrength)*4)/5;
			sq_final = (u32)dst->PhyInfo.SignalQuality; //((u32)(src->PhyInfo.SignalQuality)+(u32)(dst->PhyInfo.SignalQuality)*4)/5;
			rssi_final = dst->Rssi; //(src->Rssi+dst->Rssi*4)/5;
//		} else {
//			/* bss info not receiving from the right channel, use the original RX signal infos */
//			ss_final = dst->PhyInfo.SignalStrength;
//			sq_final = dst->PhyInfo.SignalQuality;
//			rssi_final = dst->Rssi;
//		}
	}
	if (update_ie) {
		dst->Reserved[0] = src->Reserved[0];
		dst->Reserved[1] = src->Reserved[1];
		memcpy((u8 *)dst, (u8 *)src, get_wlan_bssid_ex_sz(src));
	}
	dst->PhyInfo.SignalStrength = ss_final;
	dst->PhyInfo.SignalQuality = sq_final;
	dst->Rssi = rssi_final;

}

static void update_current_network(struct adapter *adapter, struct wlan_bssid_ex *pnetwork)
{
	struct	mlme_priv	*pmlmepriv = &adapter->mlmepriv;

	if (check_fwstate(pmlmepriv, _FW_LINKED) &&
	    is_same_network(&pmlmepriv->cur_network.network, pnetwork)) {
		update_network(&pmlmepriv->cur_network.network, pnetwork, adapter, true);
		rtw_update_protection(adapter, (pmlmepriv->cur_network.network.IEs) + sizeof(struct ndis_802_11_fixed_ie),
				      pmlmepriv->cur_network.network.IELength);
	}

}

/*
Caller must hold pmlmepriv->lock first.
*/
void rtw_update_scanned_network(struct adapter *adapter, struct wlan_bssid_ex *target)
{
	struct list_head *plist, *phead;
	u32	bssid_ex_sz;
	struct mlme_priv	*pmlmepriv = &adapter->mlmepriv;
	struct __queue *queue	= &pmlmepriv->scanned_queue;
	struct wlan_network	*pnetwork = NULL;
	struct wlan_network	*oldest = NULL;

	spin_lock_bh(&queue->lock);
	phead = get_list_head(queue);
	plist = phead->next;

	while (phead != plist) {
		pnetwork	= container_of(plist, struct wlan_network, list);

		if (is_same_network(&pnetwork->network, target))
			break;
		if ((oldest == ((struct wlan_network *)0)) ||
		    time_after(oldest->last_scanned, pnetwork->last_scanned))
			oldest = pnetwork;
		plist = plist->next;
	}
	/* If we didn't find a match, then get a new network slot to initialize
	 * with this beacon's information */
	if (phead == plist) {
		if (list_empty(&pmlmepriv->free_bss_pool.queue)) {
			/* If there are no more slots, expire the oldest */
			pnetwork = oldest;

			GetHalDefVar8188EUsb(adapter, HAL_DEF_CURRENT_ANTENNA, &target->PhyInfo.Optimum_antenna);
			memcpy(&pnetwork->network, target,  get_wlan_bssid_ex_sz(target));
			/*  variable initialize */
			pnetwork->fixed = false;
			pnetwork->last_scanned = jiffies;

			pnetwork->network_type = 0;
			pnetwork->aid = 0;
			pnetwork->join_res = 0;

			/* bss info not receiving from the right channel */
			if (pnetwork->network.PhyInfo.SignalQuality == 101)
				pnetwork->network.PhyInfo.SignalQuality = 0;
		} else {
			/* Otherwise just pull from the free list */

			pnetwork = rtw_alloc_network(pmlmepriv); /*  will update scan_time */

			if (!pnetwork)
				goto exit;

			bssid_ex_sz = get_wlan_bssid_ex_sz(target);
			target->Length = bssid_ex_sz;
			GetHalDefVar8188EUsb(adapter, HAL_DEF_CURRENT_ANTENNA, &target->PhyInfo.Optimum_antenna);
			memcpy(&pnetwork->network, target, bssid_ex_sz);

			pnetwork->last_scanned = jiffies;

			/* bss info not receiving from the right channel */
			if (pnetwork->network.PhyInfo.SignalQuality == 101)
				pnetwork->network.PhyInfo.SignalQuality = 0;
			list_add_tail(&pnetwork->list, &queue->queue);
		}
	} else {
		/* we have an entry and we are going to update it. But this entry may
		 * be already expired. In this case we do the same as we found a new
		 * net and call the new_net handler
		 */
		bool update_ie = true;

		pnetwork->last_scanned = jiffies;

		/* target.Reserved[0]== 1, means that scanned network is a bcn frame. */
		/* probe resp(3) > beacon(1) > probe req(2) */
		if ((target->Reserved[0] != 2) &&
		    (target->Reserved[0] >= pnetwork->network.Reserved[0]))
			update_ie = true;
		else
			update_ie = false;
		update_network(&pnetwork->network, target, adapter, update_ie);
	}

exit:
	spin_unlock_bh(&queue->lock);

}

static void rtw_add_network(struct adapter *adapter,
			    struct wlan_bssid_ex *pnetwork)
{

	rtw_wlan_bssid_ex_remove_p2p_attr(pnetwork, P2P_ATTR_GROUP_INFO);
	update_current_network(adapter, pnetwork);
	rtw_update_scanned_network(adapter, pnetwork);

}

/* select the desired network based on the capability of the (i)bss. */
/*  check items:	(1) security */
/* 			(2) network_type */
/* 			(3) WMM */
/*			(4) HT */
/*			(5) others */
static int rtw_is_desired_network(struct adapter *adapter, struct wlan_network *pnetwork)
{
	struct security_priv *psecuritypriv = &adapter->securitypriv;
	struct mlme_priv *pmlmepriv = &adapter->mlmepriv;
	u32 desired_encmode;
	u32 privacy;

	/* u8 wps_ie[512]; */
	uint wps_ielen;

	int bselected = true;

	desired_encmode = psecuritypriv->ndisencryptstatus;
	privacy = pnetwork->network.Privacy;

	if (check_fwstate(pmlmepriv, WIFI_UNDER_WPS)) {
		if (rtw_get_wps_ie(pnetwork->network.IEs + _FIXED_IE_LENGTH_, pnetwork->network.IELength - _FIXED_IE_LENGTH_, NULL, &wps_ielen))
			return true;
		else
			return false;
	}
	if (adapter->registrypriv.wifi_spec == 1) { /* for  correct flow of 8021X  to do.... */
		u8 *p = NULL;
		uint ie_len = 0;

		if ((desired_encmode == Ndis802_11EncryptionDisabled) && (privacy != 0))
			bselected = false;
		if (psecuritypriv->ndisauthtype == Ndis802_11AuthModeWPA2PSK) {
			p = rtw_get_ie(pnetwork->network.IEs + _BEACON_IE_OFFSET_,
				       _RSN_IE_2_, &ie_len,
				       (pnetwork->network.IELength -
				       _BEACON_IE_OFFSET_));
			if (p && ie_len > 0)
				bselected = true;
			else
				bselected = false;
		}
	}

	if ((desired_encmode != Ndis802_11EncryptionDisabled) && (privacy == 0)) {
		DBG_88E("desired_encmode: %d, privacy: %d\n", desired_encmode, privacy);
		bselected = false;
	}

	if (check_fwstate(pmlmepriv, WIFI_ADHOC_STATE)) {
		if (pnetwork->network.InfrastructureMode != pmlmepriv->cur_network.network.InfrastructureMode)
			bselected = false;
	}

	return bselected;
}

void rtw_survey_event_callback(struct adapter	*adapter, u8 *pbuf)
{
	u32 len;
	struct wlan_bssid_ex *pnetwork;
	struct	mlme_priv	*pmlmepriv = &adapter->mlmepriv;

	pnetwork = (struct wlan_bssid_ex *)pbuf;

	len = get_wlan_bssid_ex_sz(pnetwork);
	if (len > (sizeof(struct wlan_bssid_ex)))
		return;
	spin_lock_bh(&pmlmepriv->lock);

	/*  update IBSS_network 's timestamp */
	if (check_fwstate(pmlmepriv, WIFI_ADHOC_MASTER_STATE)) {
		if (!memcmp(&pmlmepriv->cur_network.network.MacAddress, pnetwork->MacAddress, ETH_ALEN)) {
			struct wlan_network *ibss_wlan = NULL;

			memcpy(pmlmepriv->cur_network.network.IEs, pnetwork->IEs, 8);
			spin_lock_bh(&pmlmepriv->scanned_queue.lock);
			ibss_wlan = rtw_find_network(&pmlmepriv->scanned_queue,  pnetwork->MacAddress);
			if (ibss_wlan) {
				memcpy(ibss_wlan->network.IEs, pnetwork->IEs, 8);
				spin_unlock_bh(&pmlmepriv->scanned_queue.lock);
				goto exit;
			}
			spin_unlock_bh(&pmlmepriv->scanned_queue.lock);
		}
	}

	/*  lock pmlmepriv->lock when you accessing network_q */
	if (!check_fwstate(pmlmepriv, _FW_UNDER_LINKING)) {
		if (pnetwork->Ssid.Ssid[0] == 0)
			pnetwork->Ssid.SsidLength = 0;
		rtw_add_network(adapter, pnetwork);
	}

exit:

	spin_unlock_bh(&pmlmepriv->lock);
}

void rtw_surveydone_event_callback(struct adapter	*adapter, u8 *pbuf)
{
	struct	mlme_priv *pmlmepriv = &adapter->mlmepriv;
	u8 timer_cancelled = 0;

	spin_lock_bh(&pmlmepriv->lock);

	if (pmlmepriv->wps_probe_req_ie) {
		pmlmepriv->wps_probe_req_ie_len = 0;
		kfree(pmlmepriv->wps_probe_req_ie);
		pmlmepriv->wps_probe_req_ie = NULL;
	}

	if (check_fwstate(pmlmepriv, _FW_UNDER_SURVEY)) {
		timer_cancelled = 1;

		_clr_fwstate_(pmlmepriv, _FW_UNDER_SURVEY);
	}

	spin_unlock_bh(&pmlmepriv->lock);

	if (timer_cancelled)
		_cancel_timer(&pmlmepriv->scan_to_timer, &timer_cancelled);

	spin_lock_bh(&pmlmepriv->lock);
	rtw_set_signal_stat_timer(&adapter->recvpriv);

	if (pmlmepriv->to_join) {
		if (check_fwstate(pmlmepriv, WIFI_ADHOC_STATE)) {
			if (!check_fwstate(pmlmepriv, _FW_LINKED)) {
				set_fwstate(pmlmepriv, _FW_UNDER_LINKING);

				if (rtw_select_and_join_from_scanned_queue(pmlmepriv) == _SUCCESS) {
					_set_timer(&pmlmepriv->assoc_timer, MAX_JOIN_TIMEOUT);
				} else {
					struct wlan_bssid_ex    *pdev_network = &adapter->registrypriv.dev_network;
					u8 *pibss = adapter->registrypriv.dev_network.MacAddress;

					_clr_fwstate_(pmlmepriv, _FW_UNDER_SURVEY);

					memset(&pdev_network->Ssid, 0, sizeof(struct ndis_802_11_ssid));
					memcpy(&pdev_network->Ssid, &pmlmepriv->assoc_ssid, sizeof(struct ndis_802_11_ssid));

					rtw_update_registrypriv_dev_network(adapter);
					rtw_generate_random_ibss(pibss);

					pmlmepriv->fw_state = WIFI_ADHOC_MASTER_STATE;

					rtw_createbss_cmd(adapter);
					pmlmepriv->to_join = false;
				}
			}
		} else {
			int s_ret;
			set_fwstate(pmlmepriv, _FW_UNDER_LINKING);
			pmlmepriv->to_join = false;
			s_ret = rtw_select_and_join_from_scanned_queue(pmlmepriv);
			if (_SUCCESS == s_ret) {
			     _set_timer(&pmlmepriv->assoc_timer, MAX_JOIN_TIMEOUT);
			} else if (s_ret == 2) { /* there is no need to wait for join */
				_clr_fwstate_(pmlmepriv, _FW_UNDER_LINKING);
				rtw_indicate_connect(adapter);
			} else {
				DBG_88E("try_to_join, but select scanning queue fail, to_roaming:%d\n",
					pmlmepriv->to_roaming);
				if (rtw_to_roaming(adapter) != 0) {
					if (--pmlmepriv->to_roaming == 0 ||
					    _SUCCESS != rtw_sitesurvey_cmd(adapter, &pmlmepriv->assoc_ssid, 1, NULL, 0)) {
						rtw_set_roaming(adapter, 0);
						rtw_free_assoc_resources(adapter, 1);
						rtw_indicate_disconnect(adapter);
					} else {
						pmlmepriv->to_join = true;
					}
				} else {
					rtw_indicate_disconnect(adapter);
				}
				_clr_fwstate_(pmlmepriv, _FW_UNDER_LINKING);
			}
		}
	}

	indicate_wx_scan_complete_event(adapter);

	spin_unlock_bh(&pmlmepriv->lock);

	if (check_fwstate(pmlmepriv, _FW_LINKED))
		p2p_ps_wk_cmd(adapter, P2P_PS_SCAN_DONE, 0);

	rtw_os_xmit_schedule(adapter);
}

void rtw_dummy_event_callback(struct adapter *adapter, u8 *pbuf)
{
}

void rtw_fwdbg_event_callback(struct adapter *adapter, u8 *pbuf)
{
}

static void free_scanqueue(struct	mlme_priv *pmlmepriv)
{
	struct __queue *free_queue = &pmlmepriv->free_bss_pool;
	struct __queue *scan_queue = &pmlmepriv->scanned_queue;
	struct list_head *plist, *phead, *ptemp;

	spin_lock_bh(&scan_queue->lock);
	spin_lock_bh(&free_queue->lock);

	phead = get_list_head(scan_queue);
	plist = phead->next;

	while (plist != phead) {
		ptemp = plist->next;
		list_del_init(plist);
		list_add_tail(plist, &free_queue->queue);
		plist = ptemp;
		pmlmepriv->num_of_scanned--;
	}

	spin_unlock_bh(&free_queue->lock);
	spin_unlock_bh(&scan_queue->lock);
}

/*
*rtw_free_assoc_resources: the caller has to lock pmlmepriv->lock
*/
void rtw_free_assoc_resources(struct adapter *adapter, int lock_scanned_queue)
{
	struct wlan_network *pwlan = NULL;
	struct	mlme_priv *pmlmepriv = &adapter->mlmepriv;
	struct	sta_priv *pstapriv = &adapter->stapriv;
	struct wlan_network *tgt_network = &pmlmepriv->cur_network;

	if (check_fwstate(pmlmepriv, WIFI_STATION_STATE | WIFI_AP_STATE)) {
		struct sta_info *psta;

		psta = rtw_get_stainfo(&adapter->stapriv, tgt_network->network.MacAddress);

		spin_lock_bh(&pstapriv->sta_hash_lock);
		rtw_free_stainfo(adapter,  psta);
		spin_unlock_bh(&pstapriv->sta_hash_lock);
	}

	if (check_fwstate(pmlmepriv, WIFI_ADHOC_STATE | WIFI_ADHOC_MASTER_STATE | WIFI_AP_STATE)) {
		struct sta_info *psta;

		rtw_free_all_stainfo(adapter);

		psta = rtw_get_bcmc_stainfo(adapter);
		spin_lock_bh(&pstapriv->sta_hash_lock);
		rtw_free_stainfo(adapter, psta);
		spin_unlock_bh(&pstapriv->sta_hash_lock);

		rtw_init_bcmc_stainfo(adapter);
	}

	if (lock_scanned_queue)
		spin_lock_bh(&pmlmepriv->scanned_queue.lock);

	pwlan = rtw_find_network(&pmlmepriv->scanned_queue, tgt_network->network.MacAddress);
	if (pwlan)
		pwlan->fixed = false;

	if ((check_fwstate(pmlmepriv, WIFI_ADHOC_MASTER_STATE) && (adapter->stapriv.asoc_sta_count == 1)))
		rtw_free_network_nolock(pmlmepriv, pwlan);

	if (lock_scanned_queue)
		spin_unlock_bh(&pmlmepriv->scanned_queue.lock);
	pmlmepriv->key_mask = 0;

}

/*
*rtw_indicate_connect: the caller has to lock pmlmepriv->lock
*/
void rtw_indicate_connect(struct adapter *padapter)
{
	struct mlme_priv	*pmlmepriv = &padapter->mlmepriv;

	pmlmepriv->to_join = false;

	if (!check_fwstate(&padapter->mlmepriv, _FW_LINKED)) {
		set_fwstate(pmlmepriv, _FW_LINKED);

		rtw_led_control(padapter, LED_CTL_LINK);

		rtw_os_indicate_connect(padapter);
	}

	pmlmepriv->to_roaming = 0;

	rtw_set_scan_deny(padapter, 3000);
}

/*
*rtw_indicate_disconnect: the caller has to lock pmlmepriv->lock
*/
void rtw_indicate_disconnect(struct adapter *padapter)
{
	struct	mlme_priv *pmlmepriv = &padapter->mlmepriv;

	_clr_fwstate_(pmlmepriv, _FW_UNDER_LINKING | WIFI_UNDER_WPS);

	if (pmlmepriv->to_roaming > 0)
		_clr_fwstate_(pmlmepriv, _FW_LINKED);

	if (check_fwstate(&padapter->mlmepriv, _FW_LINKED) ||
	    (pmlmepriv->to_roaming <= 0)) {
		rtw_os_indicate_disconnect(padapter);

		_clr_fwstate_(pmlmepriv, _FW_LINKED);
		rtw_led_control(padapter, LED_CTL_NO_LINK);
		rtw_clear_scan_deny(padapter);
	}
	p2p_ps_wk_cmd(padapter, P2P_PS_DISABLE, 1);

	rtw_lps_ctrl_wk_cmd(padapter, LPS_CTRL_DISCONNECT, 1);

}

inline void rtw_indicate_scan_done(struct adapter *padapter, bool aborted)
{
	rtw_os_indicate_scan_done(padapter, aborted);
}

static struct sta_info *rtw_joinbss_update_stainfo(struct adapter *padapter, struct wlan_network *pnetwork)
{
	int i;
	struct sta_info *bmc_sta, *psta = NULL;
	struct recv_reorder_ctrl *preorder_ctrl;
	struct sta_priv *pstapriv = &padapter->stapriv;

	psta = rtw_get_stainfo(pstapriv, pnetwork->network.MacAddress);
	if (!psta)
		psta = rtw_alloc_stainfo(pstapriv, pnetwork->network.MacAddress);

	if (psta) { /* update ptarget_sta */
		DBG_88E("%s\n", __func__);
		psta->aid  = pnetwork->join_res;
		psta->mac_id = 0;
		/* sta mode */
<<<<<<< HEAD
		rtl8188e_SetHalODMVar(padapter, HAL_ODM_STA_INFO, psta, true);
=======
		rtl8188e_SetHalODMVar(padapter, psta, true);
>>>>>>> 754e0b0e
		/* security related */
		if (padapter->securitypriv.dot11AuthAlgrthm == dot11AuthAlgrthm_8021X) {
			padapter->securitypriv.binstallGrpkey = false;
			padapter->securitypriv.busetkipkey = false;
			padapter->securitypriv.bgrpkey_handshake = false;
			psta->ieee8021x_blocked = true;
			psta->dot118021XPrivacy = padapter->securitypriv.dot11PrivacyAlgrthm;
			memset((u8 *)&psta->dot118021x_UncstKey, 0, sizeof(union Keytype));
			memset((u8 *)&psta->dot11tkiprxmickey, 0, sizeof(union Keytype));
			memset((u8 *)&psta->dot11tkiptxmickey, 0, sizeof(union Keytype));
			memset((u8 *)&psta->dot11txpn, 0, sizeof(union pn48));
			memset((u8 *)&psta->dot11rxpn, 0, sizeof(union pn48));
		}
		/* 	Commented by Albert 2012/07/21 */
		/* 	When doing the WPS, the wps_ie_len won't equal to 0 */
		/* 	And the Wi-Fi driver shouldn't allow the data packet to be tramsmitted. */
		if (padapter->securitypriv.wps_ie_len != 0) {
			psta->ieee8021x_blocked = true;
			padapter->securitypriv.wps_ie_len = 0;
		}
		/* for A-MPDU Rx reordering buffer control for bmc_sta & sta_info */
		/* if A-MPDU Rx is enabled, resetting  rx_ordering_ctrl wstart_b(indicate_seq) to default value = 0xffff */
		/* todo: check if AP can send A-MPDU packets */
		for (i = 0; i < 16; i++) {
			/* preorder_ctrl = &precvpriv->recvreorder_ctrl[i]; */
			preorder_ctrl = &psta->recvreorder_ctrl[i];
			preorder_ctrl->enable = false;
			preorder_ctrl->indicate_seq = 0xffff;
			preorder_ctrl->wend_b = 0xffff;
			preorder_ctrl->wsize_b = 64;/* max_ampdu_sz; ex. 32(kbytes) -> wsize_b = 32 */
		}
		bmc_sta = rtw_get_bcmc_stainfo(padapter);
		if (bmc_sta) {
			for (i = 0; i < 16; i++) {
				/* preorder_ctrl = &precvpriv->recvreorder_ctrl[i]; */
				preorder_ctrl = &bmc_sta->recvreorder_ctrl[i];
				preorder_ctrl->enable = false;
				preorder_ctrl->indicate_seq = 0xffff;
				preorder_ctrl->wend_b = 0xffff;
				preorder_ctrl->wsize_b = 64;/* max_ampdu_sz; ex. 32(kbytes) -> wsize_b = 32 */
			}
		}
		/* misc. */
		update_sta_info(padapter, psta);
	}
	return psta;
}

/* pnetwork: returns from rtw_joinbss_event_callback */
/* ptarget_wlan: found from scanned_queue */
static void rtw_joinbss_update_network(struct adapter *padapter, struct wlan_network *ptarget_wlan, struct wlan_network  *pnetwork)
{
	struct mlme_priv	*pmlmepriv = &padapter->mlmepriv;
	struct wlan_network  *cur_network = &pmlmepriv->cur_network;

	DBG_88E("%s\n", __func__);

	/*  why not use ptarget_wlan?? */
	memcpy(&cur_network->network, &pnetwork->network, pnetwork->network.Length);
	/*  some IEs in pnetwork is wrong, so we should use ptarget_wlan IEs */
	cur_network->network.IELength = ptarget_wlan->network.IELength;
	memcpy(&cur_network->network.IEs[0], &ptarget_wlan->network.IEs[0], MAX_IE_SZ);

	cur_network->aid = pnetwork->join_res;

	rtw_set_signal_stat_timer(&padapter->recvpriv);
	padapter->recvpriv.signal_strength = ptarget_wlan->network.PhyInfo.SignalStrength;
	padapter->recvpriv.signal_qual = ptarget_wlan->network.PhyInfo.SignalQuality;
	/* the ptarget_wlan->network.Rssi is raw data, we use ptarget_wlan->network.PhyInfo.SignalStrength instead (has scaled) */
	padapter->recvpriv.rssi = translate_percentage_to_dbm(ptarget_wlan->network.PhyInfo.SignalStrength);
	rtw_set_signal_stat_timer(&padapter->recvpriv);

	/* update fw_state will clr _FW_UNDER_LINKING here indirectly */
	switch (pnetwork->network.InfrastructureMode) {
	case Ndis802_11Infrastructure:
		if (pmlmepriv->fw_state & WIFI_UNDER_WPS)
			pmlmepriv->fw_state = WIFI_STATION_STATE | WIFI_UNDER_WPS;
		else
			pmlmepriv->fw_state = WIFI_STATION_STATE;
		break;
	case Ndis802_11IBSS:
		pmlmepriv->fw_state = WIFI_ADHOC_STATE;
		break;
	default:
		pmlmepriv->fw_state = WIFI_NULL_STATE;
		break;
	}

	rtw_update_protection(padapter, (cur_network->network.IEs) +
			      sizeof(struct ndis_802_11_fixed_ie),
			      (cur_network->network.IELength));
	rtw_update_ht_cap(padapter, cur_network->network.IEs, cur_network->network.IELength);
}

/* Notes: the function could be > passive_level (the same context as Rx tasklet) */
/* pnetwork: returns from rtw_joinbss_event_callback */
/* ptarget_wlan: found from scanned_queue */
/* if join_res > 0, for (fw_state == WIFI_STATION_STATE), we check if  "ptarget_sta" & "ptarget_wlan" exist. */
/* if join_res > 0, for (fw_state == WIFI_ADHOC_STATE), we only check if "ptarget_wlan" exist. */
/* if join_res > 0, update "cur_network->network" from "pnetwork->network" if (ptarget_wlan != NULL). */

void rtw_joinbss_event_prehandle(struct adapter *adapter, u8 *pbuf)
{
	u8 timer_cancelled;
	struct sta_info *ptarget_sta = NULL, *pcur_sta = NULL;
	struct	sta_priv *pstapriv = &adapter->stapriv;
	struct	mlme_priv	*pmlmepriv = &adapter->mlmepriv;
	struct wlan_network	*pnetwork	= (struct wlan_network *)pbuf;
	struct wlan_network	*cur_network = &pmlmepriv->cur_network;
	struct wlan_network	*pcur_wlan = NULL, *ptarget_wlan = NULL;
	unsigned int		the_same_macaddr = false;

	rtw_get_encrypt_decrypt_from_registrypriv(adapter);

	the_same_macaddr = !memcmp(pnetwork->network.MacAddress, cur_network->network.MacAddress, ETH_ALEN);

	pnetwork->network.Length = get_wlan_bssid_ex_sz(&pnetwork->network);
	if (pnetwork->network.Length > sizeof(struct wlan_bssid_ex))
		return;

	spin_lock_bh(&pmlmepriv->lock);

	if (pnetwork->join_res > 0) {
		spin_lock_bh(&pmlmepriv->scanned_queue.lock);
		if (check_fwstate(pmlmepriv, _FW_UNDER_LINKING)) {
			/* s1. find ptarget_wlan */
			if (check_fwstate(pmlmepriv, _FW_LINKED)) {
				if (the_same_macaddr) {
					ptarget_wlan = rtw_find_network(&pmlmepriv->scanned_queue, cur_network->network.MacAddress);
				} else {
					pcur_wlan = rtw_find_network(&pmlmepriv->scanned_queue, cur_network->network.MacAddress);
					if (pcur_wlan)
						pcur_wlan->fixed = false;

					pcur_sta = rtw_get_stainfo(pstapriv, cur_network->network.MacAddress);
					if (pcur_sta) {
						spin_lock_bh(&pstapriv->sta_hash_lock);
						rtw_free_stainfo(adapter,  pcur_sta);
						spin_unlock_bh(&pstapriv->sta_hash_lock);
					}

					ptarget_wlan = rtw_find_network(&pmlmepriv->scanned_queue, pnetwork->network.MacAddress);
					if (check_fwstate(pmlmepriv, WIFI_STATION_STATE)) {
						if (ptarget_wlan)
							ptarget_wlan->fixed = true;
					}
				}
			} else {
				ptarget_wlan = rtw_find_network(&pmlmepriv->scanned_queue, pnetwork->network.MacAddress);
				if (check_fwstate(pmlmepriv, WIFI_STATION_STATE)) {
					if (ptarget_wlan)
						ptarget_wlan->fixed = true;
				}
			}

			/* s2. update cur_network */
			if (ptarget_wlan) {
				rtw_joinbss_update_network(adapter, ptarget_wlan, pnetwork);
			} else {
				spin_unlock_bh(&pmlmepriv->scanned_queue.lock);
				goto ignore_joinbss_callback;
			}

			/* s3. find ptarget_sta & update ptarget_sta after update cur_network only for station mode */
			if (check_fwstate(pmlmepriv, WIFI_STATION_STATE)) {
				ptarget_sta = rtw_joinbss_update_stainfo(adapter, pnetwork);
				if (!ptarget_sta) {
					spin_unlock_bh(&pmlmepriv->scanned_queue.lock);
					goto ignore_joinbss_callback;
				}
			}

			/* s4. indicate connect */
			if (check_fwstate(pmlmepriv, WIFI_STATION_STATE)) {
				pmlmepriv->cur_network_scanned = ptarget_wlan;
				rtw_indicate_connect(adapter);
			}

			/* s5. Cancle assoc_timer */
			_cancel_timer(&pmlmepriv->assoc_timer, &timer_cancelled);
		} else {
			spin_unlock_bh(&pmlmepriv->scanned_queue.lock);
			goto ignore_joinbss_callback;
		}

		spin_unlock_bh(&pmlmepriv->scanned_queue.lock);

	} else if (pnetwork->join_res == -4) {
		rtw_reset_securitypriv(adapter);
		_set_timer(&pmlmepriv->assoc_timer, 1);

		if (check_fwstate(pmlmepriv, _FW_UNDER_LINKING))
			_clr_fwstate_(pmlmepriv, _FW_UNDER_LINKING);
	} else { /* if join_res < 0 (join fails), then try again */
		_set_timer(&pmlmepriv->assoc_timer, 1);
		_clr_fwstate_(pmlmepriv, _FW_UNDER_LINKING);
	}

ignore_joinbss_callback:
	spin_unlock_bh(&pmlmepriv->lock);
}

void rtw_joinbss_event_callback(struct adapter *adapter, u8 *pbuf)
{
	struct wlan_network	*pnetwork	= (struct wlan_network *)pbuf;

	mlmeext_joinbss_event_callback(adapter, pnetwork->join_res);

	rtw_os_xmit_schedule(adapter);

}

static u8 search_max_mac_id(struct adapter *padapter)
{
	u8 mac_id;
	u8 aid;
	struct mlme_priv *pmlmepriv = &padapter->mlmepriv;
	struct sta_priv *pstapriv = &padapter->stapriv;
	struct mlme_ext_priv *pmlmeext = &padapter->mlmeextpriv;
	struct mlme_ext_info	*pmlmeinfo = &pmlmeext->mlmext_info;

	if (check_fwstate(pmlmepriv, WIFI_AP_STATE)) {
		for (aid = (pstapriv->max_num_sta); aid > 0; aid--) {
			if (pstapriv->sta_aid[aid - 1])
				break;
		}
		mac_id = aid + 1;
	} else {
		/* adhoc  id =  31~2 */
		for (mac_id = (NUM_STA - 1); mac_id >= IBSS_START_MAC_ID; mac_id--) {
			if (pmlmeinfo->FW_sta_info[mac_id].status == 1)
				break;
		}
	}
	return mac_id;
}

/* FOR AP , AD-HOC mode */
void rtw_sta_media_status_rpt(struct adapter *adapter, struct sta_info *psta,
			      u32 mstatus)
{
	u16 media_status_rpt;
	u8 macid;

	if (!psta)
		return;

	macid = search_max_mac_id(adapter);
	SetHwReg8188EU(adapter, HW_VAR_TX_RPT_MAX_MACID, (u8 *)&macid);
	/* MACID|OPMODE:1 connect */
	media_status_rpt = (u16)((psta->mac_id << 8) | mstatus);
	SetHwReg8188EU(adapter, HW_VAR_H2C_MEDIA_STATUS_RPT, (u8 *)&media_status_rpt);
}

void rtw_stassoc_event_callback(struct adapter *adapter, u8 *pbuf)
{
	struct sta_info *psta;
	struct mlme_priv *pmlmepriv = &adapter->mlmepriv;
	struct stassoc_event	*pstassoc = (struct stassoc_event *)pbuf;
	struct wlan_network	*cur_network = &pmlmepriv->cur_network;
	struct wlan_network	*ptarget_wlan = NULL;

	if (!rtw_access_ctrl(adapter, pstassoc->macaddr))
		return;

	if (check_fwstate(pmlmepriv, WIFI_AP_STATE)) {
		psta = rtw_get_stainfo(&adapter->stapriv, pstassoc->macaddr);
		if (psta)
			rtw_indicate_sta_assoc_event(adapter, psta);
		return;
	}
	/* for AD-HOC mode */
	psta = rtw_get_stainfo(&adapter->stapriv, pstassoc->macaddr);
	if (psta)
		/* the sta have been in sta_info_queue => do nothing */
		return; /* between drv has received this event before and  fw have not yet to set key to CAM_ENTRY) */
	psta = rtw_alloc_stainfo(&adapter->stapriv, pstassoc->macaddr);
	if (!psta)
		return;
	/* to do: init sta_info variable */
	psta->qos_option = 0;
	psta->mac_id = (uint)pstassoc->cam_id;
	DBG_88E("%s\n", __func__);
	/* for ad-hoc mode */
<<<<<<< HEAD
	rtl8188e_SetHalODMVar(adapter, HAL_ODM_STA_INFO, psta, true);
=======
	rtl8188e_SetHalODMVar(adapter, psta, true);
>>>>>>> 754e0b0e
	rtw_sta_media_status_rpt(adapter, psta, 1);
	if (adapter->securitypriv.dot11AuthAlgrthm == dot11AuthAlgrthm_8021X)
		psta->dot118021XPrivacy = adapter->securitypriv.dot11PrivacyAlgrthm;
	psta->ieee8021x_blocked = false;
	spin_lock_bh(&pmlmepriv->lock);
	if ((check_fwstate(pmlmepriv, WIFI_ADHOC_MASTER_STATE)) ||
	    (check_fwstate(pmlmepriv, WIFI_ADHOC_STATE))) {
		if (adapter->stapriv.asoc_sta_count == 2) {
			spin_lock_bh(&pmlmepriv->scanned_queue.lock);
			ptarget_wlan = rtw_find_network(&pmlmepriv->scanned_queue, cur_network->network.MacAddress);
			pmlmepriv->cur_network_scanned = ptarget_wlan;
			if (ptarget_wlan)
				ptarget_wlan->fixed = true;
			spin_unlock_bh(&pmlmepriv->scanned_queue.lock);
			/*  a sta + bc/mc_stainfo (not Ibss_stainfo) */
			rtw_indicate_connect(adapter);
		}
	}
	spin_unlock_bh(&pmlmepriv->lock);
	mlmeext_sta_add_event_callback(adapter, psta);
}

void rtw_stadel_event_callback(struct adapter *adapter, u8 *pbuf)
{
	int mac_id = -1;
	struct sta_info *psta;
	struct wlan_network *pwlan = NULL;
	struct wlan_bssid_ex *pdev_network = NULL;
	u8 *pibss = NULL;
	struct	mlme_priv *pmlmepriv = &adapter->mlmepriv;
	struct	stadel_event *pstadel = (struct stadel_event *)pbuf;
	struct	sta_priv *pstapriv = &adapter->stapriv;
	struct wlan_network *tgt_network = &pmlmepriv->cur_network;

	psta = rtw_get_stainfo(&adapter->stapriv, pstadel->macaddr);
	if (psta)
		mac_id = psta->mac_id;
	else
		mac_id = pstadel->mac_id;

	DBG_88E("%s(mac_id=%d)=%pM\n", __func__, mac_id, pstadel->macaddr);

	if (mac_id >= 0) {
		u16 media_status;
		media_status = (mac_id << 8) | 0; /*   MACID|OPMODE:0 means disconnect */
		/* for STA, AP, ADHOC mode, report disconnect stauts to FW */
		SetHwReg8188EU(adapter, HW_VAR_H2C_MEDIA_STATUS_RPT, (u8 *)&media_status);
	}

	if (check_fwstate(pmlmepriv, WIFI_AP_STATE))
		return;

	mlmeext_sta_del_event_callback(adapter);

	spin_lock_bh(&pmlmepriv->lock);

	if (check_fwstate(pmlmepriv, WIFI_STATION_STATE)) {
		if (adapter->registrypriv.wifi_spec == 1)
			rtw_set_roaming(adapter, 0); /* don't roam */
		else if (rtw_to_roaming(adapter) > 0)
			pmlmepriv->to_roaming--; /* this stadel_event is caused by roaming, decrease to_roaming */
		else if (rtw_to_roaming(adapter) == 0)
			rtw_set_roaming(adapter,
					adapter->registrypriv.max_roaming_times);

		if (*((unsigned short *)(pstadel->rsvd)) != WLAN_REASON_EXPIRATION_CHK)
			rtw_set_roaming(adapter, 0); /* don't roam */

		rtw_free_uc_swdec_pending_queue(adapter);

		rtw_free_assoc_resources(adapter, 1);
		rtw_indicate_disconnect(adapter);
		spin_lock_bh(&pmlmepriv->scanned_queue.lock);
		/*  remove the network entry in scanned_queue */
		pwlan = rtw_find_network(&pmlmepriv->scanned_queue, tgt_network->network.MacAddress);
		if (pwlan) {
			pwlan->fixed = false;
			rtw_free_network_nolock(pmlmepriv, pwlan);
		}
		spin_unlock_bh(&pmlmepriv->scanned_queue.lock);
		_rtw_roaming(adapter, tgt_network);
	}
	if (check_fwstate(pmlmepriv, WIFI_ADHOC_MASTER_STATE) ||
	    check_fwstate(pmlmepriv, WIFI_ADHOC_STATE)) {
		spin_lock_bh(&pstapriv->sta_hash_lock);
		rtw_free_stainfo(adapter,  psta);
		spin_unlock_bh(&pstapriv->sta_hash_lock);

		if (adapter->stapriv.asoc_sta_count == 1) { /* a sta + bc/mc_stainfo (not Ibss_stainfo) */
			spin_lock_bh(&pmlmepriv->scanned_queue.lock);
			/* free old ibss network */
			pwlan = rtw_find_network(&pmlmepriv->scanned_queue, tgt_network->network.MacAddress);
			if (pwlan) {
				pwlan->fixed = false;
				rtw_free_network_nolock(pmlmepriv, pwlan);
			}
			spin_unlock_bh(&pmlmepriv->scanned_queue.lock);
			/* re-create ibss */
			pdev_network = &adapter->registrypriv.dev_network;
			pibss = adapter->registrypriv.dev_network.MacAddress;

			memcpy(pdev_network, &tgt_network->network, get_wlan_bssid_ex_sz(&tgt_network->network));

			memset(&pdev_network->Ssid, 0, sizeof(struct ndis_802_11_ssid));
			memcpy(&pdev_network->Ssid, &pmlmepriv->assoc_ssid, sizeof(struct ndis_802_11_ssid));

			rtw_update_registrypriv_dev_network(adapter);

			rtw_generate_random_ibss(pibss);

			if (check_fwstate(pmlmepriv, WIFI_ADHOC_STATE)) {
				set_fwstate(pmlmepriv, WIFI_ADHOC_MASTER_STATE);
				_clr_fwstate_(pmlmepriv, WIFI_ADHOC_STATE);
			}

			rtw_createbss_cmd(adapter);
		}
	}
	spin_unlock_bh(&pmlmepriv->lock);

}

/*
* _rtw_join_timeout_handler - Timeout/faliure handler for CMD JoinBss
* @adapter: pointer to struct adapter structure
*/
void _rtw_join_timeout_handler (struct adapter *adapter)
{
	struct	mlme_priv *pmlmepriv = &adapter->mlmepriv;
	int do_join_r;

	DBG_88E("%s, fw_state=%x\n", __func__, get_fwstate(pmlmepriv));

	if (adapter->bDriverStopped || adapter->bSurpriseRemoved)
		return;

	spin_lock_bh(&pmlmepriv->lock);

	if (rtw_to_roaming(adapter) > 0) { /* join timeout caused by roaming */
		while (1) {
			pmlmepriv->to_roaming--;
			if (rtw_to_roaming(adapter) != 0) { /* try another */
				DBG_88E("%s try another roaming\n", __func__);
				do_join_r = rtw_do_join(adapter);
				if (_SUCCESS != do_join_r) {
					DBG_88E("%s roaming do_join return %d\n", __func__, do_join_r);
					continue;
				}
				break;
			} else {
				DBG_88E("%s We've try roaming but fail\n", __func__);
				rtw_indicate_disconnect(adapter);
				break;
			}
		}
	} else {
		rtw_indicate_disconnect(adapter);
		free_scanqueue(pmlmepriv);/*  */
	}
	spin_unlock_bh(&pmlmepriv->lock);

}

/*
* rtw_scan_timeout_handler - Timeout/Faliure handler for CMD SiteSurvey
* @adapter: pointer to struct adapter structure
*/
void rtw_scan_timeout_handler (struct adapter *adapter)
{
	struct	mlme_priv *pmlmepriv = &adapter->mlmepriv;

	DBG_88E(FUNC_ADPT_FMT" fw_state=%x\n", FUNC_ADPT_ARG(adapter), get_fwstate(pmlmepriv));
	spin_lock_bh(&pmlmepriv->lock);
	_clr_fwstate_(pmlmepriv, _FW_UNDER_SURVEY);
	spin_unlock_bh(&pmlmepriv->lock);
	rtw_indicate_scan_done(adapter, true);
}

static void rtw_auto_scan_handler(struct adapter *padapter)
{
	struct mlme_priv *pmlmepriv = &padapter->mlmepriv;

	/* auto site survey per 60sec */
	if (pmlmepriv->scan_interval > 0) {
		pmlmepriv->scan_interval--;
		if (pmlmepriv->scan_interval == 0) {
			DBG_88E("%s\n", __func__);
			rtw_set_802_11_bssid_list_scan(padapter, NULL, 0);
			pmlmepriv->scan_interval = SCAN_INTERVAL;/*  30*2 sec = 60sec */
		}
	}
}

void rtw_dynamic_check_timer_handlder(struct adapter *adapter)
{
	struct mlme_priv *pmlmepriv = &adapter->mlmepriv;
	struct registry_priv *pregistrypriv = &adapter->registrypriv;

	if (!adapter)
		return;
	if (!adapter->hw_init_completed)
		return;
	if ((adapter->bDriverStopped) || (adapter->bSurpriseRemoved))
		return;
	if (adapter->net_closed)
		return;
	rtw_dynamic_chk_wk_cmd(adapter);

	if (pregistrypriv->wifi_spec == 1) {
		struct wifidirect_info *pwdinfo = &adapter->wdinfo;
		if (rtw_p2p_chk_state(pwdinfo, P2P_STATE_NONE))
		{
			/* auto site survey */
			rtw_auto_scan_handler(adapter);
		}
	}

	rcu_read_lock();

	if (rcu_dereference(adapter->pnetdev->rx_handler_data) &&
	    check_fwstate(pmlmepriv, WIFI_STATION_STATE | WIFI_ADHOC_STATE)) {
		/*  expire NAT2.5 entry */
		nat25_db_expire(adapter);

		if (adapter->pppoe_connection_in_progress > 0) {
			adapter->pppoe_connection_in_progress--;
		}

		/*  due to rtw_dynamic_check_timer_handlder() is called every 2 seconds */
		if (adapter->pppoe_connection_in_progress > 0) {
			adapter->pppoe_connection_in_progress--;
		}
	}

	rcu_read_unlock();
}

#define RTW_SCAN_RESULT_EXPIRE 2000

/*
* Select a new join candidate from the original @param candidate and @param competitor
* @return true: candidate is updated
* @return false: candidate is not updated
*/
static int rtw_check_join_candidate(struct mlme_priv *pmlmepriv
	, struct wlan_network **candidate, struct wlan_network *competitor)
{
	int updated = false;
	struct adapter *adapter = container_of(pmlmepriv, struct adapter, mlmepriv);

	/* check bssid, if needed */
	if (pmlmepriv->assoc_by_bssid) {
		if (memcmp(competitor->network.MacAddress, pmlmepriv->assoc_bssid, ETH_ALEN))
			goto exit;
	}

	/* check ssid, if needed */
	if (pmlmepriv->assoc_ssid.SsidLength) {
		if (competitor->network.Ssid.SsidLength != pmlmepriv->assoc_ssid.SsidLength ||
		    memcmp(competitor->network.Ssid.Ssid, pmlmepriv->assoc_ssid.Ssid, pmlmepriv->assoc_ssid.SsidLength))
			goto exit;
	}

	if (!rtw_is_desired_network(adapter, competitor))
		goto exit;

	if (rtw_to_roaming(adapter) > 0) {
		if (rtw_get_passing_time_ms((u32)competitor->last_scanned) >= RTW_SCAN_RESULT_EXPIRE ||
		    !is_same_ess(&competitor->network, &pmlmepriv->cur_network.network))
			goto exit;
	}

	if (!*candidate || (*candidate)->network.Rssi < competitor->network.Rssi) {
		*candidate = competitor;
		updated = true;
	}
	if (updated) {
		DBG_88E("[by_bssid:%u][assoc_ssid:%s]new candidate: %s(%pM rssi:%d\n",
			pmlmepriv->assoc_by_bssid,
			pmlmepriv->assoc_ssid.Ssid,
			(*candidate)->network.Ssid.Ssid,
			(*candidate)->network.MacAddress,
			(int)(*candidate)->network.Rssi);
		DBG_88E("[to_roaming:%u]\n", rtw_to_roaming(adapter));
	}

exit:
	return updated;
}

/*
Calling context:
The caller of the sub-routine will be in critical section...
The caller must hold the following spinlock
pmlmepriv->lock
*/

int rtw_select_and_join_from_scanned_queue(struct mlme_priv *pmlmepriv)
{
	int ret;
	struct list_head *phead;
	struct adapter *adapter;
	struct __queue *queue	= &pmlmepriv->scanned_queue;
	struct	wlan_network	*pnetwork = NULL;
	struct	wlan_network	*candidate = NULL;
	u8	supp_ant_div = false;

	spin_lock_bh(&pmlmepriv->scanned_queue.lock);
	phead = get_list_head(queue);
	adapter = (struct adapter *)pmlmepriv->nic_hdl;
	pmlmepriv->pscanned = phead->next;
	while (phead != pmlmepriv->pscanned) {
		pnetwork = container_of(pmlmepriv->pscanned, struct wlan_network, list);
		if (!pnetwork) {
			ret = _FAIL;
			goto exit;
		}
		pmlmepriv->pscanned = pmlmepriv->pscanned->next;
		rtw_check_join_candidate(pmlmepriv, &candidate, pnetwork);
	}
	if (!candidate) {
		DBG_88E("%s: return _FAIL(candidate==NULL)\n", __func__);
		ret = _FAIL;
		goto exit;
	} else {
		DBG_88E("%s: candidate: %s(%pM ch:%u)\n", __func__,
			candidate->network.Ssid.Ssid, candidate->network.MacAddress,
			candidate->network.Configuration.DSConfig);
	}

	/*  check for situation of  _FW_LINKED */
	if (check_fwstate(pmlmepriv, _FW_LINKED)) {
		DBG_88E("%s: _FW_LINKED while ask_for_joinbss!!!\n", __func__);

		rtw_disassoc_cmd(adapter, 0, true);
		rtw_indicate_disconnect(adapter);
		rtw_free_assoc_resources(adapter, 0);
	}

	GetHalDefVar8188EUsb(adapter, HAL_DEF_IS_SUPPORT_ANT_DIV, &supp_ant_div);
	if (supp_ant_div) {
		u8 cur_ant;
		GetHalDefVar8188EUsb(adapter, HAL_DEF_CURRENT_ANTENNA, &cur_ant);
		DBG_88E("#### Opt_Ant_(%s), cur_Ant(%s)\n",
			(2 == candidate->network.PhyInfo.Optimum_antenna) ? "A" : "B",
			(2 == cur_ant) ? "A" : "B"
		);
	}

	ret = rtw_joinbss_cmd(adapter, candidate);

exit:
	spin_unlock_bh(&pmlmepriv->scanned_queue.lock);

	return ret;
}

int rtw_set_auth(struct adapter *adapter, struct security_priv *psecuritypriv)
{
	struct	cmd_obj *pcmd;
	struct	setauth_parm *psetauthparm;
	struct	cmd_priv *pcmdpriv = &adapter->cmdpriv;
	int		res = _SUCCESS;

	pcmd = kzalloc(sizeof(struct cmd_obj), GFP_KERNEL);
	if (!pcmd) {
		res = _FAIL;  /* try again */
		goto exit;
	}

	psetauthparm = kzalloc(sizeof(struct setauth_parm), GFP_KERNEL);
	if (!psetauthparm) {
		kfree(pcmd);
		res = _FAIL;
		goto exit;
	}
	memset(psetauthparm, 0, sizeof(struct setauth_parm));
	psetauthparm->mode = (unsigned char)psecuritypriv->dot11AuthAlgrthm;
	pcmd->cmdcode = _SetAuth_CMD_;
	pcmd->parmbuf = (unsigned char *)psetauthparm;
	pcmd->cmdsz =  (sizeof(struct setauth_parm));
	pcmd->rsp = NULL;
	pcmd->rspsz = 0;
	INIT_LIST_HEAD(&pcmd->list);
	res = rtw_enqueue_cmd(pcmdpriv, pcmd);
exit:

	return res;
}

int rtw_set_key(struct adapter *adapter, struct security_priv *psecuritypriv, int keyid, u8 set_tx)
{
	u8	keylen;
	struct cmd_obj		*pcmd;
	struct setkey_parm	*psetkeyparm;
	struct cmd_priv		*pcmdpriv = &adapter->cmdpriv;
	struct mlme_priv		*pmlmepriv = &adapter->mlmepriv;
	int	res = _SUCCESS;

	pcmd = kzalloc(sizeof(struct cmd_obj), GFP_KERNEL);
	if (!pcmd) {
		res = _FAIL;  /* try again */
		goto exit;
	}
	psetkeyparm = kzalloc(sizeof(struct setkey_parm), GFP_KERNEL);
	if (!psetkeyparm) {
		kfree(pcmd);
		res = _FAIL;
		goto exit;
	}

	if (psecuritypriv->dot11AuthAlgrthm == dot11AuthAlgrthm_8021X)
		psetkeyparm->algorithm = (unsigned char)psecuritypriv->dot118021XGrpPrivacy;
	else
		psetkeyparm->algorithm = (u8)psecuritypriv->dot11PrivacyAlgrthm;
	psetkeyparm->keyid = (u8)keyid;/* 0~3 */
	psetkeyparm->set_tx = set_tx;
	pmlmepriv->key_mask |= BIT(psetkeyparm->keyid);
	DBG_88E("==> rtw_set_key algorithm(%x), keyid(%x), key_mask(%x)\n",
		psetkeyparm->algorithm, psetkeyparm->keyid, pmlmepriv->key_mask);

	switch (psetkeyparm->algorithm) {
	case _WEP40_:
		keylen = 5;
		memcpy(&psetkeyparm->key[0], &psecuritypriv->dot11DefKey[keyid].skey[0], keylen);
		break;
	case _WEP104_:
		keylen = 13;
		memcpy(&psetkeyparm->key[0], &psecuritypriv->dot11DefKey[keyid].skey[0], keylen);
		break;
	case _TKIP_:
		keylen = 16;
		memcpy(&psetkeyparm->key, &psecuritypriv->dot118021XGrpKey[keyid], keylen);
		psetkeyparm->grpkey = 1;
		break;
	case _AES_:
		keylen = 16;
		memcpy(&psetkeyparm->key, &psecuritypriv->dot118021XGrpKey[keyid], keylen);
		psetkeyparm->grpkey = 1;
		break;
	default:
		kfree(psetkeyparm);
		kfree(pcmd);
		res = _FAIL;
		goto exit;
	}
	pcmd->cmdcode = _SetKey_CMD_;
	pcmd->parmbuf = (u8 *)psetkeyparm;
	pcmd->cmdsz =  (sizeof(struct setkey_parm));
	pcmd->rsp = NULL;
	pcmd->rspsz = 0;
	INIT_LIST_HEAD(&pcmd->list);
	res = rtw_enqueue_cmd(pcmdpriv, pcmd);
exit:
	return res;
}

/* adjust IEs for rtw_joinbss_cmd in WMM */
int rtw_restruct_wmm_ie(struct adapter *adapter, u8 *in_ie, u8 *out_ie, uint in_len, uint initial_out_len)
{
	unsigned	int ielength = 0;
	unsigned int i, j;

	i = 12; /* after the fixed IE */
	while (i < in_len) {
		ielength = initial_out_len;

		if (in_ie[i] == 0xDD && in_ie[i + 2] == 0x00 && in_ie[i + 3] == 0x50  && in_ie[i + 4] == 0xF2 && in_ie[i + 5] == 0x02 && i + 5 < in_len) {
			/* WMM element ID and OUI */
			/* Append WMM IE to the last index of out_ie */

			for (j = i; j < i + 9; j++) {
				out_ie[ielength] = in_ie[j];
				ielength++;
			}
			out_ie[initial_out_len + 1] = 0x07;
			out_ie[initial_out_len + 6] = 0x00;
			out_ie[initial_out_len + 8] = 0x00;
			break;
		}
		i += (in_ie[i + 1] + 2); /*  to the next IE element */
	}
	return ielength;
}

/*  */
/*  Ported from 8185: IsInPreAuthKeyList(). (Renamed from SecIsInPreAuthKeyList(), 2006-10-13.) */
/*  Added by Annie, 2006-05-07. */
/*  */
/*  Search by BSSID, */
/*  Return Value: */
/* 		-1		:if there is no pre-auth key in the  table */
/* 		>= 0		:if there is pre-auth key, and   return the entry id */
/*  */
/*  */

static int SecIsInPMKIDList(struct adapter *Adapter, u8 *bssid)
{
	struct security_priv *psecuritypriv = &Adapter->securitypriv;
	int i = 0;

	do {
		if ((psecuritypriv->PMKIDList[i].bUsed) &&
		    (!memcmp(psecuritypriv->PMKIDList[i].Bssid, bssid, ETH_ALEN))) {
			break;
		} else {
			i++;
			/* continue; */
		}

	} while (i < NUM_PMKID_CACHE);

	if (i == NUM_PMKID_CACHE) {
		i = -1;/*  Could not find. */
	} else {
		/*  There is one Pre-Authentication Key for the specific BSSID. */
	}
	return i;
}

/*  */
/*  Check the RSN IE length */
/*  If the RSN IE length <= 20, the RSN IE didn't include the PMKID information */
/*  0-11th element in the array are the fixed IE */
/*  12th element in the array is the IE */
/*  13th element in the array is the IE length */
/*  */

static int rtw_append_pmkid(struct adapter *Adapter, int iEntry, u8 *ie, uint ie_len)
{
	struct security_priv *psecuritypriv = &Adapter->securitypriv;

	if (ie[13] <= 20) {
		/*  The RSN IE didn't include the PMK ID, append the PMK information */
		ie[ie_len] = 1;
		ie_len++;
		ie[ie_len] = 0;	/* PMKID count = 0x0100 */
		ie_len++;
		memcpy(&ie[ie_len], &psecuritypriv->PMKIDList[iEntry].PMKID, 16);

		ie_len += 16;
		ie[13] += 18;/* PMKID length = 2+16 */
	}
	return ie_len;
}

int rtw_restruct_sec_ie(struct adapter *adapter, u8 *in_ie, u8 *out_ie, uint in_len)
{
	u8 authmode = 0;
	uint	ielength;
	int iEntry;
	struct mlme_priv *pmlmepriv = &adapter->mlmepriv;
	struct security_priv *psecuritypriv = &adapter->securitypriv;
	uint	ndisauthmode = psecuritypriv->ndisauthtype;

	/* copy fixed ie only */
	memcpy(out_ie, in_ie, 12);
	ielength = 12;
	if ((ndisauthmode == Ndis802_11AuthModeWPA) ||
	    (ndisauthmode == Ndis802_11AuthModeWPAPSK))
			authmode = _WPA_IE_ID_;
	if ((ndisauthmode == Ndis802_11AuthModeWPA2) ||
	    (ndisauthmode == Ndis802_11AuthModeWPA2PSK))
		authmode = _WPA2_IE_ID_;

	if (check_fwstate(pmlmepriv, WIFI_UNDER_WPS)) {
		memcpy(out_ie + ielength, psecuritypriv->wps_ie, psecuritypriv->wps_ie_len);

		ielength += psecuritypriv->wps_ie_len;
	} else if ((authmode == _WPA_IE_ID_) || (authmode == _WPA2_IE_ID_)) {
		/* copy RSN or SSN */
		memcpy(&out_ie[ielength], &psecuritypriv->supplicant_ie[0], psecuritypriv->supplicant_ie[1] + 2);
		ielength += psecuritypriv->supplicant_ie[1] + 2;
		rtw_report_sec_ie(adapter, authmode, psecuritypriv->supplicant_ie);
	}

	iEntry = SecIsInPMKIDList(adapter, pmlmepriv->assoc_bssid);
	if (iEntry < 0) {
		return ielength;
	} else {
		if (authmode == _WPA2_IE_ID_)
			ielength = rtw_append_pmkid(adapter, iEntry, out_ie, ielength);
	}

	return ielength;
}

void rtw_init_registrypriv_dev_network(struct adapter *adapter)
{
	struct registry_priv *pregistrypriv = &adapter->registrypriv;
	struct eeprom_priv *peepriv = &adapter->eeprompriv;
	struct wlan_bssid_ex    *pdev_network = &pregistrypriv->dev_network;
	u8 *myhwaddr = myid(peepriv);

	memcpy(pdev_network->MacAddress, myhwaddr, ETH_ALEN);

	memcpy(&pdev_network->Ssid, &pregistrypriv->ssid, sizeof(struct ndis_802_11_ssid));

	pdev_network->Configuration.Length = sizeof(struct ndis_802_11_config);
	pdev_network->Configuration.BeaconPeriod = 100;
	pdev_network->Configuration.FHConfig.Length = 0;
	pdev_network->Configuration.FHConfig.HopPattern = 0;
	pdev_network->Configuration.FHConfig.HopSet = 0;
	pdev_network->Configuration.FHConfig.DwellTime = 0;

}

void rtw_update_registrypriv_dev_network(struct adapter *adapter)
{
	int sz = 0;
	struct registry_priv *pregistrypriv = &adapter->registrypriv;
	struct wlan_bssid_ex    *pdev_network = &pregistrypriv->dev_network;
	struct	security_priv *psecuritypriv = &adapter->securitypriv;
	struct	wlan_network	*cur_network = &adapter->mlmepriv.cur_network;

	pdev_network->Privacy = (psecuritypriv->dot11PrivacyAlgrthm > 0 ? 1 : 0); /*  adhoc no 802.1x */

	pdev_network->Rssi = 0;

	switch (pregistrypriv->wireless_mode) {
	case WIRELESS_11B:
		pdev_network->NetworkTypeInUse = (Ndis802_11DS);
		break;
	case WIRELESS_11G:
	case WIRELESS_11BG:
	case WIRELESS_11_24N:
	case WIRELESS_11G_24N:
	case WIRELESS_11BG_24N:
		pdev_network->NetworkTypeInUse = (Ndis802_11OFDM24);
		break;
	default:
		/*  TODO */
		break;
	}

	pdev_network->Configuration.DSConfig = (pregistrypriv->channel);

	if (cur_network->network.InfrastructureMode == Ndis802_11IBSS)
		pdev_network->Configuration.ATIMWindow = (0);

	pdev_network->InfrastructureMode = (cur_network->network.InfrastructureMode);

	/*  1. Supported rates */
	/*  2. IE */

	sz = rtw_generate_ie(pregistrypriv);
	pdev_network->IELength = sz;
	pdev_network->Length = get_wlan_bssid_ex_sz((struct wlan_bssid_ex  *)pdev_network);

	/* notes: translate IELength & Length after assign the Length to cmdsz in createbss_cmd(); */
	/* pdev_network->IELength = cpu_to_le32(sz); */

}

void rtw_get_encrypt_decrypt_from_registrypriv(struct adapter *adapter)
{

}

/* the function is at passive_level */
void rtw_joinbss_reset(struct adapter *padapter)
{
	u8	threshold;
	struct mlme_priv	*pmlmepriv = &padapter->mlmepriv;
	struct ht_priv		*phtpriv = &pmlmepriv->htpriv;

	/* todo: if you want to do something io/reg/hw setting before join_bss, please add code here */
	pmlmepriv->num_FortyMHzIntolerant = 0;

	pmlmepriv->num_sta_no_ht = 0;

	phtpriv->ampdu_enable = false;/* reset to disabled */

	/*  TH = 1 => means that invalidate usb rx aggregation */
	/*  TH = 0 => means that validate usb rx aggregation, use init value. */
	if (phtpriv->ht_option) {
		if (padapter->registrypriv.wifi_spec == 1)
			threshold = 1;
		else
			threshold = 0;
		SetHwReg8188EU(padapter, HW_VAR_RXDMA_AGG_PG_TH, (u8 *)(&threshold));
	} else {
		threshold = 1;
		SetHwReg8188EU(padapter, HW_VAR_RXDMA_AGG_PG_TH, (u8 *)(&threshold));
	}
}

/* the function is >= passive_level */
unsigned int rtw_restructure_ht_ie(struct adapter *padapter, u8 *in_ie, u8 *out_ie, uint in_len, uint *pout_len)
{
	u32 ielen, out_len;
	enum ht_cap_ampdu_factor max_rx_ampdu_factor;
	unsigned char *p;
	struct ieee80211_ht_cap ht_capie;
	unsigned char WMM_IE[] = {0x00, 0x50, 0xf2, 0x02, 0x00, 0x01, 0x00};
	struct mlme_priv	*pmlmepriv = &padapter->mlmepriv;
	struct qos_priv		*pqospriv = &pmlmepriv->qospriv;
	struct ht_priv		*phtpriv = &pmlmepriv->htpriv;
	u32 rx_packet_offset, max_recvbuf_sz;

	phtpriv->ht_option = false;

	p = rtw_get_ie(in_ie + 12, _HT_CAPABILITY_IE_, &ielen, in_len - 12);

	if (p && ielen > 0) {
		if (pqospriv->qos_option == 0) {
			out_len = *pout_len;
			rtw_set_ie(out_ie + out_len, _VENDOR_SPECIFIC_IE_,
				   _WMM_IE_Length_, WMM_IE, pout_len);

			pqospriv->qos_option = 1;
		}

		out_len = *pout_len;

		memset(&ht_capie, 0, sizeof(struct ieee80211_ht_cap));

		ht_capie.cap_info = cpu_to_le16(IEEE80211_HT_CAP_SUP_WIDTH_20_40 |
						IEEE80211_HT_CAP_SGI_20 |
						IEEE80211_HT_CAP_SGI_40 |
						IEEE80211_HT_CAP_TX_STBC |
						IEEE80211_HT_CAP_DSSSCCK40);

		GetHalDefVar8188EUsb(padapter, HAL_DEF_RX_PACKET_OFFSET, &rx_packet_offset);
		GetHalDefVar8188EUsb(padapter, HAL_DEF_MAX_RECVBUF_SZ, &max_recvbuf_sz);

		/*
		AMPDU_para [1:0]:Max AMPDU Len => 0:8k , 1:16k, 2:32k, 3:64k
		AMPDU_para [4:2]:Min MPDU Start Spacing
		*/

		GetHalDefVar8188EUsb(padapter, HW_VAR_MAX_RX_AMPDU_FACTOR, &max_rx_ampdu_factor);
		ht_capie.ampdu_params_info = (max_rx_ampdu_factor & 0x03);

		if (padapter->securitypriv.dot11PrivacyAlgrthm == _AES_)
			ht_capie.ampdu_params_info |= (IEEE80211_HT_AMPDU_PARM_DENSITY & (0x07 << 2));
		else
			ht_capie.ampdu_params_info |= (IEEE80211_HT_AMPDU_PARM_DENSITY & 0x00);

		rtw_set_ie(out_ie + out_len, _HT_CAPABILITY_IE_,
			   sizeof(struct ieee80211_ht_cap), (unsigned char *)&ht_capie, pout_len);

		phtpriv->ht_option = true;

		p = rtw_get_ie(in_ie + 12, _HT_ADD_INFO_IE_, &ielen, in_len - 12);
		if (p && (ielen == sizeof(struct ieee80211_ht_addt_info))) {
			out_len = *pout_len;
			rtw_set_ie(out_ie + out_len, _HT_ADD_INFO_IE_, ielen, p + 2, pout_len);
		}
	}
	return phtpriv->ht_option;
}

/* the function is > passive_level (in critical_section) */
void rtw_update_ht_cap(struct adapter *padapter, u8 *pie, uint ie_len)
{
	u8 *p, max_ampdu_sz;
	int len;
	struct ieee80211_ht_cap *pht_capie;
	struct mlme_priv	*pmlmepriv = &padapter->mlmepriv;
	struct ht_priv		*phtpriv = &pmlmepriv->htpriv;
	struct registry_priv *pregistrypriv = &padapter->registrypriv;
	struct mlme_ext_priv	*pmlmeext = &padapter->mlmeextpriv;
	struct mlme_ext_info	*pmlmeinfo = &pmlmeext->mlmext_info;

	if (!phtpriv->ht_option)
		return;

	if ((!pmlmeinfo->HT_info_enable) || (!pmlmeinfo->HT_caps_enable))
		return;

	DBG_88E("+rtw_update_ht_cap()\n");

	/* maybe needs check if ap supports rx ampdu. */
	if ((!phtpriv->ampdu_enable) && (pregistrypriv->ampdu_enable == 1)) {
		if (pregistrypriv->wifi_spec == 1)
			phtpriv->ampdu_enable = false;
		else
			phtpriv->ampdu_enable = true;
	} else if (pregistrypriv->ampdu_enable == 2) {
		phtpriv->ampdu_enable = true;
	}

	/* check Max Rx A-MPDU Size */
	len = 0;
	p = rtw_get_ie(pie + sizeof(struct ndis_802_11_fixed_ie), _HT_CAPABILITY_IE_, &len, ie_len - sizeof(struct ndis_802_11_fixed_ie));
	if (p && len > 0) {
		pht_capie = (struct ieee80211_ht_cap *)(p + 2);
		max_ampdu_sz = (pht_capie->ampdu_params_info & IEEE80211_HT_AMPDU_PARM_FACTOR);
		max_ampdu_sz = 1 << (max_ampdu_sz + 3); /*  max_ampdu_sz (kbytes); */
		phtpriv->rx_ampdu_maxlen = max_ampdu_sz;
	}
	len = 0;
	p = rtw_get_ie(pie + sizeof(struct ndis_802_11_fixed_ie), _HT_ADD_INFO_IE_, &len, ie_len - sizeof(struct ndis_802_11_fixed_ie));

	/* update cur_bwmode & cur_ch_offset */
	if ((pregistrypriv->cbw40_enable) &&
	    (le16_to_cpu(pmlmeinfo->HT_caps.u.HT_cap_element.HT_caps_info) & BIT(1)) &&
	    (pmlmeinfo->HT_info.infos[0] & BIT(2))) {
		int i;
<<<<<<< HEAD
		u8	rf_type;

		GetHwReg8188EU(padapter, HW_VAR_RF_TYPE, (u8 *)(&rf_type));
=======
>>>>>>> 754e0b0e

		/* update the MCS rates */
		for (i = 0; i < 16; i++)
			pmlmeinfo->HT_caps.u.HT_cap_element.MCS_rate[i] &= MCS_rate_1R[i];

		/* switch to the 40M Hz mode according to the AP */
		pmlmeext->cur_bwmode = HT_CHANNEL_WIDTH_40;
		switch ((pmlmeinfo->HT_info.infos[0] & 0x3)) {
		case HT_EXTCHNL_OFFSET_UPPER:
			pmlmeext->cur_ch_offset = HAL_PRIME_CHNL_OFFSET_LOWER;
			break;
		case HT_EXTCHNL_OFFSET_LOWER:
			pmlmeext->cur_ch_offset = HAL_PRIME_CHNL_OFFSET_UPPER;
			break;
		default:
			pmlmeext->cur_ch_offset = HAL_PRIME_CHNL_OFFSET_DONT_CARE;
			break;
		}
	}

	/*  Config SM Power Save setting */
	pmlmeinfo->SM_PS = (le16_to_cpu(pmlmeinfo->HT_caps.u.HT_cap_element.HT_caps_info) & 0x0C) >> 2;
	if (pmlmeinfo->SM_PS == WLAN_HT_CAP_SM_PS_STATIC)
		DBG_88E("%s(): WLAN_HT_CAP_SM_PS_STATIC\n", __func__);

	/*  Config current HT Protection mode. */
	pmlmeinfo->HT_protection = pmlmeinfo->HT_info.infos[1] & 0x3;
}

void rtw_issue_addbareq_cmd(struct adapter *padapter, struct xmit_frame *pxmitframe)
{
	u8 issued;
	int priority;
	struct sta_info *psta = NULL;
	struct ht_priv	*phtpriv;
	struct pkt_attrib *pattrib = &pxmitframe->attrib;

	if (is_multicast_ether_addr(pattrib->ra) ||
	    padapter->mlmepriv.LinkDetectInfo.NumTxOkInPeriod < 100)
		return;

	priority = pattrib->priority;

	if (pattrib->psta)
		psta = pattrib->psta;
	else
		psta = rtw_get_stainfo(&padapter->stapriv, pattrib->ra);

	if (!psta)
		return;

	phtpriv = &psta->htpriv;

	if ((phtpriv->ht_option) && (phtpriv->ampdu_enable)) {
		issued = (phtpriv->agg_enable_bitmap >> priority) & 0x1;
		issued |= (phtpriv->candidate_tid_bitmap >> priority) & 0x1;

		if (0 == issued) {
			DBG_88E("rtw_issue_addbareq_cmd, p=%d\n", priority);
			psta->htpriv.candidate_tid_bitmap |= BIT((u8)priority);
			rtw_addbareq_cmd(padapter, (u8)priority, pattrib->ra);
		}
	}
}

void rtw_roaming(struct adapter *padapter, struct wlan_network *tgt_network)
{
	struct mlme_priv	*pmlmepriv = &padapter->mlmepriv;

	spin_lock_bh(&pmlmepriv->lock);
	_rtw_roaming(padapter, tgt_network);
	spin_unlock_bh(&pmlmepriv->lock);
}
void _rtw_roaming(struct adapter *padapter, struct wlan_network *tgt_network)
{
	struct mlme_priv	*pmlmepriv = &padapter->mlmepriv;
	int do_join_r;

	struct wlan_network *pnetwork;

	if (tgt_network)
		pnetwork = tgt_network;
	else
		pnetwork = &pmlmepriv->cur_network;

	if (0 < rtw_to_roaming(padapter)) {
		DBG_88E("roaming from %s(%pM length:%d\n",
			pnetwork->network.Ssid.Ssid, pnetwork->network.MacAddress,
			pnetwork->network.Ssid.SsidLength);
		memcpy(&pmlmepriv->assoc_ssid, &pnetwork->network.Ssid, sizeof(struct ndis_802_11_ssid));

		pmlmepriv->assoc_by_bssid = false;

		while (1) {
			do_join_r = rtw_do_join(padapter);
			if (_SUCCESS == do_join_r) {
				break;
			} else {
				DBG_88E("roaming do_join return %d\n", do_join_r);
				pmlmepriv->to_roaming--;

				if (0 < pmlmepriv->to_roaming) {
					continue;
				} else {
					DBG_88E("%s(%d) -to roaming fail, indicate_disconnect\n", __func__, __LINE__);
					rtw_indicate_disconnect(padapter);
					break;
				}
			}
		}
	}
}<|MERGE_RESOLUTION|>--- conflicted
+++ resolved
@@ -913,11 +913,7 @@
 		psta->aid  = pnetwork->join_res;
 		psta->mac_id = 0;
 		/* sta mode */
-<<<<<<< HEAD
-		rtl8188e_SetHalODMVar(padapter, HAL_ODM_STA_INFO, psta, true);
-=======
 		rtl8188e_SetHalODMVar(padapter, psta, true);
->>>>>>> 754e0b0e
 		/* security related */
 		if (padapter->securitypriv.dot11AuthAlgrthm == dot11AuthAlgrthm_8021X) {
 			padapter->securitypriv.binstallGrpkey = false;
@@ -1202,11 +1198,7 @@
 	psta->mac_id = (uint)pstassoc->cam_id;
 	DBG_88E("%s\n", __func__);
 	/* for ad-hoc mode */
-<<<<<<< HEAD
-	rtl8188e_SetHalODMVar(adapter, HAL_ODM_STA_INFO, psta, true);
-=======
 	rtl8188e_SetHalODMVar(adapter, psta, true);
->>>>>>> 754e0b0e
 	rtw_sta_media_status_rpt(adapter, psta, 1);
 	if (adapter->securitypriv.dot11AuthAlgrthm == dot11AuthAlgrthm_8021X)
 		psta->dot118021XPrivacy = adapter->securitypriv.dot11PrivacyAlgrthm;
@@ -2007,12 +1999,6 @@
 	    (le16_to_cpu(pmlmeinfo->HT_caps.u.HT_cap_element.HT_caps_info) & BIT(1)) &&
 	    (pmlmeinfo->HT_info.infos[0] & BIT(2))) {
 		int i;
-<<<<<<< HEAD
-		u8	rf_type;
-
-		GetHwReg8188EU(padapter, HW_VAR_RF_TYPE, (u8 *)(&rf_type));
-=======
->>>>>>> 754e0b0e
 
 		/* update the MCS rates */
 		for (i = 0; i < 16; i++)
