--- conflicted
+++ resolved
@@ -779,17 +779,10 @@
 {
 	int retval = 0;
 
-<<<<<<< HEAD
-	otg = devm_kzalloc(ci->dev,
-			sizeof(struct usb_otg), GFP_KERNEL);
-	if (!otg)
-		return -ENOMEM;
-=======
 	if (ci->phy)
 		ci->otg.phy = ci->phy;
 	else
 		ci->otg.usb_phy = ci->usb_phy;
->>>>>>> ebf39920
 
 	ci->otg.gadget = &ci->gadget;
 	ci->fsm.otg = &ci->otg;
