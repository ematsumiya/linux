// SPDX-License-Identifier: GPL-2.0-only
/*
 * efi.c - EFI subsystem
 *
 * Copyright (C) 2001,2003,2004 Dell <Matt_Domsch@dell.com>
 * Copyright (C) 2004 Intel Corporation <matthew.e.tolentino@intel.com>
 * Copyright (C) 2013 Tom Gundersen <teg@jklm.no>
 *
 * This code registers /sys/firmware/efi{,/efivars} when EFI is supported,
 * allowing the efivarfs to be mounted or the efivars module to be loaded.
 * The existance of /sys/firmware/efi may also be used by userspace to
 * determine that the system supports EFI.
 */

#define pr_fmt(fmt) KBUILD_MODNAME ": " fmt

#include <linux/kobject.h>
#include <linux/module.h>
#include <linux/init.h>
#include <linux/debugfs.h>
#include <linux/device.h>
#include <linux/efi.h>
#include <linux/of.h>
#include <linux/io.h>
#include <linux/kexec.h>
#include <linux/platform_device.h>
#include <linux/random.h>
#include <linux/reboot.h>
#include <linux/slab.h>
#include <linux/acpi.h>
#include <linux/ucs2_string.h>
#include <linux/memblock.h>
#include <linux/security.h>

#include <asm/early_ioremap.h>

struct efi __read_mostly efi = {
	.runtime_supported_mask = EFI_RT_SUPPORTED_ALL,
	.acpi			= EFI_INVALID_TABLE_ADDR,
	.acpi20			= EFI_INVALID_TABLE_ADDR,
	.smbios			= EFI_INVALID_TABLE_ADDR,
	.smbios3		= EFI_INVALID_TABLE_ADDR,
	.esrt			= EFI_INVALID_TABLE_ADDR,
	.tpm_log		= EFI_INVALID_TABLE_ADDR,
	.tpm_final_log		= EFI_INVALID_TABLE_ADDR,
};
EXPORT_SYMBOL(efi);

unsigned long __ro_after_init efi_rng_seed = EFI_INVALID_TABLE_ADDR;
static unsigned long __initdata mem_reserve = EFI_INVALID_TABLE_ADDR;
static unsigned long __initdata rt_prop = EFI_INVALID_TABLE_ADDR;

struct mm_struct efi_mm = {
	.mm_rb			= RB_ROOT,
	.mm_users		= ATOMIC_INIT(2),
	.mm_count		= ATOMIC_INIT(1),
	.mmap_sem		= __RWSEM_INITIALIZER(efi_mm.mmap_sem),
	.page_table_lock	= __SPIN_LOCK_UNLOCKED(efi_mm.page_table_lock),
	.mmlist			= LIST_HEAD_INIT(efi_mm.mmlist),
	.cpu_bitmap		= { [BITS_TO_LONGS(NR_CPUS)] = 0},
};

struct workqueue_struct *efi_rts_wq;

static bool disable_runtime;
static int __init setup_noefi(char *arg)
{
	disable_runtime = true;
	return 0;
}
early_param("noefi", setup_noefi);

bool efi_runtime_disabled(void)
{
	return disable_runtime;
}

bool __pure __efi_soft_reserve_enabled(void)
{
	return !efi_enabled(EFI_MEM_NO_SOFT_RESERVE);
}

static int __init parse_efi_cmdline(char *str)
{
	if (!str) {
		pr_warn("need at least one option\n");
		return -EINVAL;
	}

	if (parse_option_str(str, "debug"))
		set_bit(EFI_DBG, &efi.flags);

	if (parse_option_str(str, "noruntime"))
		disable_runtime = true;

	if (parse_option_str(str, "nosoftreserve"))
		set_bit(EFI_MEM_NO_SOFT_RESERVE, &efi.flags);

	return 0;
}
early_param("efi", parse_efi_cmdline);

struct kobject *efi_kobj;

/*
 * Let's not leave out systab information that snuck into
 * the efivars driver
 * Note, do not add more fields in systab sysfs file as it breaks sysfs
 * one value per file rule!
 */
static ssize_t systab_show(struct kobject *kobj,
			   struct kobj_attribute *attr, char *buf)
{
	char *str = buf;

	if (!kobj || !buf)
		return -EINVAL;

	if (efi.acpi20 != EFI_INVALID_TABLE_ADDR)
		str += sprintf(str, "ACPI20=0x%lx\n", efi.acpi20);
	if (efi.acpi != EFI_INVALID_TABLE_ADDR)
		str += sprintf(str, "ACPI=0x%lx\n", efi.acpi);
	/*
	 * If both SMBIOS and SMBIOS3 entry points are implemented, the
	 * SMBIOS3 entry point shall be preferred, so we list it first to
	 * let applications stop parsing after the first match.
	 */
	if (efi.smbios3 != EFI_INVALID_TABLE_ADDR)
		str += sprintf(str, "SMBIOS3=0x%lx\n", efi.smbios3);
	if (efi.smbios != EFI_INVALID_TABLE_ADDR)
		str += sprintf(str, "SMBIOS=0x%lx\n", efi.smbios);
<<<<<<< HEAD
=======

	if (IS_ENABLED(CONFIG_IA64) || IS_ENABLED(CONFIG_X86))
		str = efi_systab_show_arch(str);

	return str - buf;
}
>>>>>>> 358c7c61

	if (IS_ENABLED(CONFIG_IA64) || IS_ENABLED(CONFIG_X86)) {
		extern char *efi_systab_show_arch(char *str);

<<<<<<< HEAD
		str = efi_systab_show_arch(str);
	}

	return str - buf;
}

static struct kobj_attribute efi_attr_systab = __ATTR_RO_MODE(systab, 0400);

=======
>>>>>>> 358c7c61
static ssize_t fw_platform_size_show(struct kobject *kobj,
				     struct kobj_attribute *attr, char *buf)
{
	return sprintf(buf, "%d\n", efi_enabled(EFI_64BIT) ? 64 : 32);
}

extern __weak struct kobj_attribute efi_attr_fw_vendor;
extern __weak struct kobj_attribute efi_attr_runtime;
extern __weak struct kobj_attribute efi_attr_config_table;
static struct kobj_attribute efi_attr_fw_platform_size =
	__ATTR_RO(fw_platform_size);

static struct attribute *efi_subsys_attrs[] = {
	&efi_attr_systab.attr,
	&efi_attr_fw_platform_size.attr,
	&efi_attr_fw_vendor.attr,
	&efi_attr_runtime.attr,
	&efi_attr_config_table.attr,
	NULL,
};

umode_t __weak efi_attr_is_visible(struct kobject *kobj, struct attribute *attr,
				   int n)
{
	return attr->mode;
}

static const struct attribute_group efi_subsys_attr_group = {
	.attrs = efi_subsys_attrs,
	.is_visible = efi_attr_is_visible,
};

static struct efivars generic_efivars;
static struct efivar_operations generic_ops;

static int generic_ops_register(void)
{
	generic_ops.get_variable = efi.get_variable;
	generic_ops.set_variable = efi.set_variable;
	generic_ops.set_variable_nonblocking = efi.set_variable_nonblocking;
	generic_ops.get_next_variable = efi.get_next_variable;
	generic_ops.query_variable_store = efi_query_variable_store;

	return efivars_register(&generic_efivars, &generic_ops, efi_kobj);
}

static void generic_ops_unregister(void)
{
	efivars_unregister(&generic_efivars);
}

#if IS_ENABLED(CONFIG_ACPI)
#define EFIVAR_SSDT_NAME_MAX	16
static char efivar_ssdt[EFIVAR_SSDT_NAME_MAX] __initdata;
static int __init efivar_ssdt_setup(char *str)
{
	int ret = security_locked_down(LOCKDOWN_ACPI_TABLES);

	if (ret)
		return ret;

	if (strlen(str) < sizeof(efivar_ssdt))
		memcpy(efivar_ssdt, str, strlen(str));
	else
		pr_warn("efivar_ssdt: name too long: %s\n", str);
	return 0;
}
__setup("efivar_ssdt=", efivar_ssdt_setup);

static __init int efivar_ssdt_iter(efi_char16_t *name, efi_guid_t vendor,
				   unsigned long name_size, void *data)
{
	struct efivar_entry *entry;
	struct list_head *list = data;
	char utf8_name[EFIVAR_SSDT_NAME_MAX];
	int limit = min_t(unsigned long, EFIVAR_SSDT_NAME_MAX, name_size);

	ucs2_as_utf8(utf8_name, name, limit - 1);
	if (strncmp(utf8_name, efivar_ssdt, limit) != 0)
		return 0;

	entry = kmalloc(sizeof(*entry), GFP_KERNEL);
	if (!entry)
		return 0;

	memcpy(entry->var.VariableName, name, name_size);
	memcpy(&entry->var.VendorGuid, &vendor, sizeof(efi_guid_t));

	efivar_entry_add(entry, list);

	return 0;
}

static __init int efivar_ssdt_load(void)
{
	LIST_HEAD(entries);
	struct efivar_entry *entry, *aux;
	unsigned long size;
	void *data;
	int ret;

	if (!efivar_ssdt[0])
		return 0;

	ret = efivar_init(efivar_ssdt_iter, &entries, true, &entries);

	list_for_each_entry_safe(entry, aux, &entries, list) {
		pr_info("loading SSDT from variable %s-%pUl\n", efivar_ssdt,
			&entry->var.VendorGuid);

		list_del(&entry->list);

		ret = efivar_entry_size(entry, &size);
		if (ret) {
			pr_err("failed to get var size\n");
			goto free_entry;
		}

		data = kmalloc(size, GFP_KERNEL);
		if (!data) {
			ret = -ENOMEM;
			goto free_entry;
		}

		ret = efivar_entry_get(entry, NULL, &size, data);
		if (ret) {
			pr_err("failed to get var data\n");
			goto free_data;
		}

		ret = acpi_load_table(data, NULL);
		if (ret) {
			pr_err("failed to load table: %d\n", ret);
			goto free_data;
		}

		goto free_entry;

free_data:
		kfree(data);

free_entry:
		kfree(entry);
	}

	return ret;
}
#else
static inline int efivar_ssdt_load(void) { return 0; }
#endif

#ifdef CONFIG_DEBUG_FS

#define EFI_DEBUGFS_MAX_BLOBS 32

static struct debugfs_blob_wrapper debugfs_blob[EFI_DEBUGFS_MAX_BLOBS];

static void __init efi_debugfs_init(void)
{
	struct dentry *efi_debugfs;
	efi_memory_desc_t *md;
	char name[32];
	int type_count[EFI_BOOT_SERVICES_DATA + 1] = {};
	int i = 0;

	efi_debugfs = debugfs_create_dir("efi", NULL);
	if (IS_ERR_OR_NULL(efi_debugfs))
		return;

	for_each_efi_memory_desc(md) {
		switch (md->type) {
		case EFI_BOOT_SERVICES_CODE:
			snprintf(name, sizeof(name), "boot_services_code%d",
				 type_count[md->type]++);
			break;
		case EFI_BOOT_SERVICES_DATA:
			snprintf(name, sizeof(name), "boot_services_data%d",
				 type_count[md->type]++);
			break;
		default:
			continue;
		}

		if (i >= EFI_DEBUGFS_MAX_BLOBS) {
			pr_warn("More then %d EFI boot service segments, only showing first %d in debugfs\n",
				EFI_DEBUGFS_MAX_BLOBS, EFI_DEBUGFS_MAX_BLOBS);
			break;
		}

		debugfs_blob[i].size = md->num_pages << EFI_PAGE_SHIFT;
		debugfs_blob[i].data = memremap(md->phys_addr,
						debugfs_blob[i].size,
						MEMREMAP_WB);
		if (!debugfs_blob[i].data)
			continue;

		debugfs_create_blob(name, 0400, efi_debugfs, &debugfs_blob[i]);
		i++;
	}
}
#else
static inline void efi_debugfs_init(void) {}
#endif

/*
 * We register the efi subsystem with the firmware subsystem and the
 * efivars subsystem with the efi subsystem, if the system was booted with
 * EFI.
 */
static int __init efisubsys_init(void)
{
	int error;

	if (!efi_enabled(EFI_RUNTIME_SERVICES))
		efi.runtime_supported_mask = 0;

	if (!efi_enabled(EFI_BOOT))
		return 0;

	if (efi.runtime_supported_mask) {
		/*
		 * Since we process only one efi_runtime_service() at a time, an
		 * ordered workqueue (which creates only one execution context)
		 * should suffice for all our needs.
		 */
		efi_rts_wq = alloc_ordered_workqueue("efi_rts_wq", 0);
		if (!efi_rts_wq) {
			pr_err("Creating efi_rts_wq failed, EFI runtime services disabled.\n");
			clear_bit(EFI_RUNTIME_SERVICES, &efi.flags);
			efi.runtime_supported_mask = 0;
			return 0;
		}
	}

	if (efi_rt_services_supported(EFI_RT_SUPPORTED_TIME_SERVICES))
		platform_device_register_simple("rtc-efi", 0, NULL, 0);

	/* We register the efi directory at /sys/firmware/efi */
	efi_kobj = kobject_create_and_add("efi", firmware_kobj);
	if (!efi_kobj) {
		pr_err("efi: Firmware registration failed.\n");
		return -ENOMEM;
	}

	if (efi_rt_services_supported(EFI_RT_SUPPORTED_VARIABLE_SERVICES)) {
		efivar_ssdt_load();
		error = generic_ops_register();
		if (error)
			goto err_put;
		platform_device_register_simple("efivars", 0, NULL, 0);
	}

	error = sysfs_create_group(efi_kobj, &efi_subsys_attr_group);
	if (error) {
		pr_err("efi: Sysfs attribute export failed with error %d.\n",
		       error);
		goto err_unregister;
	}

	error = efi_runtime_map_init(efi_kobj);
	if (error)
		goto err_remove_group;

	/* and the standard mountpoint for efivarfs */
	error = sysfs_create_mount_point(efi_kobj, "efivars");
	if (error) {
		pr_err("efivars: Subsystem registration failed.\n");
		goto err_remove_group;
	}

	if (efi_enabled(EFI_DBG) && efi_enabled(EFI_PRESERVE_BS_REGIONS))
		efi_debugfs_init();

	return 0;

err_remove_group:
	sysfs_remove_group(efi_kobj, &efi_subsys_attr_group);
err_unregister:
	if (efi_rt_services_supported(EFI_RT_SUPPORTED_VARIABLE_SERVICES))
		generic_ops_unregister();
err_put:
	kobject_put(efi_kobj);
	return error;
}

subsys_initcall(efisubsys_init);

/*
 * Find the efi memory descriptor for a given physical address.  Given a
 * physical address, determine if it exists within an EFI Memory Map entry,
 * and if so, populate the supplied memory descriptor with the appropriate
 * data.
 */
int efi_mem_desc_lookup(u64 phys_addr, efi_memory_desc_t *out_md)
{
	efi_memory_desc_t *md;

	if (!efi_enabled(EFI_MEMMAP)) {
		pr_err_once("EFI_MEMMAP is not enabled.\n");
		return -EINVAL;
	}

	if (!out_md) {
		pr_err_once("out_md is null.\n");
		return -EINVAL;
        }

	for_each_efi_memory_desc(md) {
		u64 size;
		u64 end;

		size = md->num_pages << EFI_PAGE_SHIFT;
		end = md->phys_addr + size;
		if (phys_addr >= md->phys_addr && phys_addr < end) {
			memcpy(out_md, md, sizeof(*out_md));
			return 0;
		}
	}
	return -ENOENT;
}

/*
 * Calculate the highest address of an efi memory descriptor.
 */
u64 __init efi_mem_desc_end(efi_memory_desc_t *md)
{
	u64 size = md->num_pages << EFI_PAGE_SHIFT;
	u64 end = md->phys_addr + size;
	return end;
}

void __init __weak efi_arch_mem_reserve(phys_addr_t addr, u64 size) {}

/**
 * efi_mem_reserve - Reserve an EFI memory region
 * @addr: Physical address to reserve
 * @size: Size of reservation
 *
 * Mark a region as reserved from general kernel allocation and
 * prevent it being released by efi_free_boot_services().
 *
 * This function should be called drivers once they've parsed EFI
 * configuration tables to figure out where their data lives, e.g.
 * efi_esrt_init().
 */
void __init efi_mem_reserve(phys_addr_t addr, u64 size)
{
	if (!memblock_is_region_reserved(addr, size))
		memblock_reserve(addr, size);

	/*
	 * Some architectures (x86) reserve all boot services ranges
	 * until efi_free_boot_services() because of buggy firmware
	 * implementations. This means the above memblock_reserve() is
	 * superfluous on x86 and instead what it needs to do is
	 * ensure the @start, @size is not freed.
	 */
	efi_arch_mem_reserve(addr, size);
}

static const efi_config_table_type_t common_tables[] __initconst = {
	{ACPI_20_TABLE_GUID, "ACPI 2.0", &efi.acpi20},
	{ACPI_TABLE_GUID, "ACPI", &efi.acpi},
	{SMBIOS_TABLE_GUID, "SMBIOS", &efi.smbios},
	{SMBIOS3_TABLE_GUID, "SMBIOS 3.0", &efi.smbios3},
	{EFI_SYSTEM_RESOURCE_TABLE_GUID, "ESRT", &efi.esrt},
	{EFI_MEMORY_ATTRIBUTES_TABLE_GUID, "MEMATTR", &efi_mem_attr_table},
	{LINUX_EFI_RANDOM_SEED_TABLE_GUID, "RNG", &efi_rng_seed},
	{LINUX_EFI_TPM_EVENT_LOG_GUID, "TPMEventLog", &efi.tpm_log},
	{LINUX_EFI_TPM_FINAL_LOG_GUID, "TPMFinalLog", &efi.tpm_final_log},
	{LINUX_EFI_MEMRESERVE_TABLE_GUID, "MEMRESERVE", &mem_reserve},
	{EFI_RT_PROPERTIES_TABLE_GUID, "RTPROP", &rt_prop},
#ifdef CONFIG_EFI_RCI2_TABLE
	{DELLEMC_EFI_RCI2_TABLE_GUID, NULL, &rci2_table_phys},
#endif
	{NULL_GUID, NULL, NULL},
};

static __init int match_config_table(const efi_guid_t *guid,
				     unsigned long table,
				     const efi_config_table_type_t *table_types)
{
	int i;

	if (table_types) {
		for (i = 0; efi_guidcmp(table_types[i].guid, NULL_GUID); i++) {
			if (!efi_guidcmp(*guid, table_types[i].guid)) {
				*(table_types[i].ptr) = table;
				if (table_types[i].name)
					pr_cont(" %s=0x%lx ",
						table_types[i].name, table);
				return 1;
			}
		}
	}

	return 0;
}

int __init efi_config_parse_tables(const efi_config_table_t *config_tables,
				   int count,
				   const efi_config_table_type_t *arch_tables)
{
	const efi_config_table_64_t *tbl64 = (void *)config_tables;
	const efi_config_table_32_t *tbl32 = (void *)config_tables;
	const efi_guid_t *guid;
	unsigned long table;
	int i;

	pr_info("");
	for (i = 0; i < count; i++) {
		if (!IS_ENABLED(CONFIG_X86)) {
			guid = &config_tables[i].guid;
			table = (unsigned long)config_tables[i].table;
		} else if (efi_enabled(EFI_64BIT)) {
			guid = &tbl64[i].guid;
			table = tbl64[i].table;

			if (IS_ENABLED(CONFIG_X86_32) &&
			    tbl64[i].table > U32_MAX) {
				pr_cont("\n");
				pr_err("Table located above 4GB, disabling EFI.\n");
				return -EINVAL;
			}
		} else {
			guid = &tbl32[i].guid;
			table = tbl32[i].table;
		}

		if (!match_config_table(guid, table, common_tables))
			match_config_table(guid, table, arch_tables);
	}
	pr_cont("\n");
	set_bit(EFI_CONFIG_TABLES, &efi.flags);

	if (efi_rng_seed != EFI_INVALID_TABLE_ADDR) {
		struct linux_efi_random_seed *seed;
		u32 size = 0;

		seed = early_memremap(efi_rng_seed, sizeof(*seed));
		if (seed != NULL) {
			size = READ_ONCE(seed->size);
			early_memunmap(seed, sizeof(*seed));
		} else {
			pr_err("Could not map UEFI random seed!\n");
		}
		if (size > 0) {
			seed = early_memremap(efi_rng_seed,
					      sizeof(*seed) + size);
			if (seed != NULL) {
				pr_notice("seeding entropy pool\n");
				add_bootloader_randomness(seed->bits, size);
				early_memunmap(seed, sizeof(*seed) + size);
			} else {
				pr_err("Could not map UEFI random seed!\n");
			}
		}
	}

	if (!IS_ENABLED(CONFIG_X86_32) && efi_enabled(EFI_MEMMAP))
		efi_memattr_init();

	efi_tpm_eventlog_init();

	if (mem_reserve != EFI_INVALID_TABLE_ADDR) {
		unsigned long prsv = mem_reserve;

		while (prsv) {
			struct linux_efi_memreserve *rsv;
			u8 *p;

			/*
			 * Just map a full page: that is what we will get
			 * anyway, and it permits us to map the entire entry
			 * before knowing its size.
			 */
			p = early_memremap(ALIGN_DOWN(prsv, PAGE_SIZE),
					   PAGE_SIZE);
			if (p == NULL) {
				pr_err("Could not map UEFI memreserve entry!\n");
				return -ENOMEM;
			}

			rsv = (void *)(p + prsv % PAGE_SIZE);

			/* reserve the entry itself */
			memblock_reserve(prsv, EFI_MEMRESERVE_SIZE(rsv->size));

			for (i = 0; i < atomic_read(&rsv->count); i++) {
				memblock_reserve(rsv->entry[i].base,
						 rsv->entry[i].size);
			}

			prsv = rsv->next;
			early_memunmap(p, PAGE_SIZE);
		}
	}

	if (rt_prop != EFI_INVALID_TABLE_ADDR) {
		efi_rt_properties_table_t *tbl;

		tbl = early_memremap(rt_prop, sizeof(*tbl));
		if (tbl) {
			efi.runtime_supported_mask &= tbl->runtime_services_supported;
			early_memunmap(tbl, sizeof(*tbl));
		}
	}

	return 0;
}

int __init efi_systab_check_header(const efi_table_hdr_t *systab_hdr,
				   int min_major_version)
{
	if (systab_hdr->signature != EFI_SYSTEM_TABLE_SIGNATURE) {
		pr_err("System table signature incorrect!\n");
		return -EINVAL;
	}

	if ((systab_hdr->revision >> 16) < min_major_version)
		pr_err("Warning: System table version %d.%02d, expected %d.00 or greater!\n",
		       systab_hdr->revision >> 16,
		       systab_hdr->revision & 0xffff,
		       min_major_version);

	return 0;
}

#ifndef CONFIG_IA64
static const efi_char16_t *__init map_fw_vendor(unsigned long fw_vendor,
						size_t size)
{
	const efi_char16_t *ret;

	ret = early_memremap_ro(fw_vendor, size);
	if (!ret)
		pr_err("Could not map the firmware vendor!\n");
	return ret;
}

static void __init unmap_fw_vendor(const void *fw_vendor, size_t size)
{
	early_memunmap((void *)fw_vendor, size);
}
#else
#define map_fw_vendor(p, s)	__va(p)
#define unmap_fw_vendor(v, s)
#endif

void __init efi_systab_report_header(const efi_table_hdr_t *systab_hdr,
				     unsigned long fw_vendor)
{
	char vendor[100] = "unknown";
	const efi_char16_t *c16;
	size_t i;

	c16 = map_fw_vendor(fw_vendor, sizeof(vendor) * sizeof(efi_char16_t));
	if (c16) {
		for (i = 0; i < sizeof(vendor) - 1 && c16[i]; ++i)
			vendor[i] = c16[i];
		vendor[i] = '\0';

		unmap_fw_vendor(c16, sizeof(vendor) * sizeof(efi_char16_t));
	}

	pr_info("EFI v%u.%.02u by %s\n",
		systab_hdr->revision >> 16,
		systab_hdr->revision & 0xffff,
		vendor);
}

static __initdata char memory_type_name[][20] = {
	"Reserved",
	"Loader Code",
	"Loader Data",
	"Boot Code",
	"Boot Data",
	"Runtime Code",
	"Runtime Data",
	"Conventional Memory",
	"Unusable Memory",
	"ACPI Reclaim Memory",
	"ACPI Memory NVS",
	"Memory Mapped I/O",
	"MMIO Port Space",
	"PAL Code",
	"Persistent Memory",
};

char * __init efi_md_typeattr_format(char *buf, size_t size,
				     const efi_memory_desc_t *md)
{
	char *pos;
	int type_len;
	u64 attr;

	pos = buf;
	if (md->type >= ARRAY_SIZE(memory_type_name))
		type_len = snprintf(pos, size, "[type=%u", md->type);
	else
		type_len = snprintf(pos, size, "[%-*s",
				    (int)(sizeof(memory_type_name[0]) - 1),
				    memory_type_name[md->type]);
	if (type_len >= size)
		return buf;

	pos += type_len;
	size -= type_len;

	attr = md->attribute;
	if (attr & ~(EFI_MEMORY_UC | EFI_MEMORY_WC | EFI_MEMORY_WT |
		     EFI_MEMORY_WB | EFI_MEMORY_UCE | EFI_MEMORY_RO |
		     EFI_MEMORY_WP | EFI_MEMORY_RP | EFI_MEMORY_XP |
		     EFI_MEMORY_NV | EFI_MEMORY_SP |
		     EFI_MEMORY_RUNTIME | EFI_MEMORY_MORE_RELIABLE))
		snprintf(pos, size, "|attr=0x%016llx]",
			 (unsigned long long)attr);
	else
		snprintf(pos, size,
			 "|%3s|%2s|%2s|%2s|%2s|%2s|%2s|%2s|%3s|%2s|%2s|%2s|%2s]",
			 attr & EFI_MEMORY_RUNTIME ? "RUN" : "",
			 attr & EFI_MEMORY_MORE_RELIABLE ? "MR" : "",
			 attr & EFI_MEMORY_SP      ? "SP"  : "",
			 attr & EFI_MEMORY_NV      ? "NV"  : "",
			 attr & EFI_MEMORY_XP      ? "XP"  : "",
			 attr & EFI_MEMORY_RP      ? "RP"  : "",
			 attr & EFI_MEMORY_WP      ? "WP"  : "",
			 attr & EFI_MEMORY_RO      ? "RO"  : "",
			 attr & EFI_MEMORY_UCE     ? "UCE" : "",
			 attr & EFI_MEMORY_WB      ? "WB"  : "",
			 attr & EFI_MEMORY_WT      ? "WT"  : "",
			 attr & EFI_MEMORY_WC      ? "WC"  : "",
			 attr & EFI_MEMORY_UC      ? "UC"  : "");
	return buf;
}

/*
 * IA64 has a funky EFI memory map that doesn't work the same way as
 * other architectures.
 */
#ifndef CONFIG_IA64
/*
 * efi_mem_attributes - lookup memmap attributes for physical address
 * @phys_addr: the physical address to lookup
 *
 * Search in the EFI memory map for the region covering
 * @phys_addr. Returns the EFI memory attributes if the region
 * was found in the memory map, 0 otherwise.
 */
u64 efi_mem_attributes(unsigned long phys_addr)
{
	efi_memory_desc_t *md;

	if (!efi_enabled(EFI_MEMMAP))
		return 0;

	for_each_efi_memory_desc(md) {
		if ((md->phys_addr <= phys_addr) &&
		    (phys_addr < (md->phys_addr +
		    (md->num_pages << EFI_PAGE_SHIFT))))
			return md->attribute;
	}
	return 0;
}

/*
 * efi_mem_type - lookup memmap type for physical address
 * @phys_addr: the physical address to lookup
 *
 * Search in the EFI memory map for the region covering @phys_addr.
 * Returns the EFI memory type if the region was found in the memory
 * map, -EINVAL otherwise.
 */
int efi_mem_type(unsigned long phys_addr)
{
	const efi_memory_desc_t *md;

	if (!efi_enabled(EFI_MEMMAP))
		return -ENOTSUPP;

	for_each_efi_memory_desc(md) {
		if ((md->phys_addr <= phys_addr) &&
		    (phys_addr < (md->phys_addr +
				  (md->num_pages << EFI_PAGE_SHIFT))))
			return md->type;
	}
	return -EINVAL;
}
#endif

int efi_status_to_err(efi_status_t status)
{
	int err;

	switch (status) {
	case EFI_SUCCESS:
		err = 0;
		break;
	case EFI_INVALID_PARAMETER:
		err = -EINVAL;
		break;
	case EFI_OUT_OF_RESOURCES:
		err = -ENOSPC;
		break;
	case EFI_DEVICE_ERROR:
		err = -EIO;
		break;
	case EFI_WRITE_PROTECTED:
		err = -EROFS;
		break;
	case EFI_SECURITY_VIOLATION:
		err = -EACCES;
		break;
	case EFI_NOT_FOUND:
		err = -ENOENT;
		break;
	case EFI_ABORTED:
		err = -EINTR;
		break;
	default:
		err = -EINVAL;
	}

	return err;
}

static DEFINE_SPINLOCK(efi_mem_reserve_persistent_lock);
static struct linux_efi_memreserve *efi_memreserve_root __ro_after_init;

static int __init efi_memreserve_map_root(void)
{
	if (mem_reserve == EFI_INVALID_TABLE_ADDR)
		return -ENODEV;

	efi_memreserve_root = memremap(mem_reserve,
				       sizeof(*efi_memreserve_root),
				       MEMREMAP_WB);
	if (WARN_ON_ONCE(!efi_memreserve_root))
		return -ENOMEM;
	return 0;
}

static int efi_mem_reserve_iomem(phys_addr_t addr, u64 size)
{
	struct resource *res, *parent;

	res = kzalloc(sizeof(struct resource), GFP_ATOMIC);
	if (!res)
		return -ENOMEM;

	res->name	= "reserved";
	res->flags	= IORESOURCE_MEM;
	res->start	= addr;
	res->end	= addr + size - 1;

	/* we expect a conflict with a 'System RAM' region */
	parent = request_resource_conflict(&iomem_resource, res);
	return parent ? request_resource(parent, res) : 0;
}

int __ref efi_mem_reserve_persistent(phys_addr_t addr, u64 size)
{
	struct linux_efi_memreserve *rsv;
	unsigned long prsv;
	int rc, index;

	if (efi_memreserve_root == (void *)ULONG_MAX)
		return -ENODEV;

	if (!efi_memreserve_root) {
		rc = efi_memreserve_map_root();
		if (rc)
			return rc;
	}

	/* first try to find a slot in an existing linked list entry */
	for (prsv = efi_memreserve_root->next; prsv; prsv = rsv->next) {
		rsv = memremap(prsv, sizeof(*rsv), MEMREMAP_WB);
		index = atomic_fetch_add_unless(&rsv->count, 1, rsv->size);
		if (index < rsv->size) {
			rsv->entry[index].base = addr;
			rsv->entry[index].size = size;

			memunmap(rsv);
			return efi_mem_reserve_iomem(addr, size);
		}
		memunmap(rsv);
	}

	/* no slot found - allocate a new linked list entry */
	rsv = (struct linux_efi_memreserve *)__get_free_page(GFP_ATOMIC);
	if (!rsv)
		return -ENOMEM;

	rc = efi_mem_reserve_iomem(__pa(rsv), SZ_4K);
	if (rc) {
		free_page((unsigned long)rsv);
		return rc;
	}

	/*
	 * The memremap() call above assumes that a linux_efi_memreserve entry
	 * never crosses a page boundary, so let's ensure that this remains true
	 * even when kexec'ing a 4k pages kernel from a >4k pages kernel, by
	 * using SZ_4K explicitly in the size calculation below.
	 */
	rsv->size = EFI_MEMRESERVE_COUNT(SZ_4K);
	atomic_set(&rsv->count, 1);
	rsv->entry[0].base = addr;
	rsv->entry[0].size = size;

	spin_lock(&efi_mem_reserve_persistent_lock);
	rsv->next = efi_memreserve_root->next;
	efi_memreserve_root->next = __pa(rsv);
	spin_unlock(&efi_mem_reserve_persistent_lock);

	return efi_mem_reserve_iomem(addr, size);
}

static int __init efi_memreserve_root_init(void)
{
	if (efi_memreserve_root)
		return 0;
	if (efi_memreserve_map_root())
		efi_memreserve_root = (void *)ULONG_MAX;
	return 0;
}
early_initcall(efi_memreserve_root_init);

#ifdef CONFIG_KEXEC
static int update_efi_random_seed(struct notifier_block *nb,
				  unsigned long code, void *unused)
{
	struct linux_efi_random_seed *seed;
	u32 size = 0;

	if (!kexec_in_progress)
		return NOTIFY_DONE;

	seed = memremap(efi_rng_seed, sizeof(*seed), MEMREMAP_WB);
	if (seed != NULL) {
		size = min(seed->size, EFI_RANDOM_SEED_SIZE);
		memunmap(seed);
	} else {
		pr_err("Could not map UEFI random seed!\n");
	}
	if (size > 0) {
		seed = memremap(efi_rng_seed, sizeof(*seed) + size,
				MEMREMAP_WB);
		if (seed != NULL) {
			seed->size = size;
			get_random_bytes(seed->bits, seed->size);
			memunmap(seed);
		} else {
			pr_err("Could not map UEFI random seed!\n");
		}
	}
	return NOTIFY_DONE;
}

static struct notifier_block efi_random_seed_nb = {
	.notifier_call = update_efi_random_seed,
};

static int __init register_update_efi_random_seed(void)
{
	if (efi_rng_seed == EFI_INVALID_TABLE_ADDR)
		return 0;
	return register_reboot_notifier(&efi_random_seed_nb);
}
late_initcall(register_update_efi_random_seed);
#endif<|MERGE_RESOLUTION|>--- conflicted
+++ resolved
@@ -129,30 +129,15 @@
 		str += sprintf(str, "SMBIOS3=0x%lx\n", efi.smbios3);
 	if (efi.smbios != EFI_INVALID_TABLE_ADDR)
 		str += sprintf(str, "SMBIOS=0x%lx\n", efi.smbios);
-<<<<<<< HEAD
-=======
 
 	if (IS_ENABLED(CONFIG_IA64) || IS_ENABLED(CONFIG_X86))
 		str = efi_systab_show_arch(str);
 
 	return str - buf;
 }
->>>>>>> 358c7c61
-
-	if (IS_ENABLED(CONFIG_IA64) || IS_ENABLED(CONFIG_X86)) {
-		extern char *efi_systab_show_arch(char *str);
-
-<<<<<<< HEAD
-		str = efi_systab_show_arch(str);
-	}
-
-	return str - buf;
-}
 
 static struct kobj_attribute efi_attr_systab = __ATTR_RO_MODE(systab, 0400);
 
-=======
->>>>>>> 358c7c61
 static ssize_t fw_platform_size_show(struct kobject *kobj,
 				     struct kobj_attribute *attr, char *buf)
 {
