// SPDX-License-Identifier: GPL-2.0-only
/*
 * A framebuffer driver for VBE 2.0+ compliant video cards
 *
 * (c) 2007 Michal Januszewski <spock@gentoo.org>
 *     Loosely based upon the vesafb driver.
 *
 */

#define pr_fmt(fmt) KBUILD_MODNAME ": " fmt

#include <linux/init.h>
#include <linux/module.h>
#include <linux/moduleparam.h>
#include <linux/skbuff.h>
#include <linux/timer.h>
#include <linux/completion.h>
#include <linux/connector.h>
#include <linux/random.h>
#include <linux/platform_device.h>
#include <linux/limits.h>
#include <linux/fb.h>
#include <linux/io.h>
#include <linux/mutex.h>
#include <linux/slab.h>
#include <video/edid.h>
#include <video/uvesafb.h>
#ifdef CONFIG_X86
#include <video/vga.h>
#endif
#include "edid.h"

static struct cb_id uvesafb_cn_id = {
	.idx = CN_IDX_V86D,
	.val = CN_VAL_V86D_UVESAFB
};
static char v86d_path[PATH_MAX] = "/sbin/v86d";
static char v86d_started;	/* has v86d been started by uvesafb? */

static const struct fb_fix_screeninfo uvesafb_fix = {
	.id	= "VESA VGA",
	.type	= FB_TYPE_PACKED_PIXELS,
	.accel	= FB_ACCEL_NONE,
	.visual = FB_VISUAL_TRUECOLOR,
};

static int mtrr		= 3;	/* enable mtrr by default */
static bool blank	= true;	/* enable blanking by default */
static int ypan		= 1;	/* 0: scroll, 1: ypan, 2: ywrap */
static bool pmi_setpal	= true; /* use PMI for palette changes */
static bool nocrtc;		/* ignore CRTC settings */
static bool noedid;		/* don't try DDC transfers */
static int vram_remap;		/* set amt. of memory to be used */
static int vram_total;		/* set total amount of memory */
static u16 maxclk;		/* maximum pixel clock */
static u16 maxvf;		/* maximum vertical frequency */
static u16 maxhf;		/* maximum horizontal frequency */
static u16 vbemode;		/* force use of a specific VBE mode */
static char *mode_option;
static u8  dac_width	= 6;

static struct uvesafb_ktask *uvfb_tasks[UVESAFB_TASKS_MAX];
static DEFINE_MUTEX(uvfb_lock);

/*
 * A handler for replies from userspace.
 *
 * Make sure each message passes consistency checks and if it does,
 * find the kernel part of the task struct, copy the registers and
 * the buffer contents and then complete the task.
 */
static void uvesafb_cn_callback(struct cn_msg *msg, struct netlink_skb_parms *nsp)
{
	struct uvesafb_task *utask;
	struct uvesafb_ktask *task;

	if (!capable(CAP_SYS_ADMIN))
		return;

	if (msg->seq >= UVESAFB_TASKS_MAX)
		return;

	mutex_lock(&uvfb_lock);
	task = uvfb_tasks[msg->seq];

	if (!task || msg->ack != task->ack) {
		mutex_unlock(&uvfb_lock);
		return;
	}

	utask = (struct uvesafb_task *)msg->data;

	/* Sanity checks for the buffer length. */
	if (task->t.buf_len < utask->buf_len ||
	    utask->buf_len > msg->len - sizeof(*utask)) {
		mutex_unlock(&uvfb_lock);
		return;
	}

	uvfb_tasks[msg->seq] = NULL;
	mutex_unlock(&uvfb_lock);

	memcpy(&task->t, utask, sizeof(*utask));

	if (task->t.buf_len && task->buf)
		memcpy(task->buf, utask + 1, task->t.buf_len);

	complete(task->done);
	return;
}

static int uvesafb_helper_start(void)
{
	char *envp[] = {
		"HOME=/",
		"PATH=/sbin:/bin",
		NULL,
	};

	char *argv[] = {
		v86d_path,
		NULL,
	};

	return call_usermodehelper(v86d_path, argv, envp, UMH_WAIT_PROC);
}

/*
 * Execute a uvesafb task.
 *
 * Returns 0 if the task is executed successfully.
 *
 * A message sent to the userspace consists of the uvesafb_task
 * struct and (optionally) a buffer. The uvesafb_task struct is
 * a simplified version of uvesafb_ktask (its kernel counterpart)
 * containing only the register values, flags and the length of
 * the buffer.
 *
 * Each message is assigned a sequence number (increased linearly)
 * and a random ack number. The sequence number is used as a key
 * for the uvfb_tasks array which holds pointers to uvesafb_ktask
 * structs for all requests.
 */
static int uvesafb_exec(struct uvesafb_ktask *task)
{
	static int seq;
	struct cn_msg *m;
	int err;
	int len = sizeof(task->t) + task->t.buf_len;

	/*
	 * Check whether the message isn't longer than the maximum
	 * allowed by connector.
	 */
	if (sizeof(*m) + len > CONNECTOR_MAX_MSG_SIZE) {
		pr_warn("message too long (%d), can't execute task\n",
			(int)(sizeof(*m) + len));
		return -E2BIG;
	}

	m = kzalloc(sizeof(*m) + len, GFP_KERNEL);
	if (!m)
		return -ENOMEM;

	init_completion(task->done);

	memcpy(&m->id, &uvesafb_cn_id, sizeof(m->id));
	m->seq = seq;
	m->len = len;
	m->ack = prandom_u32();

	/* uvesafb_task structure */
	memcpy(m + 1, &task->t, sizeof(task->t));

	/* Buffer */
	memcpy((u8 *)(m + 1) + sizeof(task->t), task->buf, task->t.buf_len);

	/*
	 * Save the message ack number so that we can find the kernel
	 * part of this task when a reply is received from userspace.
	 */
	task->ack = m->ack;

	mutex_lock(&uvfb_lock);

	/* If all slots are taken -- bail out. */
	if (uvfb_tasks[seq]) {
		mutex_unlock(&uvfb_lock);
		err = -EBUSY;
		goto out;
	}

	/* Save a pointer to the kernel part of the task struct. */
	uvfb_tasks[seq] = task;
	mutex_unlock(&uvfb_lock);

	err = cn_netlink_send(m, 0, 0, GFP_KERNEL);
	if (err == -ESRCH) {
		/*
		 * Try to start the userspace helper if sending
		 * the request failed the first time.
		 */
		err = uvesafb_helper_start();
		if (err) {
			pr_err("failed to execute %s\n", v86d_path);
			pr_err("make sure that the v86d helper is installed and executable\n");
		} else {
			v86d_started = 1;
			err = cn_netlink_send(m, 0, 0, gfp_any());
			if (err == -ENOBUFS)
				err = 0;
		}
	} else if (err == -ENOBUFS)
		err = 0;

	if (!err && !(task->t.flags & TF_EXIT))
		err = !wait_for_completion_timeout(task->done,
				msecs_to_jiffies(UVESAFB_TIMEOUT));

	mutex_lock(&uvfb_lock);
	uvfb_tasks[seq] = NULL;
	mutex_unlock(&uvfb_lock);

	seq++;
	if (seq >= UVESAFB_TASKS_MAX)
		seq = 0;
out:
	kfree(m);
	return err;
}

/*
 * Free a uvesafb_ktask struct.
 */
static void uvesafb_free(struct uvesafb_ktask *task)
{
	if (task) {
		kfree(task->done);
		kfree(task);
	}
}

/*
 * Prepare a uvesafb_ktask struct to be used again.
 */
static void uvesafb_reset(struct uvesafb_ktask *task)
{
	struct completion *cpl = task->done;

	memset(task, 0, sizeof(*task));
	task->done = cpl;
}

/*
 * Allocate and prepare a uvesafb_ktask struct.
 */
static struct uvesafb_ktask *uvesafb_prep(void)
{
	struct uvesafb_ktask *task;

	task = kzalloc(sizeof(*task), GFP_KERNEL);
	if (task) {
		task->done = kzalloc(sizeof(*task->done), GFP_KERNEL);
		if (!task->done) {
			kfree(task);
			task = NULL;
		}
	}
	return task;
}

static void uvesafb_setup_var(struct fb_var_screeninfo *var,
		struct fb_info *info, struct vbe_mode_ib *mode)
{
	struct uvesafb_par *par = info->par;

	var->vmode = FB_VMODE_NONINTERLACED;
	var->sync = FB_SYNC_VERT_HIGH_ACT;

	var->xres = mode->x_res;
	var->yres = mode->y_res;
	var->xres_virtual = mode->x_res;
	var->yres_virtual = (par->ypan) ?
			info->fix.smem_len / mode->bytes_per_scan_line :
			mode->y_res;
	var->xoffset = 0;
	var->yoffset = 0;
	var->bits_per_pixel = mode->bits_per_pixel;

	if (var->bits_per_pixel == 15)
		var->bits_per_pixel = 16;

	if (var->bits_per_pixel > 8) {
		var->red.offset    = mode->red_off;
		var->red.length    = mode->red_len;
		var->green.offset  = mode->green_off;
		var->green.length  = mode->green_len;
		var->blue.offset   = mode->blue_off;
		var->blue.length   = mode->blue_len;
		var->transp.offset = mode->rsvd_off;
		var->transp.length = mode->rsvd_len;
	} else {
		var->red.offset    = 0;
		var->green.offset  = 0;
		var->blue.offset   = 0;
		var->transp.offset = 0;

		var->red.length    = 8;
		var->green.length  = 8;
		var->blue.length   = 8;
		var->transp.length = 0;
	}
}

static int uvesafb_vbe_find_mode(struct uvesafb_par *par,
		int xres, int yres, int depth, unsigned char flags)
{
	int i, match = -1, h = 0, d = 0x7fffffff;

	for (i = 0; i < par->vbe_modes_cnt; i++) {
		h = abs(par->vbe_modes[i].x_res - xres) +
		    abs(par->vbe_modes[i].y_res - yres) +
		    abs(depth - par->vbe_modes[i].depth);

		/*
		 * We have an exact match in terms of resolution
		 * and depth.
		 */
		if (h == 0)
			return i;

		if (h < d || (h == d && par->vbe_modes[i].depth > depth)) {
			d = h;
			match = i;
		}
	}
	i = 1;

	if (flags & UVESAFB_EXACT_DEPTH &&
			par->vbe_modes[match].depth != depth)
		i = 0;

	if (flags & UVESAFB_EXACT_RES && d > 24)
		i = 0;

	if (i != 0)
		return match;
	else
		return -1;
}

static u8 *uvesafb_vbe_state_save(struct uvesafb_par *par)
{
	struct uvesafb_ktask *task;
	u8 *state;
	int err;

	if (!par->vbe_state_size)
		return NULL;

	state = kmalloc(par->vbe_state_size, GFP_KERNEL);
	if (!state)
		return ERR_PTR(-ENOMEM);

	task = uvesafb_prep();
	if (!task) {
		kfree(state);
		return NULL;
	}

	task->t.regs.eax = 0x4f04;
	task->t.regs.ecx = 0x000f;
	task->t.regs.edx = 0x0001;
	task->t.flags = TF_BUF_RET | TF_BUF_ESBX;
	task->t.buf_len = par->vbe_state_size;
	task->buf = state;
	err = uvesafb_exec(task);

	if (err || (task->t.regs.eax & 0xffff) != 0x004f) {
		pr_warn("VBE get state call failed (eax=0x%x, err=%d)\n",
			task->t.regs.eax, err);
		kfree(state);
		state = NULL;
	}

	uvesafb_free(task);
	return state;
}

static void uvesafb_vbe_state_restore(struct uvesafb_par *par, u8 *state_buf)
{
	struct uvesafb_ktask *task;
	int err;

	if (!state_buf)
		return;

	task = uvesafb_prep();
	if (!task)
		return;

	task->t.regs.eax = 0x4f04;
	task->t.regs.ecx = 0x000f;
	task->t.regs.edx = 0x0002;
	task->t.buf_len = par->vbe_state_size;
	task->t.flags = TF_BUF_ESBX;
	task->buf = state_buf;

	err = uvesafb_exec(task);
	if (err || (task->t.regs.eax & 0xffff) != 0x004f)
		pr_warn("VBE state restore call failed (eax=0x%x, err=%d)\n",
			task->t.regs.eax, err);

	uvesafb_free(task);
}

static int uvesafb_vbe_getinfo(struct uvesafb_ktask *task,
			       struct uvesafb_par *par)
{
	int err;

	task->t.regs.eax = 0x4f00;
	task->t.flags = TF_VBEIB;
	task->t.buf_len = sizeof(struct vbe_ib);
	task->buf = &par->vbe_ib;
	strncpy(par->vbe_ib.vbe_signature, "VBE2", 4);

	err = uvesafb_exec(task);
	if (err || (task->t.regs.eax & 0xffff) != 0x004f) {
		pr_err("Getting VBE info block failed (eax=0x%x, err=%d)\n",
		       (u32)task->t.regs.eax, err);
		return -EINVAL;
	}

	if (par->vbe_ib.vbe_version < 0x0200) {
		pr_err("Sorry, pre-VBE 2.0 cards are not supported\n");
		return -EINVAL;
	}

	if (!par->vbe_ib.mode_list_ptr) {
		pr_err("Missing mode list!\n");
		return -EINVAL;
	}

	pr_info("");

	/*
	 * Convert string pointers and the mode list pointer into
	 * usable addresses. Print informational messages about the
	 * video adapter and its vendor.
	 */
	if (par->vbe_ib.oem_vendor_name_ptr)
		pr_cont("%s, ",
			((char *)task->buf) + par->vbe_ib.oem_vendor_name_ptr);

	if (par->vbe_ib.oem_product_name_ptr)
		pr_cont("%s, ",
			((char *)task->buf) + par->vbe_ib.oem_product_name_ptr);

	if (par->vbe_ib.oem_product_rev_ptr)
		pr_cont("%s, ",
			((char *)task->buf) + par->vbe_ib.oem_product_rev_ptr);

	if (par->vbe_ib.oem_string_ptr)
		pr_cont("OEM: %s, ",
			((char *)task->buf) + par->vbe_ib.oem_string_ptr);

	pr_cont("VBE v%d.%d\n",
		(par->vbe_ib.vbe_version & 0xff00) >> 8,
		par->vbe_ib.vbe_version & 0xff);

	return 0;
}

static int uvesafb_vbe_getmodes(struct uvesafb_ktask *task,
				struct uvesafb_par *par)
{
	int off = 0, err;
	u16 *mode;

	par->vbe_modes_cnt = 0;

	/* Count available modes. */
	mode = (u16 *) (((u8 *)&par->vbe_ib) + par->vbe_ib.mode_list_ptr);
	while (*mode != 0xffff) {
		par->vbe_modes_cnt++;
		mode++;
	}

	par->vbe_modes = kcalloc(par->vbe_modes_cnt,
				 sizeof(struct vbe_mode_ib),
				 GFP_KERNEL);
	if (!par->vbe_modes)
		return -ENOMEM;

	/* Get info about all available modes. */
	mode = (u16 *) (((u8 *)&par->vbe_ib) + par->vbe_ib.mode_list_ptr);
	while (*mode != 0xffff) {
		struct vbe_mode_ib *mib;

		uvesafb_reset(task);
		task->t.regs.eax = 0x4f01;
		task->t.regs.ecx = (u32) *mode;
		task->t.flags = TF_BUF_RET | TF_BUF_ESDI;
		task->t.buf_len = sizeof(struct vbe_mode_ib);
		task->buf = par->vbe_modes + off;

		err = uvesafb_exec(task);
		if (err || (task->t.regs.eax & 0xffff) != 0x004f) {
			pr_warn("Getting mode info block for mode 0x%x failed (eax=0x%x, err=%d)\n",
				*mode, (u32)task->t.regs.eax, err);
			mode++;
			par->vbe_modes_cnt--;
			continue;
		}

		mib = task->buf;
		mib->mode_id = *mode;

		/*
		 * We only want modes that are supported with the current
		 * hardware configuration, color, graphics and that have
		 * support for the LFB.
		 */
		if ((mib->mode_attr & VBE_MODE_MASK) == VBE_MODE_MASK &&
				 mib->bits_per_pixel >= 8)
			off++;
		else
			par->vbe_modes_cnt--;

		mode++;
		mib->depth = mib->red_len + mib->green_len + mib->blue_len;

		/*
		 * Handle 8bpp modes and modes with broken color component
		 * lengths.
		 */
		if (mib->depth == 0 || (mib->depth == 24 &&
					mib->bits_per_pixel == 32))
			mib->depth = mib->bits_per_pixel;
	}

	if (par->vbe_modes_cnt > 0)
		return 0;
	else
		return -EINVAL;
}

/*
 * The Protected Mode Interface is 32-bit x86 code, so we only run it on
 * x86 and not x86_64.
 */
#ifdef CONFIG_X86_32
static int uvesafb_vbe_getpmi(struct uvesafb_ktask *task,
			      struct uvesafb_par *par)
{
	int i, err;

	uvesafb_reset(task);
	task->t.regs.eax = 0x4f0a;
	task->t.regs.ebx = 0x0;
	err = uvesafb_exec(task);

	if ((task->t.regs.eax & 0xffff) != 0x4f || task->t.regs.es < 0xc000) {
		par->pmi_setpal = par->ypan = 0;
	} else {
		par->pmi_base = (u16 *)phys_to_virt(((u32)task->t.regs.es << 4)
						+ task->t.regs.edi);
		par->pmi_start = (u8 *)par->pmi_base + par->pmi_base[1];
		par->pmi_pal = (u8 *)par->pmi_base + par->pmi_base[2];
		pr_info("protected mode interface info at %04x:%04x\n",
			(u16)task->t.regs.es, (u16)task->t.regs.edi);
		pr_info("pmi: set display start = %p, set palette = %p\n",
			par->pmi_start, par->pmi_pal);

		if (par->pmi_base[3]) {
			pr_info("pmi: ports =");
			for (i = par->pmi_base[3]/2;
					par->pmi_base[i] != 0xffff; i++)
				pr_cont(" %x", par->pmi_base[i]);
			pr_cont("\n");

			if (par->pmi_base[i] != 0xffff) {
				pr_info("can't handle memory requests, pmi disabled\n");
				par->ypan = par->pmi_setpal = 0;
			}
		}
	}
	return 0;
}
#endif /* CONFIG_X86_32 */

/*
 * Check whether a video mode is supported by the Video BIOS and is
 * compatible with the monitor limits.
 */
static int uvesafb_is_valid_mode(struct fb_videomode *mode,
				 struct fb_info *info)
{
	if (info->monspecs.gtf) {
		fb_videomode_to_var(&info->var, mode);
		if (fb_validate_mode(&info->var, info))
			return 0;
	}

	if (uvesafb_vbe_find_mode(info->par, mode->xres, mode->yres, 8,
				UVESAFB_EXACT_RES) == -1)
		return 0;

	return 1;
}

static int uvesafb_vbe_getedid(struct uvesafb_ktask *task, struct fb_info *info)
{
	struct uvesafb_par *par = info->par;
	int err = 0;

	if (noedid || par->vbe_ib.vbe_version < 0x0300)
		return -EINVAL;

	task->t.regs.eax = 0x4f15;
	task->t.regs.ebx = 0;
	task->t.regs.ecx = 0;
	task->t.buf_len = 0;
	task->t.flags = 0;

	err = uvesafb_exec(task);

	if ((task->t.regs.eax & 0xffff) != 0x004f || err)
		return -EINVAL;

	if ((task->t.regs.ebx & 0x3) == 3) {
		pr_info("VBIOS/hardware supports both DDC1 and DDC2 transfers\n");
	} else if ((task->t.regs.ebx & 0x3) == 2) {
		pr_info("VBIOS/hardware supports DDC2 transfers\n");
	} else if ((task->t.regs.ebx & 0x3) == 1) {
		pr_info("VBIOS/hardware supports DDC1 transfers\n");
	} else {
		pr_info("VBIOS/hardware doesn't support DDC transfers\n");
		return -EINVAL;
	}

	task->t.regs.eax = 0x4f15;
	task->t.regs.ebx = 1;
	task->t.regs.ecx = task->t.regs.edx = 0;
	task->t.flags = TF_BUF_RET | TF_BUF_ESDI;
	task->t.buf_len = EDID_LENGTH;
	task->buf = kzalloc(EDID_LENGTH, GFP_KERNEL);
	if (!task->buf)
		return -ENOMEM;

	err = uvesafb_exec(task);

	if ((task->t.regs.eax & 0xffff) == 0x004f && !err) {
		fb_edid_to_monspecs(task->buf, &info->monspecs);

		if (info->monspecs.vfmax && info->monspecs.hfmax) {
			/*
			 * If the maximum pixel clock wasn't specified in
			 * the EDID block, set it to 300 MHz.
			 */
			if (info->monspecs.dclkmax == 0)
				info->monspecs.dclkmax = 300 * 1000000;
			info->monspecs.gtf = 1;
		}
	} else {
		err = -EINVAL;
	}

	kfree(task->buf);
	return err;
}

static void uvesafb_vbe_getmonspecs(struct uvesafb_ktask *task,
				    struct fb_info *info)
{
	struct uvesafb_par *par = info->par;
	int i;

	memset(&info->monspecs, 0, sizeof(info->monspecs));

	/*
	 * If we don't get all necessary data from the EDID block,
	 * mark it as incompatible with the GTF and set nocrtc so
	 * that we always use the default BIOS refresh rate.
	 */
	if (uvesafb_vbe_getedid(task, info)) {
		info->monspecs.gtf = 0;
		par->nocrtc = 1;
	}

	/* Kernel command line overrides. */
	if (maxclk)
		info->monspecs.dclkmax = maxclk * 1000000;
	if (maxvf)
		info->monspecs.vfmax = maxvf;
	if (maxhf)
		info->monspecs.hfmax = maxhf * 1000;

	/*
	 * In case DDC transfers are not supported, the user can provide
	 * monitor limits manually. Lower limits are set to "safe" values.
	 */
	if (info->monspecs.gtf == 0 && maxclk && maxvf && maxhf) {
		info->monspecs.dclkmin = 0;
		info->monspecs.vfmin = 60;
		info->monspecs.hfmin = 29000;
		info->monspecs.gtf = 1;
		par->nocrtc = 0;
	}

	if (info->monspecs.gtf)
		pr_info("monitor limits: vf = %d Hz, hf = %d kHz, clk = %d MHz\n",
			info->monspecs.vfmax,
			(int)(info->monspecs.hfmax / 1000),
			(int)(info->monspecs.dclkmax / 1000000));
	else
		pr_info("no monitor limits have been set, default refresh rate will be used\n");

	/* Add VBE modes to the modelist. */
	for (i = 0; i < par->vbe_modes_cnt; i++) {
		struct fb_var_screeninfo var;
		struct vbe_mode_ib *mode;
		struct fb_videomode vmode;

		mode = &par->vbe_modes[i];
		memset(&var, 0, sizeof(var));

		var.xres = mode->x_res;
		var.yres = mode->y_res;

		fb_get_mode(FB_VSYNCTIMINGS | FB_IGNOREMON, 60, &var, info);
		fb_var_to_videomode(&vmode, &var);
		fb_add_videomode(&vmode, &info->modelist);
	}

	/* Add valid VESA modes to our modelist. */
	for (i = 0; i < VESA_MODEDB_SIZE; i++) {
		if (uvesafb_is_valid_mode((struct fb_videomode *)
						&vesa_modes[i], info))
			fb_add_videomode(&vesa_modes[i], &info->modelist);
	}

	for (i = 0; i < info->monspecs.modedb_len; i++) {
		if (uvesafb_is_valid_mode(&info->monspecs.modedb[i], info))
			fb_add_videomode(&info->monspecs.modedb[i],
					&info->modelist);
	}

	return;
}

static void uvesafb_vbe_getstatesize(struct uvesafb_ktask *task,
				     struct uvesafb_par *par)
{
	int err;

	uvesafb_reset(task);

	/*
	 * Get the VBE state buffer size. We want all available
	 * hardware state data (CL = 0x0f).
	 */
	task->t.regs.eax = 0x4f04;
	task->t.regs.ecx = 0x000f;
	task->t.regs.edx = 0x0000;
	task->t.flags = 0;

	err = uvesafb_exec(task);

	if (err || (task->t.regs.eax & 0xffff) != 0x004f) {
		pr_warn("VBE state buffer size cannot be determined (eax=0x%x, err=%d)\n",
			task->t.regs.eax, err);
		par->vbe_state_size = 0;
		return;
	}

	par->vbe_state_size = 64 * (task->t.regs.ebx & 0xffff);
}

static int uvesafb_vbe_init(struct fb_info *info)
{
	struct uvesafb_ktask *task = NULL;
	struct uvesafb_par *par = info->par;
	int err;

	task = uvesafb_prep();
	if (!task)
		return -ENOMEM;

	err = uvesafb_vbe_getinfo(task, par);
	if (err)
		goto out;

	err = uvesafb_vbe_getmodes(task, par);
	if (err)
		goto out;

	par->nocrtc = nocrtc;
#ifdef CONFIG_X86_32
	par->pmi_setpal = pmi_setpal;
	par->ypan = ypan;

	if (par->pmi_setpal || par->ypan) {
		if (__supported_pte_mask & _PAGE_NX) {
			par->pmi_setpal = par->ypan = 0;
			pr_warn("NX protection is active, better not use the PMI\n");
		} else {
			uvesafb_vbe_getpmi(task, par);
		}
	}
#else
	/* The protected mode interface is not available on non-x86. */
	par->pmi_setpal = par->ypan = 0;
#endif

	INIT_LIST_HEAD(&info->modelist);
	uvesafb_vbe_getmonspecs(task, info);
	uvesafb_vbe_getstatesize(task, par);

out:	uvesafb_free(task);
	return err;
}

static int uvesafb_vbe_init_mode(struct fb_info *info)
{
	struct list_head *pos;
	struct fb_modelist *modelist;
	struct fb_videomode *mode;
	struct uvesafb_par *par = info->par;
	int i, modeid;

	/* Has the user requested a specific VESA mode? */
	if (vbemode) {
		for (i = 0; i < par->vbe_modes_cnt; i++) {
			if (par->vbe_modes[i].mode_id == vbemode) {
				modeid = i;
				uvesafb_setup_var(&info->var, info,
						&par->vbe_modes[modeid]);
				fb_get_mode(FB_VSYNCTIMINGS | FB_IGNOREMON, 60,
						&info->var, info);
				/*
				 * With pixclock set to 0, the default BIOS
				 * timings will be used in set_par().
				 */
				info->var.pixclock = 0;
				goto gotmode;
			}
		}
		pr_info("requested VBE mode 0x%x is unavailable\n", vbemode);
		vbemode = 0;
	}

	/* Count the modes in the modelist */
	i = 0;
	list_for_each(pos, &info->modelist)
		i++;

	/*
	 * Convert the modelist into a modedb so that we can use it with
	 * fb_find_mode().
	 */
	mode = kcalloc(i, sizeof(*mode), GFP_KERNEL);
	if (mode) {
		i = 0;
		list_for_each(pos, &info->modelist) {
			modelist = list_entry(pos, struct fb_modelist, list);
			mode[i] = modelist->mode;
			i++;
		}

		if (!mode_option)
			mode_option = UVESAFB_DEFAULT_MODE;

		i = fb_find_mode(&info->var, info, mode_option, mode, i,
			NULL, 8);

		kfree(mode);
	}

	/* fb_find_mode() failed */
	if (i == 0) {
		info->var.xres = 640;
		info->var.yres = 480;
		mode = (struct fb_videomode *)
				fb_find_best_mode(&info->var, &info->modelist);

		if (mode) {
			fb_videomode_to_var(&info->var, mode);
		} else {
			modeid = par->vbe_modes[0].mode_id;
			uvesafb_setup_var(&info->var, info,
					&par->vbe_modes[modeid]);
			fb_get_mode(FB_VSYNCTIMINGS | FB_IGNOREMON, 60,
					&info->var, info);

			goto gotmode;
		}
	}

	/* Look for a matching VBE mode. */
	modeid = uvesafb_vbe_find_mode(par, info->var.xres, info->var.yres,
			info->var.bits_per_pixel, UVESAFB_EXACT_RES);

	if (modeid == -1)
		return -EINVAL;

	uvesafb_setup_var(&info->var, info, &par->vbe_modes[modeid]);

gotmode:
	/*
	 * If we are not VBE3.0+ compliant, we're done -- the BIOS will
	 * ignore our timings anyway.
	 */
	if (par->vbe_ib.vbe_version < 0x0300 || par->nocrtc)
		fb_get_mode(FB_VSYNCTIMINGS | FB_IGNOREMON, 60,
					&info->var, info);

	return modeid;
}

static int uvesafb_setpalette(struct uvesafb_pal_entry *entries, int count,
		int start, struct fb_info *info)
{
	struct uvesafb_ktask *task;
#ifdef CONFIG_X86
	struct uvesafb_par *par = info->par;
	int i = par->mode_idx;
#endif
	int err = 0;

	/*
	 * We support palette modifications for 8 bpp modes only, so
	 * there can never be more than 256 entries.
	 */
	if (start + count > 256)
		return -EINVAL;

#ifdef CONFIG_X86
	/* Use VGA registers if mode is VGA-compatible. */
	if (i >= 0 && i < par->vbe_modes_cnt &&
	    par->vbe_modes[i].mode_attr & VBE_MODE_VGACOMPAT) {
		for (i = 0; i < count; i++) {
			outb_p(start + i,        dac_reg);
			outb_p(entries[i].red,   dac_val);
			outb_p(entries[i].green, dac_val);
			outb_p(entries[i].blue,  dac_val);
		}
	}
#ifdef CONFIG_X86_32
	else if (par->pmi_setpal) {
		__asm__ __volatile__(
		"call *(%%esi)"
		: /* no return value */
		: "a" (0x4f09),         /* EAX */
		  "b" (0),              /* EBX */
		  "c" (count),          /* ECX */
		  "d" (start),          /* EDX */
		  "D" (entries),        /* EDI */
		  "S" (&par->pmi_pal)); /* ESI */
	}
#endif /* CONFIG_X86_32 */
	else
#endif /* CONFIG_X86 */
	{
		task = uvesafb_prep();
		if (!task)
			return -ENOMEM;

		task->t.regs.eax = 0x4f09;
		task->t.regs.ebx = 0x0;
		task->t.regs.ecx = count;
		task->t.regs.edx = start;
		task->t.flags = TF_BUF_ESDI;
		task->t.buf_len = sizeof(struct uvesafb_pal_entry) * count;
		task->buf = entries;

		err = uvesafb_exec(task);
		if ((task->t.regs.eax & 0xffff) != 0x004f)
			err = 1;

		uvesafb_free(task);
	}
	return err;
}

static int uvesafb_setcolreg(unsigned regno, unsigned red, unsigned green,
		unsigned blue, unsigned transp,
		struct fb_info *info)
{
	struct uvesafb_pal_entry entry;
	int shift = 16 - dac_width;
	int err = 0;

	if (regno >= info->cmap.len)
		return -EINVAL;

	if (info->var.bits_per_pixel == 8) {
		entry.red   = red   >> shift;
		entry.green = green >> shift;
		entry.blue  = blue  >> shift;
		entry.pad   = 0;

		err = uvesafb_setpalette(&entry, 1, regno, info);
	} else if (regno < 16) {
		switch (info->var.bits_per_pixel) {
		case 16:
			if (info->var.red.offset == 10) {
				/* 1:5:5:5 */
				((u32 *) (info->pseudo_palette))[regno] =
						((red   & 0xf800) >>  1) |
						((green & 0xf800) >>  6) |
						((blue  & 0xf800) >> 11);
			} else {
				/* 0:5:6:5 */
				((u32 *) (info->pseudo_palette))[regno] =
						((red   & 0xf800)      ) |
						((green & 0xfc00) >>  5) |
						((blue  & 0xf800) >> 11);
			}
			break;

		case 24:
		case 32:
			red   >>= 8;
			green >>= 8;
			blue  >>= 8;
			((u32 *)(info->pseudo_palette))[regno] =
				(red   << info->var.red.offset)   |
				(green << info->var.green.offset) |
				(blue  << info->var.blue.offset);
			break;
		}
	}
	return err;
}

static int uvesafb_setcmap(struct fb_cmap *cmap, struct fb_info *info)
{
	struct uvesafb_pal_entry *entries;
	int shift = 16 - dac_width;
	int i, err = 0;

	if (info->var.bits_per_pixel == 8) {
		if (cmap->start + cmap->len > info->cmap.start +
		    info->cmap.len || cmap->start < info->cmap.start)
			return -EINVAL;

		entries = kmalloc_array(cmap->len, sizeof(*entries),
					GFP_KERNEL);
		if (!entries)
			return -ENOMEM;

		for (i = 0; i < cmap->len; i++) {
			entries[i].red   = cmap->red[i]   >> shift;
			entries[i].green = cmap->green[i] >> shift;
			entries[i].blue  = cmap->blue[i]  >> shift;
			entries[i].pad   = 0;
		}
		err = uvesafb_setpalette(entries, cmap->len, cmap->start, info);
		kfree(entries);
	} else {
		/*
		 * For modes with bpp > 8, we only set the pseudo palette in
		 * the fb_info struct. We rely on uvesafb_setcolreg to do all
		 * sanity checking.
		 */
		for (i = 0; i < cmap->len; i++) {
			err |= uvesafb_setcolreg(cmap->start + i, cmap->red[i],
						cmap->green[i], cmap->blue[i],
						0, info);
		}
	}
	return err;
}

static int uvesafb_pan_display(struct fb_var_screeninfo *var,
		struct fb_info *info)
{
#ifdef CONFIG_X86_32
	int offset;
	struct uvesafb_par *par = info->par;

	offset = (var->yoffset * info->fix.line_length + var->xoffset) / 4;

	/*
	 * It turns out it's not the best idea to do panning via vm86,
	 * so we only allow it if we have a PMI.
	 */
	if (par->pmi_start) {
		__asm__ __volatile__(
			"call *(%%edi)"
			: /* no return value */
			: "a" (0x4f07),         /* EAX */
			  "b" (0),              /* EBX */
			  "c" (offset),         /* ECX */
			  "d" (offset >> 16),   /* EDX */
			  "D" (&par->pmi_start));    /* EDI */
	}
#endif
	return 0;
}

static int uvesafb_blank(int blank, struct fb_info *info)
{
	struct uvesafb_ktask *task;
	int err = 1;
#ifdef CONFIG_X86
	struct uvesafb_par *par = info->par;

	if (par->vbe_ib.capabilities & VBE_CAP_VGACOMPAT) {
		int loop = 10000;
		u8 seq = 0, crtc17 = 0;

		if (blank == FB_BLANK_POWERDOWN) {
			seq = 0x20;
			crtc17 = 0x00;
			err = 0;
		} else {
			seq = 0x00;
			crtc17 = 0x80;
			err = (blank == FB_BLANK_UNBLANK) ? 0 : -EINVAL;
		}

		vga_wseq(NULL, 0x00, 0x01);
		seq |= vga_rseq(NULL, 0x01) & ~0x20;
		vga_wseq(NULL, 0x00, seq);

		crtc17 |= vga_rcrt(NULL, 0x17) & ~0x80;
		while (loop--);
		vga_wcrt(NULL, 0x17, crtc17);
		vga_wseq(NULL, 0x00, 0x03);
	} else
#endif /* CONFIG_X86 */
	{
		task = uvesafb_prep();
		if (!task)
			return -ENOMEM;

		task->t.regs.eax = 0x4f10;
		switch (blank) {
		case FB_BLANK_UNBLANK:
			task->t.regs.ebx = 0x0001;
			break;
		case FB_BLANK_NORMAL:
			task->t.regs.ebx = 0x0101;	/* standby */
			break;
		case FB_BLANK_POWERDOWN:
			task->t.regs.ebx = 0x0401;	/* powerdown */
			break;
		default:
			goto out;
		}

		err = uvesafb_exec(task);
		if (err || (task->t.regs.eax & 0xffff) != 0x004f)
			err = 1;
out:		uvesafb_free(task);
	}
	return err;
}

static int uvesafb_open(struct fb_info *info, int user)
{
	struct uvesafb_par *par = info->par;
	int cnt = atomic_read(&par->ref_count);
	u8 *buf = NULL;

	if (!cnt && par->vbe_state_size) {
		buf =  uvesafb_vbe_state_save(par);
		if (IS_ERR(buf)) {
			pr_warn("save hardware state failed, error code is %ld!\n",
				PTR_ERR(buf));
		} else {
			par->vbe_state_orig = buf;
		}
	}

	atomic_inc(&par->ref_count);
	return 0;
}

static int uvesafb_release(struct fb_info *info, int user)
{
	struct uvesafb_ktask *task = NULL;
	struct uvesafb_par *par = info->par;
	int cnt = atomic_read(&par->ref_count);

	if (!cnt)
		return -EINVAL;

	if (cnt != 1)
		goto out;

	task = uvesafb_prep();
	if (!task)
		goto out;

	/* First, try to set the standard 80x25 text mode. */
	task->t.regs.eax = 0x0003;
	uvesafb_exec(task);

	/*
	 * Now try to restore whatever hardware state we might have
	 * saved when the fb device was first opened.
	 */
	uvesafb_vbe_state_restore(par, par->vbe_state_orig);
out:
	atomic_dec(&par->ref_count);
	uvesafb_free(task);
	return 0;
}

static int uvesafb_set_par(struct fb_info *info)
{
	struct uvesafb_par *par = info->par;
	struct uvesafb_ktask *task = NULL;
	struct vbe_crtc_ib *crtc = NULL;
	struct vbe_mode_ib *mode = NULL;
	int i, err = 0, depth = info->var.bits_per_pixel;

	if (depth > 8 && depth != 32)
		depth = info->var.red.length + info->var.green.length +
			info->var.blue.length;

	i = uvesafb_vbe_find_mode(par, info->var.xres, info->var.yres, depth,
				 UVESAFB_EXACT_RES | UVESAFB_EXACT_DEPTH);
	if (i >= 0)
		mode = &par->vbe_modes[i];
	else
		return -EINVAL;

	task = uvesafb_prep();
	if (!task)
		return -ENOMEM;
setmode:
	task->t.regs.eax = 0x4f02;
	task->t.regs.ebx = mode->mode_id | 0x4000;	/* use LFB */

	if (par->vbe_ib.vbe_version >= 0x0300 && !par->nocrtc &&
	    info->var.pixclock != 0) {
		task->t.regs.ebx |= 0x0800;		/* use CRTC data */
		task->t.flags = TF_BUF_ESDI;
		crtc = kzalloc(sizeof(struct vbe_crtc_ib), GFP_KERNEL);
		if (!crtc) {
			err = -ENOMEM;
			goto out;
		}
		crtc->horiz_start = info->var.xres + info->var.right_margin;
		crtc->horiz_end	  = crtc->horiz_start + info->var.hsync_len;
		crtc->horiz_total = crtc->horiz_end + info->var.left_margin;

		crtc->vert_start  = info->var.yres + info->var.lower_margin;
		crtc->vert_end    = crtc->vert_start + info->var.vsync_len;
		crtc->vert_total  = crtc->vert_end + info->var.upper_margin;

		crtc->pixel_clock = PICOS2KHZ(info->var.pixclock) * 1000;
		crtc->refresh_rate = (u16)(100 * (crtc->pixel_clock /
				(crtc->vert_total * crtc->horiz_total)));

		if (info->var.vmode & FB_VMODE_DOUBLE)
			crtc->flags |= 0x1;
		if (info->var.vmode & FB_VMODE_INTERLACED)
			crtc->flags |= 0x2;
		if (!(info->var.sync & FB_SYNC_HOR_HIGH_ACT))
			crtc->flags |= 0x4;
		if (!(info->var.sync & FB_SYNC_VERT_HIGH_ACT))
			crtc->flags |= 0x8;
		memcpy(&par->crtc, crtc, sizeof(*crtc));
	} else {
		memset(&par->crtc, 0, sizeof(*crtc));
	}

	task->t.buf_len = sizeof(struct vbe_crtc_ib);
	task->buf = &par->crtc;

	err = uvesafb_exec(task);
	if (err || (task->t.regs.eax & 0xffff) != 0x004f) {
		/*
		 * The mode switch might have failed because we tried to
		 * use our own timings.  Try again with the default timings.
		 */
		if (crtc != NULL) {
			pr_warn("mode switch failed (eax=0x%x, err=%d) - trying again with default timings\n",
				task->t.regs.eax, err);
			uvesafb_reset(task);
			kfree(crtc);
			crtc = NULL;
			info->var.pixclock = 0;
			goto setmode;
		} else {
			pr_err("mode switch failed (eax=0x%x, err=%d)\n",
			       task->t.regs.eax, err);
			err = -EINVAL;
			goto out;
		}
	}
	par->mode_idx = i;

	/* For 8bpp modes, always try to set the DAC to 8 bits. */
	if (par->vbe_ib.capabilities & VBE_CAP_CAN_SWITCH_DAC &&
	    mode->bits_per_pixel <= 8) {
		uvesafb_reset(task);
		task->t.regs.eax = 0x4f08;
		task->t.regs.ebx = 0x0800;

		err = uvesafb_exec(task);
		if (err || (task->t.regs.eax & 0xffff) != 0x004f ||
		    ((task->t.regs.ebx & 0xff00) >> 8) != 8) {
			dac_width = 6;
		} else {
			dac_width = 8;
		}
	}

	info->fix.visual = (info->var.bits_per_pixel == 8) ?
				FB_VISUAL_PSEUDOCOLOR : FB_VISUAL_TRUECOLOR;
	info->fix.line_length = mode->bytes_per_scan_line;

out:
	kfree(crtc);
	uvesafb_free(task);

	return err;
}

static void uvesafb_check_limits(struct fb_var_screeninfo *var,
		struct fb_info *info)
{
	const struct fb_videomode *mode;
	struct uvesafb_par *par = info->par;

	/*
	 * If pixclock is set to 0, then we're using default BIOS timings
	 * and thus don't have to perform any checks here.
	 */
	if (!var->pixclock)
		return;

	if (par->vbe_ib.vbe_version < 0x0300) {
		fb_get_mode(FB_VSYNCTIMINGS | FB_IGNOREMON, 60, var, info);
		return;
	}

	if (!fb_validate_mode(var, info))
		return;

	mode = fb_find_best_mode(var, &info->modelist);
	if (mode) {
		if (mode->xres == var->xres && mode->yres == var->yres &&
		    !(mode->vmode & (FB_VMODE_INTERLACED | FB_VMODE_DOUBLE))) {
			fb_videomode_to_var(var, mode);
			return;
		}
	}

	if (info->monspecs.gtf && !fb_get_mode(FB_MAXTIMINGS, 0, var, info))
		return;
	/* Use default refresh rate */
	var->pixclock = 0;
}

static int uvesafb_check_var(struct fb_var_screeninfo *var,
		struct fb_info *info)
{
	struct uvesafb_par *par = info->par;
	struct vbe_mode_ib *mode = NULL;
	int match = -1;
	int depth = var->red.length + var->green.length + var->blue.length;

	/*
	 * Various apps will use bits_per_pixel to set the color depth,
	 * which is theoretically incorrect, but which we'll try to handle
	 * here.
	 */
	if (depth == 0 || abs(depth - var->bits_per_pixel) >= 8)
		depth = var->bits_per_pixel;

	match = uvesafb_vbe_find_mode(par, var->xres, var->yres, depth,
						UVESAFB_EXACT_RES);
	if (match == -1)
		return -EINVAL;

	mode = &par->vbe_modes[match];
	uvesafb_setup_var(var, info, mode);

	/*
	 * Check whether we have remapped enough memory for this mode.
	 * We might be called at an early stage, when we haven't remapped
	 * any memory yet, in which case we simply skip the check.
	 */
	if (var->yres * mode->bytes_per_scan_line > info->fix.smem_len
						&& info->fix.smem_len)
		return -EINVAL;

	if ((var->vmode & FB_VMODE_DOUBLE) &&
				!(par->vbe_modes[match].mode_attr & 0x100))
		var->vmode &= ~FB_VMODE_DOUBLE;

	if ((var->vmode & FB_VMODE_INTERLACED) &&
				!(par->vbe_modes[match].mode_attr & 0x200))
		var->vmode &= ~FB_VMODE_INTERLACED;

	uvesafb_check_limits(var, info);

	var->xres_virtual = var->xres;
	var->yres_virtual = (par->ypan) ?
				info->fix.smem_len / mode->bytes_per_scan_line :
				var->yres;
	return 0;
}

static struct fb_ops uvesafb_ops = {
	.owner		= THIS_MODULE,
	.fb_open	= uvesafb_open,
	.fb_release	= uvesafb_release,
	.fb_setcolreg	= uvesafb_setcolreg,
	.fb_setcmap	= uvesafb_setcmap,
	.fb_pan_display	= uvesafb_pan_display,
	.fb_blank	= uvesafb_blank,
	.fb_fillrect	= cfb_fillrect,
	.fb_copyarea	= cfb_copyarea,
	.fb_imageblit	= cfb_imageblit,
	.fb_check_var	= uvesafb_check_var,
	.fb_set_par	= uvesafb_set_par,
};

static void uvesafb_init_info(struct fb_info *info, struct vbe_mode_ib *mode)
{
	unsigned int size_vmode;
	unsigned int size_remap;
	unsigned int size_total;
	struct uvesafb_par *par = info->par;
	int i, h;

	info->pseudo_palette = ((u8 *)info->par + sizeof(struct uvesafb_par));
	info->fix = uvesafb_fix;
	info->fix.ypanstep = par->ypan ? 1 : 0;
	info->fix.ywrapstep = (par->ypan > 1) ? 1 : 0;

	/* Disable blanking if the user requested so. */
	if (!blank)
		uvesafb_ops.fb_blank = NULL;

	/*
	 * Find out how much IO memory is required for the mode with
	 * the highest resolution.
	 */
	size_remap = 0;
	for (i = 0; i < par->vbe_modes_cnt; i++) {
		h = par->vbe_modes[i].bytes_per_scan_line *
					par->vbe_modes[i].y_res;
		if (h > size_remap)
			size_remap = h;
	}
	size_remap *= 2;

	/*
	 *   size_vmode -- that is the amount of memory needed for the
	 *                 used video mode, i.e. the minimum amount of
	 *                 memory we need.
	 */
	size_vmode = info->var.yres * mode->bytes_per_scan_line;

	/*
	 *   size_total -- all video memory we have. Used for mtrr
	 *                 entries, resource allocation and bounds
	 *                 checking.
	 */
	size_total = par->vbe_ib.total_memory * 65536;
	if (vram_total)
		size_total = vram_total * 1024 * 1024;
	if (size_total < size_vmode)
		size_total = size_vmode;

	/*
	 *   size_remap -- the amount of video memory we are going to
	 *                 use for vesafb.  With modern cards it is no
	 *                 option to simply use size_total as th
	 *                 wastes plenty of kernel address space.
	 */
	if (vram_remap)
		size_remap = vram_remap * 1024 * 1024;
	if (size_remap < size_vmode)
		size_remap = size_vmode;
	if (size_remap > size_total)
		size_remap = size_total;

	info->fix.smem_len = size_remap;
	info->fix.smem_start = mode->phys_base_ptr;

	/*
	 * We have to set yres_virtual here because when setup_var() was
	 * called, smem_len wasn't defined yet.
	 */
	info->var.yres_virtual = info->fix.smem_len /
				 mode->bytes_per_scan_line;

	if (par->ypan && info->var.yres_virtual > info->var.yres) {
		pr_info("scrolling: %s using protected mode interface, yres_virtual=%d\n",
			(par->ypan > 1) ? "ywrap" : "ypan",
			info->var.yres_virtual);
	} else {
		pr_info("scrolling: redraw\n");
		info->var.yres_virtual = info->var.yres;
		par->ypan = 0;
	}

	info->flags = FBINFO_FLAG_DEFAULT |
			(par->ypan ? FBINFO_HWACCEL_YPAN : 0);

	if (!par->ypan)
		uvesafb_ops.fb_pan_display = NULL;
}

static void uvesafb_init_mtrr(struct fb_info *info)
{
	struct uvesafb_par *par = info->par;

	if (mtrr && !(info->fix.smem_start & (PAGE_SIZE - 1))) {
		int temp_size = info->fix.smem_len;

		int rc;

		/* Find the largest power-of-two */
		temp_size = roundup_pow_of_two(temp_size);

		/* Try and find a power of two to add */
		do {
			rc = arch_phys_wc_add(info->fix.smem_start, temp_size);
			temp_size >>= 1;
		} while (temp_size >= PAGE_SIZE && rc == -EINVAL);

		if (rc >= 0)
			par->mtrr_handle = rc;
	}
}

static void uvesafb_ioremap(struct fb_info *info)
{
	info->screen_base = ioremap_wc(info->fix.smem_start, info->fix.smem_len);
}

static ssize_t uvesafb_show_vbe_ver(struct device *dev,
		struct device_attribute *attr, char *buf)
{
	struct fb_info *info = dev_get_drvdata(dev);
	struct uvesafb_par *par = info->par;

	return snprintf(buf, PAGE_SIZE, "%.4x\n", par->vbe_ib.vbe_version);
}

static DEVICE_ATTR(vbe_version, S_IRUGO, uvesafb_show_vbe_ver, NULL);

static ssize_t uvesafb_show_vbe_modes(struct device *dev,
		struct device_attribute *attr, char *buf)
{
	struct fb_info *info = dev_get_drvdata(dev);
	struct uvesafb_par *par = info->par;
	int ret = 0, i;

	for (i = 0; i < par->vbe_modes_cnt && ret < PAGE_SIZE; i++) {
		ret += scnprintf(buf + ret, PAGE_SIZE - ret,
			"%dx%d-%d, 0x%.4x\n",
			par->vbe_modes[i].x_res, par->vbe_modes[i].y_res,
			par->vbe_modes[i].depth, par->vbe_modes[i].mode_id);
	}

	return ret;
}

static DEVICE_ATTR(vbe_modes, S_IRUGO, uvesafb_show_vbe_modes, NULL);

static ssize_t uvesafb_show_vendor(struct device *dev,
		struct device_attribute *attr, char *buf)
{
	struct fb_info *info = dev_get_drvdata(dev);
	struct uvesafb_par *par = info->par;

	if (par->vbe_ib.oem_vendor_name_ptr)
		return snprintf(buf, PAGE_SIZE, "%s\n", (char *)
			(&par->vbe_ib) + par->vbe_ib.oem_vendor_name_ptr);
	else
		return 0;
}

static DEVICE_ATTR(oem_vendor, S_IRUGO, uvesafb_show_vendor, NULL);

static ssize_t uvesafb_show_product_name(struct device *dev,
		struct device_attribute *attr, char *buf)
{
	struct fb_info *info = dev_get_drvdata(dev);
	struct uvesafb_par *par = info->par;

	if (par->vbe_ib.oem_product_name_ptr)
		return snprintf(buf, PAGE_SIZE, "%s\n", (char *)
			(&par->vbe_ib) + par->vbe_ib.oem_product_name_ptr);
	else
		return 0;
}

static DEVICE_ATTR(oem_product_name, S_IRUGO, uvesafb_show_product_name, NULL);

static ssize_t uvesafb_show_product_rev(struct device *dev,
		struct device_attribute *attr, char *buf)
{
	struct fb_info *info = dev_get_drvdata(dev);
	struct uvesafb_par *par = info->par;

	if (par->vbe_ib.oem_product_rev_ptr)
		return snprintf(buf, PAGE_SIZE, "%s\n", (char *)
			(&par->vbe_ib) + par->vbe_ib.oem_product_rev_ptr);
	else
		return 0;
}

static DEVICE_ATTR(oem_product_rev, S_IRUGO, uvesafb_show_product_rev, NULL);

static ssize_t uvesafb_show_oem_string(struct device *dev,
		struct device_attribute *attr, char *buf)
{
	struct fb_info *info = dev_get_drvdata(dev);
	struct uvesafb_par *par = info->par;

	if (par->vbe_ib.oem_string_ptr)
		return snprintf(buf, PAGE_SIZE, "%s\n",
			(char *)(&par->vbe_ib) + par->vbe_ib.oem_string_ptr);
	else
		return 0;
}

static DEVICE_ATTR(oem_string, S_IRUGO, uvesafb_show_oem_string, NULL);

static ssize_t uvesafb_show_nocrtc(struct device *dev,
		struct device_attribute *attr, char *buf)
{
	struct fb_info *info = dev_get_drvdata(dev);
	struct uvesafb_par *par = info->par;

	return snprintf(buf, PAGE_SIZE, "%d\n", par->nocrtc);
}

static ssize_t uvesafb_store_nocrtc(struct device *dev,
		struct device_attribute *attr, const char *buf, size_t count)
{
	struct fb_info *info = dev_get_drvdata(dev);
	struct uvesafb_par *par = info->par;

	if (count > 0) {
		if (buf[0] == '0')
			par->nocrtc = 0;
		else
			par->nocrtc = 1;
	}
	return count;
}

static DEVICE_ATTR(nocrtc, S_IRUGO | S_IWUSR, uvesafb_show_nocrtc,
			uvesafb_store_nocrtc);

static struct attribute *uvesafb_dev_attrs[] = {
	&dev_attr_vbe_version.attr,
	&dev_attr_vbe_modes.attr,
	&dev_attr_oem_vendor.attr,
	&dev_attr_oem_product_name.attr,
	&dev_attr_oem_product_rev.attr,
	&dev_attr_oem_string.attr,
	&dev_attr_nocrtc.attr,
	NULL,
};

static const struct attribute_group uvesafb_dev_attgrp = {
	.name = NULL,
	.attrs = uvesafb_dev_attrs,
};

static int uvesafb_probe(struct platform_device *dev)
{
	struct fb_info *info;
	struct vbe_mode_ib *mode = NULL;
	struct uvesafb_par *par;
	int err = 0, i;

	info = framebuffer_alloc(sizeof(*par) +	sizeof(u32) * 256, &dev->dev);
	if (!info)
		return -ENOMEM;

	par = info->par;

	err = uvesafb_vbe_init(info);
	if (err) {
		pr_err("vbe_init() failed with %d\n", err);
		goto out;
	}

	info->fbops = &uvesafb_ops;

	i = uvesafb_vbe_init_mode(info);
	if (i < 0) {
		err = -EINVAL;
		goto out;
	} else {
		mode = &par->vbe_modes[i];
	}

	if (fb_alloc_cmap(&info->cmap, 256, 0) < 0) {
		err = -ENXIO;
		goto out;
	}

	uvesafb_init_info(info, mode);

	if (!request_region(0x3c0, 32, "uvesafb")) {
		pr_err("request region 0x3c0-0x3e0 failed\n");
		err = -EIO;
		goto out_mode;
	}

	if (!request_mem_region(info->fix.smem_start, info->fix.smem_len,
				"uvesafb")) {
		pr_err("cannot reserve video memory at 0x%lx\n",
		       info->fix.smem_start);
		err = -EIO;
		goto out_reg;
	}

	uvesafb_init_mtrr(info);
	uvesafb_ioremap(info);

	if (!info->screen_base) {
		pr_err("abort, cannot ioremap 0x%x bytes of video memory at 0x%lx\n",
		       info->fix.smem_len, info->fix.smem_start);
		err = -EIO;
		goto out_mem;
	}

	platform_set_drvdata(dev, info);

	if (register_framebuffer(info) < 0) {
		pr_err("failed to register framebuffer device\n");
		err = -EINVAL;
		goto out_unmap;
	}

	pr_info("framebuffer at 0x%lx, mapped to 0x%p, using %dk, total %dk\n",
		info->fix.smem_start, info->screen_base,
		info->fix.smem_len / 1024, par->vbe_ib.total_memory * 64);
	fb_info(info, "%s frame buffer device\n", info->fix.id);

	err = sysfs_create_group(&dev->dev.kobj, &uvesafb_dev_attgrp);
	if (err != 0)
		fb_warn(info, "failed to register attributes\n");

	return 0;

out_unmap:
	iounmap(info->screen_base);
out_mem:
	release_mem_region(info->fix.smem_start, info->fix.smem_len);
out_reg:
	release_region(0x3c0, 32);
out_mode:
	if (!list_empty(&info->modelist))
		fb_destroy_modelist(&info->modelist);
	fb_destroy_modedb(info->monspecs.modedb);
	fb_dealloc_cmap(&info->cmap);
out:
	kfree(par->vbe_modes);

	framebuffer_release(info);
	return err;
}

static int uvesafb_remove(struct platform_device *dev)
{
	struct fb_info *info = platform_get_drvdata(dev);

	if (info) {
		struct uvesafb_par *par = info->par;

		sysfs_remove_group(&dev->dev.kobj, &uvesafb_dev_attgrp);
		unregister_framebuffer(info);
		release_region(0x3c0, 32);
		iounmap(info->screen_base);
		arch_phys_wc_del(par->mtrr_handle);
		release_mem_region(info->fix.smem_start, info->fix.smem_len);
		fb_destroy_modedb(info->monspecs.modedb);
		fb_dealloc_cmap(&info->cmap);

		kfree(par->vbe_modes);
		kfree(par->vbe_state_orig);
		kfree(par->vbe_state_saved);

		framebuffer_release(info);
	}
	return 0;
}

static struct platform_driver uvesafb_driver = {
	.probe  = uvesafb_probe,
	.remove = uvesafb_remove,
	.driver = {
		.name = "uvesafb",
	},
};

static struct platform_device *uvesafb_device;

#ifndef MODULE
static int uvesafb_setup(char *options)
{
	char *this_opt;

	if (!options || !*options)
		return 0;

	while ((this_opt = strsep(&options, ",")) != NULL) {
		if (!*this_opt) continue;

		if (!strcmp(this_opt, "redraw"))
			ypan = 0;
		else if (!strcmp(this_opt, "ypan"))
			ypan = 1;
		else if (!strcmp(this_opt, "ywrap"))
			ypan = 2;
		else if (!strcmp(this_opt, "vgapal"))
			pmi_setpal = false;
		else if (!strcmp(this_opt, "pmipal"))
			pmi_setpal = true;
		else if (!strncmp(this_opt, "mtrr:", 5))
			mtrr = simple_strtoul(this_opt+5, NULL, 0);
		else if (!strcmp(this_opt, "nomtrr"))
			mtrr = 0;
		else if (!strcmp(this_opt, "nocrtc"))
			nocrtc = true;
		else if (!strcmp(this_opt, "noedid"))
			noedid = true;
		else if (!strcmp(this_opt, "noblank"))
<<<<<<< HEAD
			blank = true;
=======
			blank = false;
>>>>>>> 84569f32
		else if (!strncmp(this_opt, "vtotal:", 7))
			vram_total = simple_strtoul(this_opt + 7, NULL, 0);
		else if (!strncmp(this_opt, "vremap:", 7))
			vram_remap = simple_strtoul(this_opt + 7, NULL, 0);
		else if (!strncmp(this_opt, "maxhf:", 6))
			maxhf = simple_strtoul(this_opt + 6, NULL, 0);
		else if (!strncmp(this_opt, "maxvf:", 6))
			maxvf = simple_strtoul(this_opt + 6, NULL, 0);
		else if (!strncmp(this_opt, "maxclk:", 7))
			maxclk = simple_strtoul(this_opt + 7, NULL, 0);
		else if (!strncmp(this_opt, "vbemode:", 8))
			vbemode = simple_strtoul(this_opt + 8, NULL, 0);
		else if (this_opt[0] >= '0' && this_opt[0] <= '9') {
			mode_option = this_opt;
		} else {
			pr_warn("unrecognized option %s\n", this_opt);
		}
	}

	if (mtrr != 3 && mtrr != 0)
		pr_warn("uvesafb: mtrr should be set to 0 or 3; %d is unsupported", mtrr);

	return 0;
}
#endif /* !MODULE */

static ssize_t v86d_show(struct device_driver *dev, char *buf)
{
	return snprintf(buf, PAGE_SIZE, "%s\n", v86d_path);
}

static ssize_t v86d_store(struct device_driver *dev, const char *buf,
		size_t count)
{
	strncpy(v86d_path, buf, PATH_MAX);
	return count;
}
static DRIVER_ATTR_RW(v86d);

static int uvesafb_init(void)
{
	int err;

#ifndef MODULE
	char *option = NULL;

	if (fb_get_options("uvesafb", &option))
		return -ENODEV;
	uvesafb_setup(option);
#endif
	err = cn_add_callback(&uvesafb_cn_id, "uvesafb", uvesafb_cn_callback);
	if (err)
		return err;

	err = platform_driver_register(&uvesafb_driver);

	if (!err) {
		uvesafb_device = platform_device_alloc("uvesafb", 0);
		if (uvesafb_device)
			err = platform_device_add(uvesafb_device);
		else
			err = -ENOMEM;

		if (err) {
			platform_device_put(uvesafb_device);
			platform_driver_unregister(&uvesafb_driver);
			cn_del_callback(&uvesafb_cn_id);
			return err;
		}

		err = driver_create_file(&uvesafb_driver.driver,
				&driver_attr_v86d);
		if (err) {
			pr_warn("failed to register attributes\n");
			err = 0;
		}
	}
	return err;
}

module_init(uvesafb_init);

static void uvesafb_exit(void)
{
	struct uvesafb_ktask *task;

	if (v86d_started) {
		task = uvesafb_prep();
		if (task) {
			task->t.flags = TF_EXIT;
			uvesafb_exec(task);
			uvesafb_free(task);
		}
	}

	cn_del_callback(&uvesafb_cn_id);
	driver_remove_file(&uvesafb_driver.driver, &driver_attr_v86d);
	platform_device_unregister(uvesafb_device);
	platform_driver_unregister(&uvesafb_driver);
}

module_exit(uvesafb_exit);

static int param_set_scroll(const char *val, const struct kernel_param *kp)
{
	ypan = 0;

	if (!strcmp(val, "redraw"))
		ypan = 0;
	else if (!strcmp(val, "ypan"))
		ypan = 1;
	else if (!strcmp(val, "ywrap"))
		ypan = 2;
	else
		return -EINVAL;

	return 0;
}
static const struct kernel_param_ops param_ops_scroll = {
	.set = param_set_scroll,
};
#define param_check_scroll(name, p) __param_check(name, p, void)

module_param_named(scroll, ypan, scroll, 0);
MODULE_PARM_DESC(scroll,
	"Scrolling mode, set to 'redraw', 'ypan', or 'ywrap'");
module_param_named(vgapal, pmi_setpal, invbool, 0);
MODULE_PARM_DESC(vgapal, "Set palette using VGA registers");
module_param_named(pmipal, pmi_setpal, bool, 0);
MODULE_PARM_DESC(pmipal, "Set palette using PMI calls");
module_param(mtrr, uint, 0);
MODULE_PARM_DESC(mtrr,
	"Memory Type Range Registers setting. Use 0 to disable.");
module_param(blank, bool, 0);
MODULE_PARM_DESC(blank, "Enable hardware blanking");
module_param(nocrtc, bool, 0);
MODULE_PARM_DESC(nocrtc, "Ignore CRTC timings when setting modes");
module_param(noedid, bool, 0);
MODULE_PARM_DESC(noedid,
	"Ignore EDID-provided monitor limits when setting modes");
module_param(vram_remap, uint, 0);
MODULE_PARM_DESC(vram_remap, "Set amount of video memory to be used [MiB]");
module_param(vram_total, uint, 0);
MODULE_PARM_DESC(vram_total, "Set total amount of video memory [MiB]");
module_param(maxclk, ushort, 0);
MODULE_PARM_DESC(maxclk, "Maximum pixelclock [MHz], overrides EDID data");
module_param(maxhf, ushort, 0);
MODULE_PARM_DESC(maxhf,
	"Maximum horizontal frequency [kHz], overrides EDID data");
module_param(maxvf, ushort, 0);
MODULE_PARM_DESC(maxvf,
	"Maximum vertical frequency [Hz], overrides EDID data");
module_param(mode_option, charp, 0);
MODULE_PARM_DESC(mode_option,
	"Specify initial video mode as \"<xres>x<yres>[-<bpp>][@<refresh>]\"");
module_param(vbemode, ushort, 0);
MODULE_PARM_DESC(vbemode,
	"VBE mode number to set, overrides the 'mode' option");
module_param_string(v86d, v86d_path, PATH_MAX, 0660);
MODULE_PARM_DESC(v86d, "Path to the v86d userspace helper.");

MODULE_LICENSE("GPL");
MODULE_AUTHOR("Michal Januszewski <spock@gentoo.org>");
MODULE_DESCRIPTION("Framebuffer driver for VBE2.0+ compliant graphics boards");
<|MERGE_RESOLUTION|>--- conflicted
+++ resolved
@@ -1836,11 +1836,7 @@
 		else if (!strcmp(this_opt, "noedid"))
 			noedid = true;
 		else if (!strcmp(this_opt, "noblank"))
-<<<<<<< HEAD
-			blank = true;
-=======
 			blank = false;
->>>>>>> 84569f32
 		else if (!strncmp(this_opt, "vtotal:", 7))
 			vram_total = simple_strtoul(this_opt + 7, NULL, 0);
 		else if (!strncmp(this_opt, "vremap:", 7))
