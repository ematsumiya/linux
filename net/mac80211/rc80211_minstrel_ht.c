/*
 * Copyright (C) 2010-2013 Felix Fietkau <nbd@openwrt.org>
 *
 * This program is free software; you can redistribute it and/or modify
 * it under the terms of the GNU General Public License version 2 as
 * published by the Free Software Foundation.
 */
#include <linux/netdevice.h>
#include <linux/types.h>
#include <linux/skbuff.h>
#include <linux/debugfs.h>
#include <linux/random.h>
#include <linux/moduleparam.h>
#include <linux/ieee80211.h>
#include <net/mac80211.h>
#include "rate.h"
#include "rc80211_minstrel.h"
#include "rc80211_minstrel_ht.h"

#define AVG_PKT_SIZE	1200

/* Number of bits for an average sized packet */
#define MCS_NBITS (AVG_PKT_SIZE << 3)

/* Number of symbols for a packet with (bps) bits per symbol */
#define MCS_NSYMS(bps) DIV_ROUND_UP(MCS_NBITS, (bps))

/* Transmission time (nanoseconds) for a packet containing (syms) symbols */
#define MCS_SYMBOL_TIME(sgi, syms)					\
	(sgi ?								\
	  ((syms) * 18000 + 4000) / 5 :	/* syms * 3.6 us */		\
	  ((syms) * 1000) << 2		/* syms * 4 us */		\
	)

/* Transmit duration for the raw data part of an average sized packet */
#define MCS_DURATION(streams, sgi, bps) MCS_SYMBOL_TIME(sgi, MCS_NSYMS((streams) * (bps)))

#define BW_20			0
#define BW_40			1
#define BW_80			2

/*
 * Define group sort order: HT40 -> SGI -> #streams
 */
#define GROUP_IDX(_streams, _sgi, _ht40)	\
	MINSTREL_HT_GROUP_0 +			\
	MINSTREL_MAX_STREAMS * 2 * _ht40 +	\
	MINSTREL_MAX_STREAMS * _sgi +	\
	_streams - 1

/* MCS rate information for an MCS group */
#define MCS_GROUP(_streams, _sgi, _ht40)				\
	[GROUP_IDX(_streams, _sgi, _ht40)] = {				\
	.streams = _streams,						\
	.flags =							\
		IEEE80211_TX_RC_MCS |					\
		(_sgi ? IEEE80211_TX_RC_SHORT_GI : 0) |			\
		(_ht40 ? IEEE80211_TX_RC_40_MHZ_WIDTH : 0),		\
	.duration = {							\
		MCS_DURATION(_streams, _sgi, _ht40 ? 54 : 26),		\
		MCS_DURATION(_streams, _sgi, _ht40 ? 108 : 52),		\
		MCS_DURATION(_streams, _sgi, _ht40 ? 162 : 78),		\
		MCS_DURATION(_streams, _sgi, _ht40 ? 216 : 104),	\
		MCS_DURATION(_streams, _sgi, _ht40 ? 324 : 156),	\
		MCS_DURATION(_streams, _sgi, _ht40 ? 432 : 208),	\
		MCS_DURATION(_streams, _sgi, _ht40 ? 486 : 234),	\
		MCS_DURATION(_streams, _sgi, _ht40 ? 540 : 260)		\
	}								\
}

#define VHT_GROUP_IDX(_streams, _sgi, _bw)				\
	(MINSTREL_VHT_GROUP_0 +						\
	 MINSTREL_MAX_STREAMS * 2 * (_bw) +				\
	 MINSTREL_MAX_STREAMS * (_sgi) +				\
	 (_streams) - 1)

#define BW2VBPS(_bw, r3, r2, r1)					\
	(_bw == BW_80 ? r3 : _bw == BW_40 ? r2 : r1)

#define VHT_GROUP(_streams, _sgi, _bw)					\
	[VHT_GROUP_IDX(_streams, _sgi, _bw)] = {			\
	.streams = _streams,						\
	.flags =							\
		IEEE80211_TX_RC_VHT_MCS |				\
		(_sgi ? IEEE80211_TX_RC_SHORT_GI : 0) |			\
		(_bw == BW_80 ? IEEE80211_TX_RC_80_MHZ_WIDTH :		\
		 _bw == BW_40 ? IEEE80211_TX_RC_40_MHZ_WIDTH : 0),	\
	.duration = {							\
		MCS_DURATION(_streams, _sgi,				\
			     BW2VBPS(_bw,  117,  54,  26)),		\
		MCS_DURATION(_streams, _sgi,				\
			     BW2VBPS(_bw,  234, 108,  52)),		\
		MCS_DURATION(_streams, _sgi,				\
			     BW2VBPS(_bw,  351, 162,  78)),		\
		MCS_DURATION(_streams, _sgi,				\
			     BW2VBPS(_bw,  468, 216, 104)),		\
		MCS_DURATION(_streams, _sgi,				\
			     BW2VBPS(_bw,  702, 324, 156)),		\
		MCS_DURATION(_streams, _sgi,				\
			     BW2VBPS(_bw,  936, 432, 208)),		\
		MCS_DURATION(_streams, _sgi,				\
			     BW2VBPS(_bw, 1053, 486, 234)),		\
		MCS_DURATION(_streams, _sgi,				\
			     BW2VBPS(_bw, 1170, 540, 260)),		\
		MCS_DURATION(_streams, _sgi,				\
			     BW2VBPS(_bw, 1404, 648, 312)),		\
		MCS_DURATION(_streams, _sgi,				\
			     BW2VBPS(_bw, 1560, 720, 346))		\
	}								\
}

#define CCK_DURATION(_bitrate, _short, _len)		\
	(1000 * (10 /* SIFS */ +			\
	 (_short ? 72 + 24 : 144 + 48) +		\
	 (8 * (_len + 4) * 10) / (_bitrate)))

#define CCK_ACK_DURATION(_bitrate, _short)			\
	(CCK_DURATION((_bitrate > 10 ? 20 : 10), false, 60) +	\
	 CCK_DURATION(_bitrate, _short, AVG_PKT_SIZE))

#define CCK_DURATION_LIST(_short)			\
	CCK_ACK_DURATION(10, _short),			\
	CCK_ACK_DURATION(20, _short),			\
	CCK_ACK_DURATION(55, _short),			\
	CCK_ACK_DURATION(110, _short)

#define CCK_GROUP					\
	[MINSTREL_CCK_GROUP] = {			\
		.streams = 0,				\
		.flags = 0,				\
		.duration = {				\
			CCK_DURATION_LIST(false),	\
			CCK_DURATION_LIST(true)		\
		}					\
	}

#ifdef CONFIG_MAC80211_RC_MINSTREL_VHT
static bool minstrel_vht_only = true;
module_param(minstrel_vht_only, bool, 0644);
MODULE_PARM_DESC(minstrel_vht_only,
		 "Use only VHT rates when VHT is supported by sta.");
#endif

/*
 * To enable sufficiently targeted rate sampling, MCS rates are divided into
 * groups, based on the number of streams and flags (HT40, SGI) that they
 * use.
 *
 * Sortorder has to be fixed for GROUP_IDX macro to be applicable:
 * BW -> SGI -> #streams
 */
const struct mcs_group minstrel_mcs_groups[] = {
	MCS_GROUP(1, 0, BW_20),
	MCS_GROUP(2, 0, BW_20),
#if MINSTREL_MAX_STREAMS >= 3
	MCS_GROUP(3, 0, BW_20),
#endif

	MCS_GROUP(1, 1, BW_20),
	MCS_GROUP(2, 1, BW_20),
#if MINSTREL_MAX_STREAMS >= 3
	MCS_GROUP(3, 1, BW_20),
#endif

	MCS_GROUP(1, 0, BW_40),
	MCS_GROUP(2, 0, BW_40),
#if MINSTREL_MAX_STREAMS >= 3
	MCS_GROUP(3, 0, BW_40),
#endif

	MCS_GROUP(1, 1, BW_40),
	MCS_GROUP(2, 1, BW_40),
#if MINSTREL_MAX_STREAMS >= 3
	MCS_GROUP(3, 1, BW_40),
#endif

	CCK_GROUP,

#ifdef CONFIG_MAC80211_RC_MINSTREL_VHT
	VHT_GROUP(1, 0, BW_20),
	VHT_GROUP(2, 0, BW_20),
#if MINSTREL_MAX_STREAMS >= 3
	VHT_GROUP(3, 0, BW_20),
#endif
<<<<<<< HEAD

	VHT_GROUP(1, 1, BW_20),
	VHT_GROUP(2, 1, BW_20),
#if MINSTREL_MAX_STREAMS >= 3
	VHT_GROUP(3, 1, BW_20),
#endif

	VHT_GROUP(1, 0, BW_40),
	VHT_GROUP(2, 0, BW_40),
#if MINSTREL_MAX_STREAMS >= 3
	VHT_GROUP(3, 0, BW_40),
#endif

	VHT_GROUP(1, 1, BW_40),
	VHT_GROUP(2, 1, BW_40),
#if MINSTREL_MAX_STREAMS >= 3
	VHT_GROUP(3, 1, BW_40),
#endif

=======

	VHT_GROUP(1, 1, BW_20),
	VHT_GROUP(2, 1, BW_20),
#if MINSTREL_MAX_STREAMS >= 3
	VHT_GROUP(3, 1, BW_20),
#endif

	VHT_GROUP(1, 0, BW_40),
	VHT_GROUP(2, 0, BW_40),
#if MINSTREL_MAX_STREAMS >= 3
	VHT_GROUP(3, 0, BW_40),
#endif

	VHT_GROUP(1, 1, BW_40),
	VHT_GROUP(2, 1, BW_40),
#if MINSTREL_MAX_STREAMS >= 3
	VHT_GROUP(3, 1, BW_40),
#endif

>>>>>>> 81c41260
	VHT_GROUP(1, 0, BW_80),
	VHT_GROUP(2, 0, BW_80),
#if MINSTREL_MAX_STREAMS >= 3
	VHT_GROUP(3, 0, BW_80),
#endif

	VHT_GROUP(1, 1, BW_80),
	VHT_GROUP(2, 1, BW_80),
#if MINSTREL_MAX_STREAMS >= 3
	VHT_GROUP(3, 1, BW_80),
#endif
#endif
};

static u8 sample_table[SAMPLE_COLUMNS][MCS_GROUP_RATES] __read_mostly;

static void
minstrel_ht_update_rates(struct minstrel_priv *mp, struct minstrel_ht_sta *mi);

/*
 * Some VHT MCSes are invalid (when Ndbps / Nes is not an integer)
 * e.g for MCS9@20MHzx1Nss: Ndbps=8x52*(5/6) Nes=1
 *
 * Returns the valid mcs map for struct minstrel_mcs_group_data.supported
 */
static u16
minstrel_get_valid_vht_rates(int bw, int nss, __le16 mcs_map)
{
	u16 mask = 0;

	if (bw == BW_20) {
		if (nss != 3 && nss != 6)
			mask = BIT(9);
	} else if (bw == BW_80) {
		if (nss == 3 || nss == 7)
			mask = BIT(6);
		else if (nss == 6)
			mask = BIT(9);
	} else {
		WARN_ON(bw != BW_40);
	}

	switch ((le16_to_cpu(mcs_map) >> (2 * (nss - 1))) & 3) {
	case IEEE80211_VHT_MCS_SUPPORT_0_7:
		mask |= 0x300;
		break;
	case IEEE80211_VHT_MCS_SUPPORT_0_8:
		mask |= 0x200;
		break;
	case IEEE80211_VHT_MCS_SUPPORT_0_9:
		break;
	default:
		mask = 0x3ff;
	}

	return 0x3ff & ~mask;
}

/*
 * Look up an MCS group index based on mac80211 rate information
 */
static int
minstrel_ht_get_group_idx(struct ieee80211_tx_rate *rate)
{
	return GROUP_IDX((rate->idx / 8) + 1,
			 !!(rate->flags & IEEE80211_TX_RC_SHORT_GI),
			 !!(rate->flags & IEEE80211_TX_RC_40_MHZ_WIDTH));
}

static int
minstrel_vht_get_group_idx(struct ieee80211_tx_rate *rate)
{
	return VHT_GROUP_IDX(ieee80211_rate_get_vht_nss(rate),
			     !!(rate->flags & IEEE80211_TX_RC_SHORT_GI),
			     !!(rate->flags & IEEE80211_TX_RC_40_MHZ_WIDTH) +
			     2*!!(rate->flags & IEEE80211_TX_RC_80_MHZ_WIDTH));
}

static struct minstrel_rate_stats *
minstrel_ht_get_stats(struct minstrel_priv *mp, struct minstrel_ht_sta *mi,
		      struct ieee80211_tx_rate *rate)
{
	int group, idx;

	if (rate->flags & IEEE80211_TX_RC_MCS) {
		group = minstrel_ht_get_group_idx(rate);
		idx = rate->idx % 8;
	} else if (rate->flags & IEEE80211_TX_RC_VHT_MCS) {
		group = minstrel_vht_get_group_idx(rate);
		idx = ieee80211_rate_get_vht_mcs(rate);
	} else {
		group = MINSTREL_CCK_GROUP;

		for (idx = 0; idx < ARRAY_SIZE(mp->cck_rates); idx++)
			if (rate->idx == mp->cck_rates[idx])
				break;

		/* short preamble */
		if (!(mi->groups[group].supported & BIT(idx)))
			idx += 4;
	}
	return &mi->groups[group].rates[idx];
}

static inline struct minstrel_rate_stats *
minstrel_get_ratestats(struct minstrel_ht_sta *mi, int index)
{
	return &mi->groups[index / MCS_GROUP_RATES].rates[index % MCS_GROUP_RATES];
}


/*
 * Recalculate success probabilities and counters for a rate using EWMA
 */
static void
minstrel_calc_rate_ewma(struct minstrel_rate_stats *mr)
{
	if (unlikely(mr->attempts > 0)) {
		mr->sample_skipped = 0;
		mr->cur_prob = MINSTREL_FRAC(mr->success, mr->attempts);
		if (!mr->att_hist)
			mr->probability = mr->cur_prob;
		else
			mr->probability = minstrel_ewma(mr->probability,
				mr->cur_prob, EWMA_LEVEL);
		mr->att_hist += mr->attempts;
		mr->succ_hist += mr->success;
	} else {
		mr->sample_skipped++;
	}
	mr->last_success = mr->success;
	mr->last_attempts = mr->attempts;
	mr->success = 0;
	mr->attempts = 0;
}

/*
 * Calculate throughput based on the average A-MPDU length, taking into account
 * the expected number of retransmissions and their expected length
 */
static void
minstrel_ht_calc_tp(struct minstrel_ht_sta *mi, int group, int rate)
{
	struct minstrel_rate_stats *mr;
	unsigned int nsecs = 0;
	unsigned int tp;
	unsigned int prob;

	mr = &mi->groups[group].rates[rate];
	prob = mr->probability;

	if (prob < MINSTREL_FRAC(1, 10)) {
		mr->cur_tp = 0;
		return;
	}

	/*
	 * For the throughput calculation, limit the probability value to 90% to
	 * account for collision related packet error rate fluctuation
	 */
	if (prob > MINSTREL_FRAC(9, 10))
		prob = MINSTREL_FRAC(9, 10);

	if (group != MINSTREL_CCK_GROUP)
		nsecs = 1000 * mi->overhead / MINSTREL_TRUNC(mi->avg_ampdu_len);

	nsecs += minstrel_mcs_groups[group].duration[rate];

	/* prob is scaled - see MINSTREL_FRAC above */
	tp = 1000000 * ((prob * 1000) / nsecs);
	mr->cur_tp = MINSTREL_TRUNC(tp);
}

/*
 * Find & sort topmost throughput rates
 *
 * If multiple rates provide equal throughput the sorting is based on their
 * current success probability. Higher success probability is preferred among
 * MCS groups, CCK rates do not provide aggregation and are therefore at last.
 */
static void
minstrel_ht_sort_best_tp_rates(struct minstrel_ht_sta *mi, u16 index,
			       u16 *tp_list)
{
	int cur_group, cur_idx, cur_thr, cur_prob;
	int tmp_group, tmp_idx, tmp_thr, tmp_prob;
	int j = MAX_THR_RATES;

	cur_group = index / MCS_GROUP_RATES;
	cur_idx = index  % MCS_GROUP_RATES;
	cur_thr = mi->groups[cur_group].rates[cur_idx].cur_tp;
	cur_prob = mi->groups[cur_group].rates[cur_idx].probability;

	do {
		tmp_group = tp_list[j - 1] / MCS_GROUP_RATES;
		tmp_idx = tp_list[j - 1] % MCS_GROUP_RATES;
		tmp_thr = mi->groups[tmp_group].rates[tmp_idx].cur_tp;
		tmp_prob = mi->groups[tmp_group].rates[tmp_idx].probability;
		if (cur_thr < tmp_thr ||
		    (cur_thr == tmp_thr && cur_prob <= tmp_prob))
			break;
		j--;
	} while (j > 0);

	if (j < MAX_THR_RATES - 1) {
		memmove(&tp_list[j + 1], &tp_list[j], (sizeof(*tp_list) *
		       (MAX_THR_RATES - (j + 1))));
	}
	if (j < MAX_THR_RATES)
		tp_list[j] = index;
}

/*
 * Find and set the topmost probability rate per sta and per group
 */
static void
minstrel_ht_set_best_prob_rate(struct minstrel_ht_sta *mi, u16 index)
{
	struct minstrel_mcs_group_data *mg;
	struct minstrel_rate_stats *mr;
	int tmp_group, tmp_idx, tmp_tp, tmp_prob, max_tp_group;

	mg = &mi->groups[index / MCS_GROUP_RATES];
	mr = &mg->rates[index % MCS_GROUP_RATES];

	tmp_group = mi->max_prob_rate / MCS_GROUP_RATES;
	tmp_idx = mi->max_prob_rate % MCS_GROUP_RATES;
	tmp_tp = mi->groups[tmp_group].rates[tmp_idx].cur_tp;
	tmp_prob = mi->groups[tmp_group].rates[tmp_idx].probability;

	/* if max_tp_rate[0] is from MCS_GROUP max_prob_rate get selected from
	 * MCS_GROUP as well as CCK_GROUP rates do not allow aggregation */
	max_tp_group = mi->max_tp_rate[0] / MCS_GROUP_RATES;
	if((index / MCS_GROUP_RATES == MINSTREL_CCK_GROUP) &&
	    (max_tp_group != MINSTREL_CCK_GROUP))
		return;

	if (mr->probability > MINSTREL_FRAC(75, 100)) {
		if (mr->cur_tp > tmp_tp)
			mi->max_prob_rate = index;
		if (mr->cur_tp > mg->rates[mg->max_group_prob_rate].cur_tp)
			mg->max_group_prob_rate = index;
	} else {
		if (mr->probability > tmp_prob)
			mi->max_prob_rate = index;
		if (mr->probability > mg->rates[mg->max_group_prob_rate].probability)
			mg->max_group_prob_rate = index;
	}
}


/*
 * Assign new rate set per sta and use CCK rates only if the fastest
 * rate (max_tp_rate[0]) is from CCK group. This prohibits such sorted
 * rate sets where MCS and CCK rates are mixed, because CCK rates can
 * not use aggregation.
 */
static void
minstrel_ht_assign_best_tp_rates(struct minstrel_ht_sta *mi,
				 u16 tmp_mcs_tp_rate[MAX_THR_RATES],
				 u16 tmp_cck_tp_rate[MAX_THR_RATES])
{
	unsigned int tmp_group, tmp_idx, tmp_cck_tp, tmp_mcs_tp;
	int i;

	tmp_group = tmp_cck_tp_rate[0] / MCS_GROUP_RATES;
	tmp_idx = tmp_cck_tp_rate[0] % MCS_GROUP_RATES;
	tmp_cck_tp = mi->groups[tmp_group].rates[tmp_idx].cur_tp;

	tmp_group = tmp_mcs_tp_rate[0] / MCS_GROUP_RATES;
	tmp_idx = tmp_mcs_tp_rate[0] % MCS_GROUP_RATES;
	tmp_mcs_tp = mi->groups[tmp_group].rates[tmp_idx].cur_tp;

	if (tmp_cck_tp > tmp_mcs_tp) {
		for(i = 0; i < MAX_THR_RATES; i++) {
			minstrel_ht_sort_best_tp_rates(mi, tmp_cck_tp_rate[i],
						       tmp_mcs_tp_rate);
		}
	}

}

/*
 * Try to increase robustness of max_prob rate by decrease number of
 * streams if possible.
 */
static inline void
minstrel_ht_prob_rate_reduce_streams(struct minstrel_ht_sta *mi)
{
	struct minstrel_mcs_group_data *mg;
	struct minstrel_rate_stats *mr;
	int tmp_max_streams, group;
	int tmp_tp = 0;

	tmp_max_streams = minstrel_mcs_groups[mi->max_tp_rate[0] /
			  MCS_GROUP_RATES].streams;
	for (group = 0; group < ARRAY_SIZE(minstrel_mcs_groups); group++) {
		mg = &mi->groups[group];
		if (!mg->supported || group == MINSTREL_CCK_GROUP)
			continue;
		mr = minstrel_get_ratestats(mi, mg->max_group_prob_rate);
		if (tmp_tp < mr->cur_tp &&
		   (minstrel_mcs_groups[group].streams < tmp_max_streams)) {
				mi->max_prob_rate = mg->max_group_prob_rate;
				tmp_tp = mr->cur_tp;
		}
	}
}

/*
 * Update rate statistics and select new primary rates
 *
 * Rules for rate selection:
 *  - max_prob_rate must use only one stream, as a tradeoff between delivery
 *    probability and throughput during strong fluctuations
 *  - as long as the max prob rate has a probability of more than 75%, pick
 *    higher throughput rates, even if the probablity is a bit lower
 */
static void
minstrel_ht_update_stats(struct minstrel_priv *mp, struct minstrel_ht_sta *mi)
{
	struct minstrel_mcs_group_data *mg;
	struct minstrel_rate_stats *mr;
	int group, i, j;
	u16 tmp_mcs_tp_rate[MAX_THR_RATES], tmp_group_tp_rate[MAX_THR_RATES];
	u16 tmp_cck_tp_rate[MAX_THR_RATES], index;

	if (mi->ampdu_packets > 0) {
		mi->avg_ampdu_len = minstrel_ewma(mi->avg_ampdu_len,
			MINSTREL_FRAC(mi->ampdu_len, mi->ampdu_packets), EWMA_LEVEL);
		mi->ampdu_len = 0;
		mi->ampdu_packets = 0;
	}

	mi->sample_slow = 0;
	mi->sample_count = 0;

	/* Initialize global rate indexes */
	for(j = 0; j < MAX_THR_RATES; j++){
		tmp_mcs_tp_rate[j] = 0;
		tmp_cck_tp_rate[j] = 0;
	}

	/* Find best rate sets within all MCS groups*/
	for (group = 0; group < ARRAY_SIZE(minstrel_mcs_groups); group++) {

		mg = &mi->groups[group];
		if (!mg->supported)
			continue;

		mi->sample_count++;

		/* (re)Initialize group rate indexes */
		for(j = 0; j < MAX_THR_RATES; j++)
			tmp_group_tp_rate[j] = group;

		for (i = 0; i < MCS_GROUP_RATES; i++) {
			if (!(mg->supported & BIT(i)))
				continue;

			index = MCS_GROUP_RATES * group + i;

			mr = &mg->rates[i];
			mr->retry_updated = false;
			minstrel_calc_rate_ewma(mr);
			minstrel_ht_calc_tp(mi, group, i);

			if (!mr->cur_tp)
				continue;

			/* Find max throughput rate set */
			if (group != MINSTREL_CCK_GROUP) {
				minstrel_ht_sort_best_tp_rates(mi, index,
							       tmp_mcs_tp_rate);
			} else if (group == MINSTREL_CCK_GROUP) {
				minstrel_ht_sort_best_tp_rates(mi, index,
							       tmp_cck_tp_rate);
			}

			/* Find max throughput rate set within a group */
			minstrel_ht_sort_best_tp_rates(mi, index,
						       tmp_group_tp_rate);

			/* Find max probability rate per group and global */
			minstrel_ht_set_best_prob_rate(mi, index);
		}

		memcpy(mg->max_group_tp_rate, tmp_group_tp_rate,
		       sizeof(mg->max_group_tp_rate));
	}

	/* Assign new rate set per sta */
	minstrel_ht_assign_best_tp_rates(mi, tmp_mcs_tp_rate, tmp_cck_tp_rate);
	memcpy(mi->max_tp_rate, tmp_mcs_tp_rate, sizeof(mi->max_tp_rate));

	/* Try to increase robustness of max_prob_rate*/
	minstrel_ht_prob_rate_reduce_streams(mi);

	/* try to sample all available rates during each interval */
	mi->sample_count *= 8;

#ifdef CONFIG_MAC80211_DEBUGFS
	/* use fixed index if set */
	if (mp->fixed_rate_idx != -1) {
		for (i = 0; i < 4; i++)
			mi->max_tp_rate[i] = mp->fixed_rate_idx;
		mi->max_prob_rate = mp->fixed_rate_idx;
	}
#endif

	/* Reset update timer */
	mi->stats_update = jiffies;
}

static bool
minstrel_ht_txstat_valid(struct minstrel_priv *mp, struct ieee80211_tx_rate *rate)
{
	if (rate->idx < 0)
		return false;

	if (!rate->count)
		return false;

	if (rate->flags & IEEE80211_TX_RC_MCS ||
	    rate->flags & IEEE80211_TX_RC_VHT_MCS)
		return true;

	return rate->idx == mp->cck_rates[0] ||
	       rate->idx == mp->cck_rates[1] ||
	       rate->idx == mp->cck_rates[2] ||
	       rate->idx == mp->cck_rates[3];
}

static void
minstrel_next_sample_idx(struct minstrel_ht_sta *mi)
{
	struct minstrel_mcs_group_data *mg;

	for (;;) {
		mi->sample_group++;
		mi->sample_group %= ARRAY_SIZE(minstrel_mcs_groups);
		mg = &mi->groups[mi->sample_group];

		if (!mg->supported)
			continue;

		if (++mg->index >= MCS_GROUP_RATES) {
			mg->index = 0;
			if (++mg->column >= ARRAY_SIZE(sample_table))
				mg->column = 0;
		}
		break;
	}
}

static void
minstrel_downgrade_rate(struct minstrel_ht_sta *mi, u16 *idx, bool primary)
{
	int group, orig_group;

	orig_group = group = *idx / MCS_GROUP_RATES;
	while (group > 0) {
		group--;

		if (!mi->groups[group].supported)
			continue;

		if (minstrel_mcs_groups[group].streams >
		    minstrel_mcs_groups[orig_group].streams)
			continue;

		if (primary)
			*idx = mi->groups[group].max_group_tp_rate[0];
		else
			*idx = mi->groups[group].max_group_tp_rate[1];
		break;
	}
}

static void
minstrel_aggr_check(struct ieee80211_sta *pubsta, struct sk_buff *skb)
{
	struct ieee80211_hdr *hdr = (struct ieee80211_hdr *) skb->data;
	struct sta_info *sta = container_of(pubsta, struct sta_info, sta);
	u16 tid;

	if (skb_get_queue_mapping(skb) == IEEE80211_AC_VO)
		return;

	if (unlikely(!ieee80211_is_data_qos(hdr->frame_control)))
		return;

	if (unlikely(skb->protocol == cpu_to_be16(ETH_P_PAE)))
		return;

	tid = *ieee80211_get_qos_ctl(hdr) & IEEE80211_QOS_CTL_TID_MASK;
	if (likely(sta->ampdu_mlme.tid_tx[tid]))
		return;

	ieee80211_start_tx_ba_session(pubsta, tid, 5000);
}

static void
minstrel_ht_tx_status(void *priv, struct ieee80211_supported_band *sband,
                      struct ieee80211_sta *sta, void *priv_sta,
                      struct ieee80211_tx_info *info)
{
	struct minstrel_ht_sta_priv *msp = priv_sta;
	struct minstrel_ht_sta *mi = &msp->ht;
	struct ieee80211_tx_rate *ar = info->status.rates;
	struct minstrel_rate_stats *rate, *rate2;
	struct minstrel_priv *mp = priv;
	bool last, update = false;
	int i;

	if (!msp->is_ht)
		return mac80211_minstrel.tx_status_noskb(priv, sband, sta,
							 &msp->legacy, info);

	/* This packet was aggregated but doesn't carry status info */
	if ((info->flags & IEEE80211_TX_CTL_AMPDU) &&
	    !(info->flags & IEEE80211_TX_STAT_AMPDU))
		return;

	if (!(info->flags & IEEE80211_TX_STAT_AMPDU)) {
		info->status.ampdu_ack_len =
			(info->flags & IEEE80211_TX_STAT_ACK ? 1 : 0);
		info->status.ampdu_len = 1;
	}

	mi->ampdu_packets++;
	mi->ampdu_len += info->status.ampdu_len;

	if (!mi->sample_wait && !mi->sample_tries && mi->sample_count > 0) {
		mi->sample_wait = 16 + 2 * MINSTREL_TRUNC(mi->avg_ampdu_len);
		mi->sample_tries = 1;
		mi->sample_count--;
	}

	if (info->flags & IEEE80211_TX_CTL_RATE_CTRL_PROBE)
		mi->sample_packets += info->status.ampdu_len;

	last = !minstrel_ht_txstat_valid(mp, &ar[0]);
	for (i = 0; !last; i++) {
		last = (i == IEEE80211_TX_MAX_RATES - 1) ||
		       !minstrel_ht_txstat_valid(mp, &ar[i + 1]);

		rate = minstrel_ht_get_stats(mp, mi, &ar[i]);

		if (last)
			rate->success += info->status.ampdu_ack_len;

		rate->attempts += ar[i].count * info->status.ampdu_len;
	}

	/*
	 * check for sudden death of spatial multiplexing,
	 * downgrade to a lower number of streams if necessary.
	 */
	rate = minstrel_get_ratestats(mi, mi->max_tp_rate[0]);
	if (rate->attempts > 30 &&
	    MINSTREL_FRAC(rate->success, rate->attempts) <
	    MINSTREL_FRAC(20, 100)) {
		minstrel_downgrade_rate(mi, &mi->max_tp_rate[0], true);
		update = true;
	}

	rate2 = minstrel_get_ratestats(mi, mi->max_tp_rate[1]);
	if (rate2->attempts > 30 &&
	    MINSTREL_FRAC(rate2->success, rate2->attempts) <
	    MINSTREL_FRAC(20, 100)) {
		minstrel_downgrade_rate(mi, &mi->max_tp_rate[1], false);
		update = true;
	}

	if (time_after(jiffies, mi->stats_update + (mp->update_interval / 2 * HZ) / 1000)) {
		update = true;
		minstrel_ht_update_stats(mp, mi);
	}

	if (update)
		minstrel_ht_update_rates(mp, mi);
}

static void
minstrel_calc_retransmit(struct minstrel_priv *mp, struct minstrel_ht_sta *mi,
                         int index)
{
	struct minstrel_rate_stats *mr;
	const struct mcs_group *group;
	unsigned int tx_time, tx_time_rtscts, tx_time_data;
	unsigned int cw = mp->cw_min;
	unsigned int ctime = 0;
	unsigned int t_slot = 9; /* FIXME */
	unsigned int ampdu_len = MINSTREL_TRUNC(mi->avg_ampdu_len);
	unsigned int overhead = 0, overhead_rtscts = 0;

	mr = minstrel_get_ratestats(mi, index);
	if (mr->probability < MINSTREL_FRAC(1, 10)) {
		mr->retry_count = 1;
		mr->retry_count_rtscts = 1;
		return;
	}

	mr->retry_count = 2;
	mr->retry_count_rtscts = 2;
	mr->retry_updated = true;

	group = &minstrel_mcs_groups[index / MCS_GROUP_RATES];
	tx_time_data = group->duration[index % MCS_GROUP_RATES] * ampdu_len / 1000;

	/* Contention time for first 2 tries */
	ctime = (t_slot * cw) >> 1;
	cw = min((cw << 1) | 1, mp->cw_max);
	ctime += (t_slot * cw) >> 1;
	cw = min((cw << 1) | 1, mp->cw_max);

	if (index / MCS_GROUP_RATES != MINSTREL_CCK_GROUP) {
		overhead = mi->overhead;
		overhead_rtscts = mi->overhead_rtscts;
	}

	/* Total TX time for data and Contention after first 2 tries */
	tx_time = ctime + 2 * (overhead + tx_time_data);
	tx_time_rtscts = ctime + 2 * (overhead_rtscts + tx_time_data);

	/* See how many more tries we can fit inside segment size */
	do {
		/* Contention time for this try */
		ctime = (t_slot * cw) >> 1;
		cw = min((cw << 1) | 1, mp->cw_max);

		/* Total TX time after this try */
		tx_time += ctime + overhead + tx_time_data;
		tx_time_rtscts += ctime + overhead_rtscts + tx_time_data;

		if (tx_time_rtscts < mp->segment_size)
			mr->retry_count_rtscts++;
	} while ((tx_time < mp->segment_size) &&
	         (++mr->retry_count < mp->max_retry));
}


static void
minstrel_ht_set_rate(struct minstrel_priv *mp, struct minstrel_ht_sta *mi,
                     struct ieee80211_sta_rates *ratetbl, int offset, int index)
{
	const struct mcs_group *group = &minstrel_mcs_groups[index / MCS_GROUP_RATES];
	struct minstrel_rate_stats *mr;
	u8 idx;
	u16 flags = group->flags;

	mr = minstrel_get_ratestats(mi, index);
	if (!mr->retry_updated)
		minstrel_calc_retransmit(mp, mi, index);

	if (mr->probability < MINSTREL_FRAC(20, 100) || !mr->retry_count) {
		ratetbl->rate[offset].count = 2;
		ratetbl->rate[offset].count_rts = 2;
		ratetbl->rate[offset].count_cts = 2;
	} else {
		ratetbl->rate[offset].count = mr->retry_count;
		ratetbl->rate[offset].count_cts = mr->retry_count;
		ratetbl->rate[offset].count_rts = mr->retry_count_rtscts;
	}

	if (index / MCS_GROUP_RATES == MINSTREL_CCK_GROUP)
		idx = mp->cck_rates[index % ARRAY_SIZE(mp->cck_rates)];
	else if (flags & IEEE80211_TX_RC_VHT_MCS)
		idx = ((group->streams - 1) << 4) |
		      ((index % MCS_GROUP_RATES) & 0xF);
	else
		idx = index % MCS_GROUP_RATES + (group->streams - 1) * 8;

	if (offset > 0) {
		ratetbl->rate[offset].count = ratetbl->rate[offset].count_rts;
		flags |= IEEE80211_TX_RC_USE_RTS_CTS;
	}

	ratetbl->rate[offset].idx = idx;
	ratetbl->rate[offset].flags = flags;
}

static void
minstrel_ht_update_rates(struct minstrel_priv *mp, struct minstrel_ht_sta *mi)
{
	struct ieee80211_sta_rates *rates;
	int i = 0;

	rates = kzalloc(sizeof(*rates), GFP_ATOMIC);
	if (!rates)
		return;

	/* Start with max_tp_rate[0] */
	minstrel_ht_set_rate(mp, mi, rates, i++, mi->max_tp_rate[0]);

	if (mp->hw->max_rates >= 3) {
		/* At least 3 tx rates supported, use max_tp_rate[1] next */
		minstrel_ht_set_rate(mp, mi, rates, i++, mi->max_tp_rate[1]);
	}

	if (mp->hw->max_rates >= 2) {
		/*
		 * At least 2 tx rates supported, use max_prob_rate next */
		minstrel_ht_set_rate(mp, mi, rates, i++, mi->max_prob_rate);
	}

	rates->rate[i].idx = -1;
	rate_control_set_rates(mp->hw, mi->sta, rates);
}

static inline int
minstrel_get_duration(int index)
{
	const struct mcs_group *group = &minstrel_mcs_groups[index / MCS_GROUP_RATES];
	return group->duration[index % MCS_GROUP_RATES];
}

static int
minstrel_get_sample_rate(struct minstrel_priv *mp, struct minstrel_ht_sta *mi)
{
	struct minstrel_rate_stats *mr;
	struct minstrel_mcs_group_data *mg;
	unsigned int sample_dur, sample_group, cur_max_tp_streams;
	int sample_idx = 0;

	if (mi->sample_wait > 0) {
		mi->sample_wait--;
		return -1;
	}

	if (!mi->sample_tries)
		return -1;

	sample_group = mi->sample_group;
	mg = &mi->groups[sample_group];
	sample_idx = sample_table[mg->column][mg->index];
	minstrel_next_sample_idx(mi);

	if (!(mg->supported & BIT(sample_idx)))
		return -1;

	mr = &mg->rates[sample_idx];
	sample_idx += sample_group * MCS_GROUP_RATES;

	/*
	 * Sampling might add some overhead (RTS, no aggregation)
	 * to the frame. Hence, don't use sampling for the currently
	 * used rates.
	 */
	if (sample_idx == mi->max_tp_rate[0] ||
	    sample_idx == mi->max_tp_rate[1] ||
	    sample_idx == mi->max_prob_rate)
		return -1;

	/*
	 * Do not sample if the probability is already higher than 95%
	 * to avoid wasting airtime.
	 */
	if (mr->probability > MINSTREL_FRAC(95, 100))
		return -1;

	/*
	 * Make sure that lower rates get sampled only occasionally,
	 * if the link is working perfectly.
	 */

	cur_max_tp_streams = minstrel_mcs_groups[mi->max_tp_rate[0] /
		MCS_GROUP_RATES].streams;
	sample_dur = minstrel_get_duration(sample_idx);
	if (sample_dur >= minstrel_get_duration(mi->max_tp_rate[1]) &&
	    (cur_max_tp_streams - 1 <
	     minstrel_mcs_groups[sample_group].streams ||
	     sample_dur >= minstrel_get_duration(mi->max_prob_rate))) {
		if (mr->sample_skipped < 20)
			return -1;

		if (mi->sample_slow++ > 2)
			return -1;
	}
	mi->sample_tries--;

	return sample_idx;
}

static void
minstrel_ht_check_cck_shortpreamble(struct minstrel_priv *mp,
				    struct minstrel_ht_sta *mi, bool val)
{
	u8 supported = mi->groups[MINSTREL_CCK_GROUP].supported;

	if (!supported || !mi->cck_supported_short)
		return;

	if (supported & (mi->cck_supported_short << (val * 4)))
		return;

	supported ^= mi->cck_supported_short | (mi->cck_supported_short << 4);
	mi->groups[MINSTREL_CCK_GROUP].supported = supported;
}

static void
minstrel_ht_get_rate(void *priv, struct ieee80211_sta *sta, void *priv_sta,
                     struct ieee80211_tx_rate_control *txrc)
{
	const struct mcs_group *sample_group;
	struct ieee80211_tx_info *info = IEEE80211_SKB_CB(txrc->skb);
	struct ieee80211_tx_rate *rate = &info->status.rates[0];
	struct minstrel_ht_sta_priv *msp = priv_sta;
	struct minstrel_ht_sta *mi = &msp->ht;
	struct minstrel_priv *mp = priv;
	int sample_idx;

	if (rate_control_send_low(sta, priv_sta, txrc))
		return;

	if (!msp->is_ht)
		return mac80211_minstrel.get_rate(priv, sta, &msp->legacy, txrc);

	if (!(info->flags & IEEE80211_TX_CTL_AMPDU) &&
	    mi->max_prob_rate / MCS_GROUP_RATES != MINSTREL_CCK_GROUP)
		minstrel_aggr_check(sta, txrc->skb);

	info->flags |= mi->tx_flags;
	minstrel_ht_check_cck_shortpreamble(mp, mi, txrc->short_preamble);

#ifdef CONFIG_MAC80211_DEBUGFS
	if (mp->fixed_rate_idx != -1)
		return;
#endif

	/* Don't use EAPOL frames for sampling on non-mrr hw */
	if (mp->hw->max_rates == 1 &&
	    (info->control.flags & IEEE80211_TX_CTRL_PORT_CTRL_PROTO))
		sample_idx = -1;
	else
		sample_idx = minstrel_get_sample_rate(mp, mi);

	mi->total_packets++;

	/* wraparound */
	if (mi->total_packets == ~0) {
		mi->total_packets = 0;
		mi->sample_packets = 0;
	}

	if (sample_idx < 0)
		return;

	sample_group = &minstrel_mcs_groups[sample_idx / MCS_GROUP_RATES];
	info->flags |= IEEE80211_TX_CTL_RATE_CTRL_PROBE;
	rate->count = 1;

	if (sample_idx / MCS_GROUP_RATES == MINSTREL_CCK_GROUP) {
		int idx = sample_idx % ARRAY_SIZE(mp->cck_rates);
		rate->idx = mp->cck_rates[idx];
	} else if (sample_group->flags & IEEE80211_TX_RC_VHT_MCS) {
		ieee80211_rate_set_vht(rate, sample_idx % MCS_GROUP_RATES,
				       sample_group->streams);
	} else {
		rate->idx = sample_idx % MCS_GROUP_RATES +
			    (sample_group->streams - 1) * 8;
	}

	rate->flags = sample_group->flags;
}

static void
minstrel_ht_update_cck(struct minstrel_priv *mp, struct minstrel_ht_sta *mi,
		       struct ieee80211_supported_band *sband,
		       struct ieee80211_sta *sta)
{
	int i;

	if (sband->band != IEEE80211_BAND_2GHZ)
		return;

	if (!(mp->hw->flags & IEEE80211_HW_SUPPORTS_HT_CCK_RATES))
		return;

	mi->cck_supported = 0;
	mi->cck_supported_short = 0;
	for (i = 0; i < 4; i++) {
		if (!rate_supported(sta, sband->band, mp->cck_rates[i]))
			continue;

		mi->cck_supported |= BIT(i);
		if (sband->bitrates[i].flags & IEEE80211_RATE_SHORT_PREAMBLE)
			mi->cck_supported_short |= BIT(i);
	}

	mi->groups[MINSTREL_CCK_GROUP].supported = mi->cck_supported;
}

static void
minstrel_ht_update_caps(void *priv, struct ieee80211_supported_band *sband,
			struct cfg80211_chan_def *chandef,
                        struct ieee80211_sta *sta, void *priv_sta)
{
	struct minstrel_priv *mp = priv;
	struct minstrel_ht_sta_priv *msp = priv_sta;
	struct minstrel_ht_sta *mi = &msp->ht;
	struct ieee80211_mcs_info *mcs = &sta->ht_cap.mcs;
	u16 sta_cap = sta->ht_cap.cap;
	struct ieee80211_sta_vht_cap *vht_cap = &sta->vht_cap;
	int use_vht;
	int n_supported = 0;
	int ack_dur;
	int stbc;
	int i;

	/* fall back to the old minstrel for legacy stations */
	if (!sta->ht_cap.ht_supported)
		goto use_legacy;

	BUILD_BUG_ON(ARRAY_SIZE(minstrel_mcs_groups) != MINSTREL_GROUPS_NB);

#ifdef CONFIG_MAC80211_RC_MINSTREL_VHT
	if (vht_cap->vht_supported)
		use_vht = vht_cap->vht_mcs.tx_mcs_map != cpu_to_le16(~0);
	else
#endif
	use_vht = 0;

	msp->is_ht = true;
	memset(mi, 0, sizeof(*mi));

	mi->sta = sta;
	mi->stats_update = jiffies;

	ack_dur = ieee80211_frame_duration(sband->band, 10, 60, 1, 1, 0);
	mi->overhead = ieee80211_frame_duration(sband->band, 0, 60, 1, 1, 0);
	mi->overhead += ack_dur;
	mi->overhead_rtscts = mi->overhead + 2 * ack_dur;

	mi->avg_ampdu_len = MINSTREL_FRAC(1, 1);

	/* When using MRR, sample more on the first attempt, without delay */
	if (mp->has_mrr) {
		mi->sample_count = 16;
		mi->sample_wait = 0;
	} else {
		mi->sample_count = 8;
		mi->sample_wait = 8;
	}
	mi->sample_tries = 4;

	/* TODO tx_flags for vht - ATM the RC API is not fine-grained enough */
	if (!use_vht) {
		stbc = (sta_cap & IEEE80211_HT_CAP_RX_STBC) >>
			IEEE80211_HT_CAP_RX_STBC_SHIFT;
		mi->tx_flags |= stbc << IEEE80211_TX_CTL_STBC_SHIFT;

		if (sta_cap & IEEE80211_HT_CAP_LDPC_CODING)
			mi->tx_flags |= IEEE80211_TX_CTL_LDPC;
	}

	for (i = 0; i < ARRAY_SIZE(mi->groups); i++) {
		u32 gflags = minstrel_mcs_groups[i].flags;
		int bw, nss;

		mi->groups[i].supported = 0;
		if (i == MINSTREL_CCK_GROUP) {
			minstrel_ht_update_cck(mp, mi, sband, sta);
			continue;
		}

		if (gflags & IEEE80211_TX_RC_SHORT_GI) {
			if (gflags & IEEE80211_TX_RC_40_MHZ_WIDTH) {
				if (!(sta_cap & IEEE80211_HT_CAP_SGI_40))
					continue;
			} else {
				if (!(sta_cap & IEEE80211_HT_CAP_SGI_20))
					continue;
			}
		}

		if (gflags & IEEE80211_TX_RC_40_MHZ_WIDTH &&
		    sta->bandwidth < IEEE80211_STA_RX_BW_40)
			continue;

		nss = minstrel_mcs_groups[i].streams;

		/* Mark MCS > 7 as unsupported if STA is in static SMPS mode */
		if (sta->smps_mode == IEEE80211_SMPS_STATIC && nss > 1)
			continue;

		/* HT rate */
		if (gflags & IEEE80211_TX_RC_MCS) {
#ifdef CONFIG_MAC80211_RC_MINSTREL_VHT
			if (use_vht && minstrel_vht_only)
				continue;
#endif
			mi->groups[i].supported = mcs->rx_mask[nss - 1];
			if (mi->groups[i].supported)
				n_supported++;
			continue;
		}

		/* VHT rate */
		if (!vht_cap->vht_supported ||
		    WARN_ON(!(gflags & IEEE80211_TX_RC_VHT_MCS)) ||
		    WARN_ON(gflags & IEEE80211_TX_RC_160_MHZ_WIDTH))
			continue;

		if (gflags & IEEE80211_TX_RC_80_MHZ_WIDTH) {
			if (sta->bandwidth < IEEE80211_STA_RX_BW_80 ||
			    ((gflags & IEEE80211_TX_RC_SHORT_GI) &&
			     !(vht_cap->cap & IEEE80211_VHT_CAP_SHORT_GI_80))) {
				continue;
			}
		}

		if (gflags & IEEE80211_TX_RC_40_MHZ_WIDTH)
			bw = BW_40;
		else if (gflags & IEEE80211_TX_RC_80_MHZ_WIDTH)
			bw = BW_80;
		else
			bw = BW_20;

		mi->groups[i].supported = minstrel_get_valid_vht_rates(bw, nss,
				vht_cap->vht_mcs.tx_mcs_map);

		if (mi->groups[i].supported)
			n_supported++;
	}

	if (!n_supported)
		goto use_legacy;

	/* create an initial rate table with the lowest supported rates */
	minstrel_ht_update_stats(mp, mi);
	minstrel_ht_update_rates(mp, mi);

	return;

use_legacy:
	msp->is_ht = false;
	memset(&msp->legacy, 0, sizeof(msp->legacy));
	msp->legacy.r = msp->ratelist;
	msp->legacy.sample_table = msp->sample_table;
	return mac80211_minstrel.rate_init(priv, sband, chandef, sta,
					   &msp->legacy);
}

static void
minstrel_ht_rate_init(void *priv, struct ieee80211_supported_band *sband,
		      struct cfg80211_chan_def *chandef,
                      struct ieee80211_sta *sta, void *priv_sta)
{
	minstrel_ht_update_caps(priv, sband, chandef, sta, priv_sta);
}

static void
minstrel_ht_rate_update(void *priv, struct ieee80211_supported_band *sband,
			struct cfg80211_chan_def *chandef,
                        struct ieee80211_sta *sta, void *priv_sta,
                        u32 changed)
{
	minstrel_ht_update_caps(priv, sband, chandef, sta, priv_sta);
}

static void *
minstrel_ht_alloc_sta(void *priv, struct ieee80211_sta *sta, gfp_t gfp)
{
	struct ieee80211_supported_band *sband;
	struct minstrel_ht_sta_priv *msp;
	struct minstrel_priv *mp = priv;
	struct ieee80211_hw *hw = mp->hw;
	int max_rates = 0;
	int i;

	for (i = 0; i < IEEE80211_NUM_BANDS; i++) {
		sband = hw->wiphy->bands[i];
		if (sband && sband->n_bitrates > max_rates)
			max_rates = sband->n_bitrates;
	}

	msp = kzalloc(sizeof(*msp), gfp);
	if (!msp)
		return NULL;

	msp->ratelist = kzalloc(sizeof(struct minstrel_rate) * max_rates, gfp);
	if (!msp->ratelist)
		goto error;

	msp->sample_table = kmalloc(SAMPLE_COLUMNS * max_rates, gfp);
	if (!msp->sample_table)
		goto error1;

	return msp;

error1:
	kfree(msp->ratelist);
error:
	kfree(msp);
	return NULL;
}

static void
minstrel_ht_free_sta(void *priv, struct ieee80211_sta *sta, void *priv_sta)
{
	struct minstrel_ht_sta_priv *msp = priv_sta;

	kfree(msp->sample_table);
	kfree(msp->ratelist);
	kfree(msp);
}

static void *
minstrel_ht_alloc(struct ieee80211_hw *hw, struct dentry *debugfsdir)
{
	return mac80211_minstrel.alloc(hw, debugfsdir);
}

static void
minstrel_ht_free(void *priv)
{
	mac80211_minstrel.free(priv);
}

static u32 minstrel_ht_get_expected_throughput(void *priv_sta)
{
	struct minstrel_ht_sta_priv *msp = priv_sta;
	struct minstrel_ht_sta *mi = &msp->ht;
	int i, j;

	if (!msp->is_ht)
		return mac80211_minstrel.get_expected_throughput(priv_sta);

	i = mi->max_tp_rate[0] / MCS_GROUP_RATES;
	j = mi->max_tp_rate[0] % MCS_GROUP_RATES;

	/* convert cur_tp from pkt per second in kbps */
	return mi->groups[i].rates[j].cur_tp * AVG_PKT_SIZE * 8 / 1024;
}

static const struct rate_control_ops mac80211_minstrel_ht = {
	.name = "minstrel_ht",
	.tx_status_noskb = minstrel_ht_tx_status,
	.get_rate = minstrel_ht_get_rate,
	.rate_init = minstrel_ht_rate_init,
	.rate_update = minstrel_ht_rate_update,
	.alloc_sta = minstrel_ht_alloc_sta,
	.free_sta = minstrel_ht_free_sta,
	.alloc = minstrel_ht_alloc,
	.free = minstrel_ht_free,
#ifdef CONFIG_MAC80211_DEBUGFS
	.add_sta_debugfs = minstrel_ht_add_sta_debugfs,
	.remove_sta_debugfs = minstrel_ht_remove_sta_debugfs,
#endif
	.get_expected_throughput = minstrel_ht_get_expected_throughput,
};


static void __init init_sample_table(void)
{
	int col, i, new_idx;
	u8 rnd[MCS_GROUP_RATES];

	memset(sample_table, 0xff, sizeof(sample_table));
	for (col = 0; col < SAMPLE_COLUMNS; col++) {
		prandom_bytes(rnd, sizeof(rnd));
		for (i = 0; i < MCS_GROUP_RATES; i++) {
			new_idx = (i + rnd[i]) % MCS_GROUP_RATES;
			while (sample_table[col][new_idx] != 0xff)
				new_idx = (new_idx + 1) % MCS_GROUP_RATES;

			sample_table[col][new_idx] = i;
		}
	}
}

int __init
rc80211_minstrel_ht_init(void)
{
	init_sample_table();
	return ieee80211_rate_control_register(&mac80211_minstrel_ht);
}

void
rc80211_minstrel_ht_exit(void)
{
	ieee80211_rate_control_unregister(&mac80211_minstrel_ht);
}<|MERGE_RESOLUTION|>--- conflicted
+++ resolved
@@ -182,7 +182,6 @@
 #if MINSTREL_MAX_STREAMS >= 3
 	VHT_GROUP(3, 0, BW_20),
 #endif
-<<<<<<< HEAD
 
 	VHT_GROUP(1, 1, BW_20),
 	VHT_GROUP(2, 1, BW_20),
@@ -202,27 +201,6 @@
 	VHT_GROUP(3, 1, BW_40),
 #endif
 
-=======
-
-	VHT_GROUP(1, 1, BW_20),
-	VHT_GROUP(2, 1, BW_20),
-#if MINSTREL_MAX_STREAMS >= 3
-	VHT_GROUP(3, 1, BW_20),
-#endif
-
-	VHT_GROUP(1, 0, BW_40),
-	VHT_GROUP(2, 0, BW_40),
-#if MINSTREL_MAX_STREAMS >= 3
-	VHT_GROUP(3, 0, BW_40),
-#endif
-
-	VHT_GROUP(1, 1, BW_40),
-	VHT_GROUP(2, 1, BW_40),
-#if MINSTREL_MAX_STREAMS >= 3
-	VHT_GROUP(3, 1, BW_40),
-#endif
-
->>>>>>> 81c41260
 	VHT_GROUP(1, 0, BW_80),
 	VHT_GROUP(2, 0, BW_80),
 #if MINSTREL_MAX_STREAMS >= 3
