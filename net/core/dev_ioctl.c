--- conflicted
+++ resolved
@@ -427,11 +427,8 @@
 		if (copy_from_user(&iwr, arg, sizeof(iwr)))
 			return -EFAULT;
 
-<<<<<<< HEAD
-=======
 		iwr.ifr_name[sizeof(iwr.ifr_name) - 1] = 0;
 
->>>>>>> a2054256
 		return wext_handle_ioctl(net, &iwr, cmd, arg);
 	}
 
