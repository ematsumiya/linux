--- conflicted
+++ resolved
@@ -121,11 +121,7 @@
 	asm volatile(__stringify_label(c) ":\n\t"			\
 		     ".pushsection .discard.reachable\n\t"		\
 		     ".long " __stringify_label(c) "b - .\n\t"		\
-<<<<<<< HEAD
-		     ".popsection\n\t");				\
-=======
 		     ".popsection\n\t" : : "i" (c));			\
->>>>>>> df0cc57e
 })
 #define annotate_reachable() __annotate_reachable(__COUNTER__)
 
@@ -133,11 +129,7 @@
 	asm volatile(__stringify_label(c) ":\n\t"			\
 		     ".pushsection .discard.unreachable\n\t"		\
 		     ".long " __stringify_label(c) "b - .\n\t"		\
-<<<<<<< HEAD
-		     ".popsection\n\t");				\
-=======
 		     ".popsection\n\t" : : "i" (c));			\
->>>>>>> df0cc57e
 })
 #define annotate_unreachable() __annotate_unreachable(__COUNTER__)
 
