/*
 *   fs/cifs/cifssmb.c
 *
 *   Copyright (C) International Business Machines  Corp., 2002,2010
 *   Author(s): Steve French (sfrench@us.ibm.com)
 *
 *   Contains the routines for constructing the SMB PDUs themselves
 *
 *   This library is free software; you can redistribute it and/or modify
 *   it under the terms of the GNU Lesser General Public License as published
 *   by the Free Software Foundation; either version 2.1 of the License, or
 *   (at your option) any later version.
 *
 *   This library is distributed in the hope that it will be useful,
 *   but WITHOUT ANY WARRANTY; without even the implied warranty of
 *   MERCHANTABILITY or FITNESS FOR A PARTICULAR PURPOSE.  See
 *   the GNU Lesser General Public License for more details.
 *
 *   You should have received a copy of the GNU Lesser General Public License
 *   along with this library; if not, write to the Free Software
 *   Foundation, Inc., 59 Temple Place, Suite 330, Boston, MA 02111-1307 USA
 */

 /* SMB/CIFS PDU handling routines here - except for leftovers in connect.c   */
 /* These are mostly routines that operate on a pathname, or on a tree id     */
 /* (mounted volume), but there are eight handle based routines which must be */
 /* treated slightly differently for reconnection purposes since we never     */
 /* want to reuse a stale file handle and only the caller knows the file info */

#include <linux/fs.h>
#include <linux/kernel.h>
#include <linux/vfs.h>
#include <linux/slab.h>
#include <linux/posix_acl_xattr.h>
#include <linux/pagemap.h>
#include <linux/swap.h>
#include <linux/task_io_accounting_ops.h>
#include <linux/uaccess.h>
#include "cifspdu.h"
#include "cifsglob.h"
#include "cifsacl.h"
#include "cifsproto.h"
#include "cifs_unicode.h"
#include "cifs_debug.h"
#include "fscache.h"
#include "smbdirect.h"
#ifdef CONFIG_CIFS_DFS_UPCALL
#include "dfs_cache.h"
#endif

#ifdef CONFIG_CIFS_POSIX
static struct {
	int index;
	char *name;
} protocols[] = {
#ifdef CONFIG_CIFS_WEAK_PW_HASH
	{LANMAN_PROT, "\2LM1.2X002"},
	{LANMAN2_PROT, "\2LANMAN2.1"},
#endif /* weak password hashing for legacy clients */
	{CIFS_PROT, "\2NT LM 0.12"},
	{POSIX_PROT, "\2POSIX 2"},
	{BAD_PROT, "\2"}
};
#else
static struct {
	int index;
	char *name;
} protocols[] = {
#ifdef CONFIG_CIFS_WEAK_PW_HASH
	{LANMAN_PROT, "\2LM1.2X002"},
	{LANMAN2_PROT, "\2LANMAN2.1"},
#endif /* weak password hashing for legacy clients */
	{CIFS_PROT, "\2NT LM 0.12"},
	{BAD_PROT, "\2"}
};
#endif

/* define the number of elements in the cifs dialect array */
#ifdef CONFIG_CIFS_POSIX
#ifdef CONFIG_CIFS_WEAK_PW_HASH
#define CIFS_NUM_PROT 4
#else
#define CIFS_NUM_PROT 2
#endif /* CIFS_WEAK_PW_HASH */
#else /* not posix */
#ifdef CONFIG_CIFS_WEAK_PW_HASH
#define CIFS_NUM_PROT 3
#else
#define CIFS_NUM_PROT 1
#endif /* CONFIG_CIFS_WEAK_PW_HASH */
#endif /* CIFS_POSIX */

/*
 * Mark as invalid, all open files on tree connections since they
 * were closed when session to server was lost.
 */
void
cifs_mark_open_files_invalid(struct cifs_tcon *tcon)
{
	struct cifsFileInfo *open_file = NULL;
	struct list_head *tmp;
	struct list_head *tmp1;

	/* list all files open on tree connection and mark them invalid */
	spin_lock(&tcon->open_file_lock);
	list_for_each_safe(tmp, tmp1, &tcon->openFileList) {
		open_file = list_entry(tmp, struct cifsFileInfo, tlist);
		open_file->invalidHandle = true;
		open_file->oplock_break_cancelled = true;
	}
	spin_unlock(&tcon->open_file_lock);

	mutex_lock(&tcon->crfid.fid_mutex);
	tcon->crfid.is_valid = false;
	memset(tcon->crfid.fid, 0, sizeof(struct cifs_fid));
	mutex_unlock(&tcon->crfid.fid_mutex);

	/*
	 * BB Add call to invalidate_inodes(sb) for all superblocks mounted
	 * to this tcon.
	 */
}

#ifdef CONFIG_CIFS_DFS_UPCALL
static int __cifs_reconnect_tcon(const struct nls_table *nlsc,
				 struct cifs_tcon *tcon)
{
	int rc;
	struct dfs_cache_tgt_list tl;
	struct dfs_cache_tgt_iterator *it = NULL;
	char *tree;
	const char *tcp_host;
	size_t tcp_host_len;
	const char *dfs_host;
	size_t dfs_host_len;

	tree = kzalloc(MAX_TREE_SIZE, GFP_KERNEL);
	if (!tree)
		return -ENOMEM;

	if (tcon->ipc) {
		scnprintf(tree, MAX_TREE_SIZE, "\\\\%s\\IPC$",
			  tcon->ses->server->hostname);
		rc = CIFSTCon(0, tcon->ses, tree, tcon, nlsc);
		goto out;
	}

	if (!tcon->dfs_path) {
		rc = CIFSTCon(0, tcon->ses, tcon->treeName, tcon, nlsc);
		goto out;
	}

	rc = dfs_cache_noreq_find(tcon->dfs_path + 1, NULL, &tl);
	if (rc)
		goto out;

	extract_unc_hostname(tcon->ses->server->hostname, &tcp_host,
			     &tcp_host_len);

	for (it = dfs_cache_get_tgt_iterator(&tl); it;
	     it = dfs_cache_get_next_tgt(&tl, it)) {
		const char *tgt = dfs_cache_get_tgt_name(it);

		extract_unc_hostname(tgt, &dfs_host, &dfs_host_len);

		if (dfs_host_len != tcp_host_len
		    || strncasecmp(dfs_host, tcp_host, dfs_host_len) != 0) {
			cifs_dbg(FYI, "%s: skipping %.*s, doesn't match %.*s",
				 __func__,
				 (int)dfs_host_len, dfs_host,
				 (int)tcp_host_len, tcp_host);
			continue;
		}

		scnprintf(tree, MAX_TREE_SIZE, "\\%s", tgt);

		rc = CIFSTCon(0, tcon->ses, tree, tcon, nlsc);
		if (!rc)
			break;
		if (rc == -EREMOTE)
			break;
	}

	if (!rc) {
		if (it)
			rc = dfs_cache_noreq_update_tgthint(tcon->dfs_path + 1,
							    it);
		else
			rc = -ENOENT;
	}
	dfs_cache_free_tgts(&tl);
out:
	kfree(tree);
	return rc;
}
#else
static inline int __cifs_reconnect_tcon(const struct nls_table *nlsc,
					struct cifs_tcon *tcon)
{
	return CIFSTCon(0, tcon->ses, tcon->treeName, tcon, nlsc);
}
#endif

/* reconnect the socket, tcon, and smb session if needed */
static int
cifs_reconnect_tcon(struct cifs_tcon *tcon, int smb_command)
{
	int rc;
	struct cifs_ses *ses;
	struct TCP_Server_Info *server;
	struct nls_table *nls_codepage;
	int retries;

	/*
	 * SMBs NegProt, SessSetup, uLogoff do not have tcon yet so check for
	 * tcp and smb session status done differently for those three - in the
	 * calling routine
	 */
	if (!tcon)
		return 0;

	ses = tcon->ses;
	server = ses->server;

	/*
	 * only tree disconnect, open, and write, (and ulogoff which does not
	 * have tcon) are allowed as we start force umount
	 */
	if (tcon->tidStatus == CifsExiting) {
		if (smb_command != SMB_COM_WRITE_ANDX &&
		    smb_command != SMB_COM_OPEN_ANDX &&
		    smb_command != SMB_COM_TREE_DISCONNECT) {
			cifs_dbg(FYI, "can not send cmd %d while umounting\n",
				 smb_command);
			return -ENODEV;
		}
	}

	retries = server->nr_targets;

	/*
	 * Give demultiplex thread up to 10 seconds to each target available for
	 * reconnect -- should be greater than cifs socket timeout which is 7
	 * seconds.
	 */
	while (server->tcpStatus == CifsNeedReconnect) {
		rc = wait_event_interruptible_timeout(server->response_q,
						      (server->tcpStatus != CifsNeedReconnect),
						      10 * HZ);
		if (rc < 0) {
			cifs_dbg(FYI, "%s: aborting reconnect due to a received"
				 " signal by the process\n", __func__);
			return -ERESTARTSYS;
		}

		/* are we still trying to reconnect? */
		if (server->tcpStatus != CifsNeedReconnect)
			break;

		if (--retries)
			continue;

		/*
		 * on "soft" mounts we wait once. Hard mounts keep
		 * retrying until process is killed or server comes
		 * back on-line
		 */
		if (!tcon->retry) {
			cifs_dbg(FYI, "gave up waiting on reconnect in smb_init\n");
			return -EHOSTDOWN;
		}
		retries = server->nr_targets;
	}

	if (!ses->need_reconnect && !tcon->need_reconnect)
		return 0;

	nls_codepage = load_nls_default();

	/*
	 * need to prevent multiple threads trying to simultaneously
	 * reconnect the same SMB session
	 */
	mutex_lock(&ses->session_mutex);

	/*
	 * Recheck after acquire mutex. If another thread is negotiating
	 * and the server never sends an answer the socket will be closed
	 * and tcpStatus set to reconnect.
	 */
	if (server->tcpStatus == CifsNeedReconnect) {
		rc = -EHOSTDOWN;
		mutex_unlock(&ses->session_mutex);
		goto out;
	}

	rc = cifs_negotiate_protocol(0, ses);
	if (rc == 0 && ses->need_reconnect)
		rc = cifs_setup_session(0, ses, nls_codepage);

	/* do we need to reconnect tcon? */
	if (rc || !tcon->need_reconnect) {
		mutex_unlock(&ses->session_mutex);
		goto out;
	}

	cifs_mark_open_files_invalid(tcon);
	rc = __cifs_reconnect_tcon(nls_codepage, tcon);
	mutex_unlock(&ses->session_mutex);
	cifs_dbg(FYI, "reconnect tcon rc = %d\n", rc);

	if (rc) {
		printk_once(KERN_WARNING "reconnect tcon failed rc = %d\n", rc);
		goto out;
	}

	atomic_inc(&tconInfoReconnectCount);

	/* tell server Unix caps we support */
	if (ses->capabilities & CAP_UNIX)
		reset_cifs_unix_caps(0, tcon, NULL, NULL);

	/*
	 * Removed call to reopen open files here. It is safer (and faster) to
	 * reopen files one at a time as needed in read and write.
	 *
	 * FIXME: what about file locks? don't we need to reclaim them ASAP?
	 */

out:
	/*
	 * Check if handle based operation so we know whether we can continue
	 * or not without returning to caller to reset file handle
	 */
	switch (smb_command) {
	case SMB_COM_READ_ANDX:
	case SMB_COM_WRITE_ANDX:
	case SMB_COM_CLOSE:
	case SMB_COM_FIND_CLOSE2:
	case SMB_COM_LOCKING_ANDX:
		rc = -EAGAIN;
	}

	unload_nls(nls_codepage);
	return rc;
}

/* Allocate and return pointer to an SMB request buffer, and set basic
   SMB information in the SMB header.  If the return code is zero, this
   function must have filled in request_buf pointer */
static int
small_smb_init(int smb_command, int wct, struct cifs_tcon *tcon,
		void **request_buf)
{
	int rc;

	rc = cifs_reconnect_tcon(tcon, smb_command);
	if (rc)
		return rc;

	*request_buf = cifs_small_buf_get();
	if (*request_buf == NULL) {
		/* BB should we add a retry in here if not a writepage? */
		return -ENOMEM;
	}

	header_assemble((struct smb_hdr *) *request_buf, smb_command,
			tcon, wct);

	if (tcon != NULL)
		cifs_stats_inc(&tcon->num_smbs_sent);

	return 0;
}

int
small_smb_init_no_tc(const int smb_command, const int wct,
		     struct cifs_ses *ses, void **request_buf)
{
	int rc;
	struct smb_hdr *buffer;

	rc = small_smb_init(smb_command, wct, NULL, request_buf);
	if (rc)
		return rc;

	buffer = (struct smb_hdr *)*request_buf;
	buffer->Mid = get_next_mid(ses->server);
	if (ses->capabilities & CAP_UNICODE)
		buffer->Flags2 |= SMBFLG2_UNICODE;
	if (ses->capabilities & CAP_STATUS32)
		buffer->Flags2 |= SMBFLG2_ERR_STATUS;

	/* uid, tid can stay at zero as set in header assemble */

	/* BB add support for turning on the signing when
	this function is used after 1st of session setup requests */

	return rc;
}

/* If the return code is zero, this function must fill in request_buf pointer */
static int
__smb_init(int smb_command, int wct, struct cifs_tcon *tcon,
			void **request_buf, void **response_buf)
{
	*request_buf = cifs_buf_get();
	if (*request_buf == NULL) {
		/* BB should we add a retry in here if not a writepage? */
		return -ENOMEM;
	}
    /* Although the original thought was we needed the response buf for  */
    /* potential retries of smb operations it turns out we can determine */
    /* from the mid flags when the request buffer can be resent without  */
    /* having to use a second distinct buffer for the response */
	if (response_buf)
		*response_buf = *request_buf;

	header_assemble((struct smb_hdr *) *request_buf, smb_command, tcon,
			wct);

	if (tcon != NULL)
		cifs_stats_inc(&tcon->num_smbs_sent);

	return 0;
}

/* If the return code is zero, this function must fill in request_buf pointer */
static int
smb_init(int smb_command, int wct, struct cifs_tcon *tcon,
	 void **request_buf, void **response_buf)
{
	int rc;

	rc = cifs_reconnect_tcon(tcon, smb_command);
	if (rc)
		return rc;

	return __smb_init(smb_command, wct, tcon, request_buf, response_buf);
}

static int
smb_init_no_reconnect(int smb_command, int wct, struct cifs_tcon *tcon,
			void **request_buf, void **response_buf)
{
	if (tcon->ses->need_reconnect || tcon->need_reconnect)
		return -EHOSTDOWN;

	return __smb_init(smb_command, wct, tcon, request_buf, response_buf);
}

static int validate_t2(struct smb_t2_rsp *pSMB)
{
	unsigned int total_size;

	/* check for plausible wct */
	if (pSMB->hdr.WordCount < 10)
		goto vt2_err;

	/* check for parm and data offset going beyond end of smb */
	if (get_unaligned_le16(&pSMB->t2_rsp.ParameterOffset) > 1024 ||
	    get_unaligned_le16(&pSMB->t2_rsp.DataOffset) > 1024)
		goto vt2_err;

	total_size = get_unaligned_le16(&pSMB->t2_rsp.ParameterCount);
	if (total_size >= 512)
		goto vt2_err;

	/* check that bcc is at least as big as parms + data, and that it is
	 * less than negotiated smb buffer
	 */
	total_size += get_unaligned_le16(&pSMB->t2_rsp.DataCount);
	if (total_size > get_bcc(&pSMB->hdr) ||
	    total_size >= CIFSMaxBufSize + MAX_CIFS_HDR_SIZE)
		goto vt2_err;

	return 0;
vt2_err:
	cifs_dump_mem("Invalid transact2 SMB: ", (char *)pSMB,
		sizeof(struct smb_t2_rsp) + 16);
	return -EINVAL;
}

static int
decode_ext_sec_blob(struct cifs_ses *ses, NEGOTIATE_RSP *pSMBr)
{
	int	rc = 0;
	u16	count;
	char	*guid = pSMBr->u.extended_response.GUID;
	struct TCP_Server_Info *server = ses->server;

	count = get_bcc(&pSMBr->hdr);
	if (count < SMB1_CLIENT_GUID_SIZE)
		return -EIO;

	spin_lock(&cifs_tcp_ses_lock);
	if (server->srv_count > 1) {
		spin_unlock(&cifs_tcp_ses_lock);
		if (memcmp(server->server_GUID, guid, SMB1_CLIENT_GUID_SIZE) != 0) {
			cifs_dbg(FYI, "server UID changed\n");
			memcpy(server->server_GUID, guid, SMB1_CLIENT_GUID_SIZE);
		}
	} else {
		spin_unlock(&cifs_tcp_ses_lock);
		memcpy(server->server_GUID, guid, SMB1_CLIENT_GUID_SIZE);
	}

	if (count == SMB1_CLIENT_GUID_SIZE) {
		server->sec_ntlmssp = true;
	} else {
		count -= SMB1_CLIENT_GUID_SIZE;
		rc = decode_negTokenInit(
			pSMBr->u.extended_response.SecurityBlob, count, server);
		if (rc != 1)
			return -EINVAL;
	}

	return 0;
}

int
cifs_enable_signing(struct TCP_Server_Info *server, bool mnt_sign_required)
{
	bool srv_sign_required = server->sec_mode & server->vals->signing_required;
	bool srv_sign_enabled = server->sec_mode & server->vals->signing_enabled;
	bool mnt_sign_enabled = global_secflags & CIFSSEC_MAY_SIGN;

	/*
	 * Is signing required by mnt options? If not then check
	 * global_secflags to see if it is there.
	 */
	if (!mnt_sign_required)
		mnt_sign_required = ((global_secflags & CIFSSEC_MUST_SIGN) ==
						CIFSSEC_MUST_SIGN);

	/*
	 * If signing is required then it's automatically enabled too,
	 * otherwise, check to see if the secflags allow it.
	 */
	mnt_sign_enabled = mnt_sign_required ? mnt_sign_required :
				(global_secflags & CIFSSEC_MAY_SIGN);

	/* If server requires signing, does client allow it? */
	if (srv_sign_required) {
		if (!mnt_sign_enabled) {
			cifs_dbg(VFS, "Server requires signing, but it's disabled in SecurityFlags!");
			return -ENOTSUPP;
		}
		server->sign = true;
	}

	/* If client requires signing, does server allow it? */
	if (mnt_sign_required) {
		if (!srv_sign_enabled) {
			cifs_dbg(VFS, "Server does not support signing!");
			return -ENOTSUPP;
		}
		server->sign = true;
	}

	if (cifs_rdma_enabled(server) && server->sign)
		cifs_dbg(VFS, "Signing is enabled, and RDMA read/write will be disabled");

	return 0;
}

#ifdef CONFIG_CIFS_WEAK_PW_HASH
static int
decode_lanman_negprot_rsp(struct TCP_Server_Info *server, NEGOTIATE_RSP *pSMBr)
{
	__s16 tmp;
	struct lanman_neg_rsp *rsp = (struct lanman_neg_rsp *)pSMBr;

	if (server->dialect != LANMAN_PROT && server->dialect != LANMAN2_PROT)
		return -EOPNOTSUPP;

	server->sec_mode = le16_to_cpu(rsp->SecurityMode);
	server->maxReq = min_t(unsigned int,
			       le16_to_cpu(rsp->MaxMpxCount),
			       cifs_max_pending);
	set_credits(server, server->maxReq);
	server->maxBuf = le16_to_cpu(rsp->MaxBufSize);
	/* even though we do not use raw we might as well set this
	accurately, in case we ever find a need for it */
	if ((le16_to_cpu(rsp->RawMode) & RAW_ENABLE) == RAW_ENABLE) {
		server->max_rw = 0xFF00;
		server->capabilities = CAP_MPX_MODE | CAP_RAW_MODE;
	} else {
		server->max_rw = 0;/* do not need to use raw anyway */
		server->capabilities = CAP_MPX_MODE;
	}
	tmp = (__s16)le16_to_cpu(rsp->ServerTimeZone);
	if (tmp == -1) {
		/* OS/2 often does not set timezone therefore
		 * we must use server time to calc time zone.
		 * Could deviate slightly from the right zone.
		 * Smallest defined timezone difference is 15 minutes
		 * (i.e. Nepal).  Rounding up/down is done to match
		 * this requirement.
		 */
		int val, seconds, remain, result;
		struct timespec64 ts;
		time64_t utc = ktime_get_real_seconds();
		ts = cnvrtDosUnixTm(rsp->SrvTime.Date,
				    rsp->SrvTime.Time, 0);
		cifs_dbg(FYI, "SrvTime %lld sec since 1970 (utc: %lld) diff: %lld\n",
			 ts.tv_sec, utc,
			 utc - ts.tv_sec);
		val = (int)(utc - ts.tv_sec);
		seconds = abs(val);
		result = (seconds / MIN_TZ_ADJ) * MIN_TZ_ADJ;
		remain = seconds % MIN_TZ_ADJ;
		if (remain >= (MIN_TZ_ADJ / 2))
			result += MIN_TZ_ADJ;
		if (val < 0)
			result = -result;
		server->timeAdj = result;
	} else {
		server->timeAdj = (int)tmp;
		server->timeAdj *= 60; /* also in seconds */
	}
	cifs_dbg(FYI, "server->timeAdj: %d seconds\n", server->timeAdj);


	/* BB get server time for time conversions and add
	code to use it and timezone since this is not UTC */

	if (rsp->EncryptionKeyLength ==
			cpu_to_le16(CIFS_CRYPTO_KEY_SIZE)) {
		memcpy(server->cryptkey, rsp->EncryptionKey,
			CIFS_CRYPTO_KEY_SIZE);
	} else if (server->sec_mode & SECMODE_PW_ENCRYPT) {
		return -EIO; /* need cryptkey unless plain text */
	}

	cifs_dbg(FYI, "LANMAN negotiated\n");
	return 0;
}
#else
static inline int
decode_lanman_negprot_rsp(struct TCP_Server_Info *server, NEGOTIATE_RSP *pSMBr)
{
	cifs_dbg(VFS, "mount failed, cifs module not built with CIFS_WEAK_PW_HASH support\n");
	return -EOPNOTSUPP;
}
#endif

static bool
should_set_ext_sec_flag(enum securityEnum sectype)
{
	switch (sectype) {
	case RawNTLMSSP:
	case Kerberos:
		return true;
	case Unspecified:
		if (global_secflags &
		    (CIFSSEC_MAY_KRB5 | CIFSSEC_MAY_NTLMSSP))
			return true;
		/* Fallthrough */
	default:
		return false;
	}
}

int
CIFSSMBNegotiate(const unsigned int xid, struct cifs_ses *ses)
{
	NEGOTIATE_REQ *pSMB;
	NEGOTIATE_RSP *pSMBr;
	int rc = 0;
	int bytes_returned;
	int i;
	struct TCP_Server_Info *server = ses->server;
	u16 count;

	if (!server) {
		WARN(1, "%s: server is NULL!\n", __func__);
		return -EIO;
	}

	rc = smb_init(SMB_COM_NEGOTIATE, 0, NULL /* no tcon yet */ ,
		      (void **) &pSMB, (void **) &pSMBr);
	if (rc)
		return rc;

	pSMB->hdr.Mid = get_next_mid(server);
	pSMB->hdr.Flags2 |= (SMBFLG2_UNICODE | SMBFLG2_ERR_STATUS);

	if (should_set_ext_sec_flag(ses->sectype)) {
		cifs_dbg(FYI, "Requesting extended security.");
		pSMB->hdr.Flags2 |= SMBFLG2_EXT_SEC;
	}

	count = 0;
	/*
	 * We know that all the name entries in the protocols array
	 * are short (< 16 bytes anyway) and are NUL terminated.
	 */
	for (i = 0; i < CIFS_NUM_PROT; i++) {
		size_t len = strlen(protocols[i].name) + 1;

		memcpy(pSMB->DialectsArray+count, protocols[i].name, len);
		count += len;
	}
	inc_rfc1001_len(pSMB, count);
	pSMB->ByteCount = cpu_to_le16(count);

	rc = SendReceive(xid, ses, (struct smb_hdr *) pSMB,
			 (struct smb_hdr *) pSMBr, &bytes_returned, 0);
	if (rc != 0)
		goto neg_err_exit;

	server->dialect = le16_to_cpu(pSMBr->DialectIndex);
	cifs_dbg(FYI, "Dialect: %d\n", server->dialect);
	/* Check wct = 1 error case */
	if ((pSMBr->hdr.WordCount < 13) || (server->dialect == BAD_PROT)) {
		/* core returns wct = 1, but we do not ask for core - otherwise
		small wct just comes when dialect index is -1 indicating we
		could not negotiate a common dialect */
		rc = -EOPNOTSUPP;
		goto neg_err_exit;
	} else if (pSMBr->hdr.WordCount == 13) {
		server->negflavor = CIFS_NEGFLAVOR_LANMAN;
		rc = decode_lanman_negprot_rsp(server, pSMBr);
		goto signing_check;
	} else if (pSMBr->hdr.WordCount != 17) {
		/* unknown wct */
		rc = -EOPNOTSUPP;
		goto neg_err_exit;
	}
	/* else wct == 17, NTLM or better */

	server->sec_mode = pSMBr->SecurityMode;
	if ((server->sec_mode & SECMODE_USER) == 0)
		cifs_dbg(FYI, "share mode security\n");

	/* one byte, so no need to convert this or EncryptionKeyLen from
	   little endian */
	server->maxReq = min_t(unsigned int, le16_to_cpu(pSMBr->MaxMpxCount),
			       cifs_max_pending);
	set_credits(server, server->maxReq);
	/* probably no need to store and check maxvcs */
	server->maxBuf = le32_to_cpu(pSMBr->MaxBufferSize);
	server->max_rw = le32_to_cpu(pSMBr->MaxRawSize);
	cifs_dbg(NOISY, "Max buf = %d\n", ses->server->maxBuf);
	server->capabilities = le32_to_cpu(pSMBr->Capabilities);
	server->timeAdj = (int)(__s16)le16_to_cpu(pSMBr->ServerTimeZone);
	server->timeAdj *= 60;

	if (pSMBr->EncryptionKeyLength == CIFS_CRYPTO_KEY_SIZE) {
		server->negflavor = CIFS_NEGFLAVOR_UNENCAP;
		memcpy(ses->server->cryptkey, pSMBr->u.EncryptionKey,
		       CIFS_CRYPTO_KEY_SIZE);
	} else if (pSMBr->hdr.Flags2 & SMBFLG2_EXT_SEC ||
			server->capabilities & CAP_EXTENDED_SECURITY) {
		server->negflavor = CIFS_NEGFLAVOR_EXTENDED;
		rc = decode_ext_sec_blob(ses, pSMBr);
	} else if (server->sec_mode & SECMODE_PW_ENCRYPT) {
		rc = -EIO; /* no crypt key only if plain text pwd */
	} else {
		server->negflavor = CIFS_NEGFLAVOR_UNENCAP;
		server->capabilities &= ~CAP_EXTENDED_SECURITY;
	}

signing_check:
	if (!rc)
		rc = cifs_enable_signing(server, ses->sign);
neg_err_exit:
	cifs_buf_release(pSMB);

	cifs_dbg(FYI, "negprot rc %d\n", rc);
	return rc;
}

int
CIFSSMBTDis(const unsigned int xid, struct cifs_tcon *tcon)
{
	struct smb_hdr *smb_buffer;
	int rc = 0;

	cifs_dbg(FYI, "In tree disconnect\n");

	/* BB: do we need to check this? These should never be NULL. */
	if ((tcon->ses == NULL) || (tcon->ses->server == NULL))
		return -EIO;

	/*
	 * No need to return error on this operation if tid invalidated and
	 * closed on server already e.g. due to tcp session crashing. Also,
	 * the tcon is no longer on the list, so no need to take lock before
	 * checking this.
	 */
	if ((tcon->need_reconnect) || (tcon->ses->need_reconnect))
		return 0;

	rc = small_smb_init(SMB_COM_TREE_DISCONNECT, 0, tcon,
			    (void **)&smb_buffer);
	if (rc)
		return rc;

	rc = SendReceiveNoRsp(xid, tcon->ses, (char *)smb_buffer, 0);
	cifs_small_buf_release(smb_buffer);
	if (rc)
		cifs_dbg(FYI, "Tree disconnect failed %d\n", rc);

	/* No need to return error on this operation if tid invalidated and
	   closed on server already e.g. due to tcp session crashing */
	if (rc == -EAGAIN)
		rc = 0;

	return rc;
}

/*
 * This is a no-op for now. We're not really interested in the reply, but
 * rather in the fact that the server sent one and that server->lstrp
 * gets updated.
 *
 * FIXME: maybe we should consider checking that the reply matches request?
 */
static void
cifs_echo_callback(struct mid_q_entry *mid)
{
	struct TCP_Server_Info *server = mid->callback_data;
	struct cifs_credits credits = { .value = 1, .instance = 0 };

	DeleteMidQEntry(mid);
	add_credits(server, &credits, CIFS_ECHO_OP);
}

int
CIFSSMBEcho(struct TCP_Server_Info *server)
{
	ECHO_REQ *smb;
	int rc = 0;
	struct kvec iov[2];
	struct smb_rqst rqst = { .rq_iov = iov,
				 .rq_nvec = 2 };

	cifs_dbg(FYI, "In echo request\n");

	rc = small_smb_init(SMB_COM_ECHO, 0, NULL, (void **)&smb);
	if (rc)
		return rc;

	if (server->capabilities & CAP_UNICODE)
		smb->hdr.Flags2 |= SMBFLG2_UNICODE;

	/* set up echo request */
	smb->hdr.Tid = 0xffff;
	smb->hdr.WordCount = 1;
	put_unaligned_le16(1, &smb->EchoCount);
	put_bcc(1, &smb->hdr);
	smb->Data[0] = 'a';
	inc_rfc1001_len(smb, 3);

	iov[0].iov_len = 4;
	iov[0].iov_base = smb;
	iov[1].iov_len = get_rfc1002_length(smb);
	iov[1].iov_base = (char *)smb + 4;

	rc = cifs_call_async(server, &rqst, NULL, cifs_echo_callback, NULL,
<<<<<<< HEAD
			     server, CIFS_ASYNC_OP | CIFS_ECHO_OP, NULL);
=======
			     server, CIFS_NON_BLOCKING | CIFS_ECHO_OP, NULL);
>>>>>>> 0ecfebd2
	if (rc)
		cifs_dbg(FYI, "Echo request failed: %d\n", rc);

	cifs_small_buf_release(smb);

	return rc;
}

int
CIFSSMBLogoff(const unsigned int xid, struct cifs_ses *ses)
{
	LOGOFF_ANDX_REQ *pSMB;
	int rc = 0;

	cifs_dbg(FYI, "In SMBLogoff for session disconnect\n");

	/*
	 * BB: do we need to check validity of ses and server? They should
	 * always be valid since we have an active reference. If not, that
	 * should probably be a BUG()
	 */
	if (!ses || !ses->server)
		return -EIO;

	mutex_lock(&ses->session_mutex);
	if (ses->need_reconnect)
		goto session_already_dead; /* no need to send SMBlogoff if uid
					      already closed due to reconnect */
	rc = small_smb_init(SMB_COM_LOGOFF_ANDX, 2, NULL, (void **)&pSMB);
	if (rc) {
		mutex_unlock(&ses->session_mutex);
		return rc;
	}

	pSMB->hdr.Mid = get_next_mid(ses->server);

	if (ses->server->sign)
		pSMB->hdr.Flags2 |= SMBFLG2_SECURITY_SIGNATURE;

	pSMB->hdr.Uid = ses->Suid;

	pSMB->AndXCommand = 0xFF;
	rc = SendReceiveNoRsp(xid, ses, (char *) pSMB, 0);
	cifs_small_buf_release(pSMB);
session_already_dead:
	mutex_unlock(&ses->session_mutex);

	/* if session dead then we do not need to do ulogoff,
		since server closed smb session, no sense reporting
		error */
	if (rc == -EAGAIN)
		rc = 0;
	return rc;
}

int
CIFSPOSIXDelFile(const unsigned int xid, struct cifs_tcon *tcon,
		 const char *fileName, __u16 type,
		 const struct nls_table *nls_codepage, int remap)
{
	TRANSACTION2_SPI_REQ *pSMB = NULL;
	TRANSACTION2_SPI_RSP *pSMBr = NULL;
	struct unlink_psx_rq *pRqD;
	int name_len;
	int rc = 0;
	int bytes_returned = 0;
	__u16 params, param_offset, offset, byte_count;

	cifs_dbg(FYI, "In POSIX delete\n");
PsxDelete:
	rc = smb_init(SMB_COM_TRANSACTION2, 15, tcon, (void **) &pSMB,
		      (void **) &pSMBr);
	if (rc)
		return rc;

	if (pSMB->hdr.Flags2 & SMBFLG2_UNICODE) {
		name_len =
		    cifsConvertToUTF16((__le16 *) pSMB->FileName, fileName,
				       PATH_MAX, nls_codepage, remap);
		name_len++;	/* trailing null */
		name_len *= 2;
	} else { /* BB add path length overrun check */
		name_len = strnlen(fileName, PATH_MAX);
		name_len++;	/* trailing null */
		strncpy(pSMB->FileName, fileName, name_len);
	}

	params = 6 + name_len;
	pSMB->MaxParameterCount = cpu_to_le16(2);
	pSMB->MaxDataCount = 0; /* BB double check this with jra */
	pSMB->MaxSetupCount = 0;
	pSMB->Reserved = 0;
	pSMB->Flags = 0;
	pSMB->Timeout = 0;
	pSMB->Reserved2 = 0;
	param_offset = offsetof(struct smb_com_transaction2_spi_req,
				InformationLevel) - 4;
	offset = param_offset + params;

	/* Setup pointer to Request Data (inode type) */
	pRqD = (struct unlink_psx_rq *)(((char *)&pSMB->hdr.Protocol) + offset);
	pRqD->type = cpu_to_le16(type);
	pSMB->ParameterOffset = cpu_to_le16(param_offset);
	pSMB->DataOffset = cpu_to_le16(offset);
	pSMB->SetupCount = 1;
	pSMB->Reserved3 = 0;
	pSMB->SubCommand = cpu_to_le16(TRANS2_SET_PATH_INFORMATION);
	byte_count = 3 /* pad */  + params + sizeof(struct unlink_psx_rq);

	pSMB->DataCount = cpu_to_le16(sizeof(struct unlink_psx_rq));
	pSMB->TotalDataCount = cpu_to_le16(sizeof(struct unlink_psx_rq));
	pSMB->ParameterCount = cpu_to_le16(params);
	pSMB->TotalParameterCount = pSMB->ParameterCount;
	pSMB->InformationLevel = cpu_to_le16(SMB_POSIX_UNLINK);
	pSMB->Reserved4 = 0;
	inc_rfc1001_len(pSMB, byte_count);
	pSMB->ByteCount = cpu_to_le16(byte_count);
	rc = SendReceive(xid, tcon->ses, (struct smb_hdr *) pSMB,
			 (struct smb_hdr *) pSMBr, &bytes_returned, 0);
	if (rc)
		cifs_dbg(FYI, "Posix delete returned %d\n", rc);
	cifs_buf_release(pSMB);

	cifs_stats_inc(&tcon->stats.cifs_stats.num_deletes);

	if (rc == -EAGAIN)
		goto PsxDelete;

	return rc;
}

int
CIFSSMBDelFile(const unsigned int xid, struct cifs_tcon *tcon, const char *name,
	       struct cifs_sb_info *cifs_sb)
{
	DELETE_FILE_REQ *pSMB = NULL;
	DELETE_FILE_RSP *pSMBr = NULL;
	int rc = 0;
	int bytes_returned;
	int name_len;
	int remap = cifs_remap(cifs_sb);

DelFileRetry:
	rc = smb_init(SMB_COM_DELETE, 1, tcon, (void **) &pSMB,
		      (void **) &pSMBr);
	if (rc)
		return rc;

	if (pSMB->hdr.Flags2 & SMBFLG2_UNICODE) {
		name_len = cifsConvertToUTF16((__le16 *) pSMB->fileName, name,
					      PATH_MAX, cifs_sb->local_nls,
					      remap);
		name_len++;	/* trailing null */
		name_len *= 2;
	} else {		/* BB improve check for buffer overruns BB */
		name_len = strnlen(name, PATH_MAX);
		name_len++;	/* trailing null */
		strncpy(pSMB->fileName, name, name_len);
	}
	pSMB->SearchAttributes =
	    cpu_to_le16(ATTR_READONLY | ATTR_HIDDEN | ATTR_SYSTEM);
	pSMB->BufferFormat = 0x04;
	inc_rfc1001_len(pSMB, name_len + 1);
	pSMB->ByteCount = cpu_to_le16(name_len + 1);
	rc = SendReceive(xid, tcon->ses, (struct smb_hdr *) pSMB,
			 (struct smb_hdr *) pSMBr, &bytes_returned, 0);
	cifs_stats_inc(&tcon->stats.cifs_stats.num_deletes);
	if (rc)
		cifs_dbg(FYI, "Error in RMFile = %d\n", rc);

	cifs_buf_release(pSMB);
	if (rc == -EAGAIN)
		goto DelFileRetry;

	return rc;
}

int
CIFSSMBRmDir(const unsigned int xid, struct cifs_tcon *tcon, const char *name,
	     struct cifs_sb_info *cifs_sb)
{
	DELETE_DIRECTORY_REQ *pSMB = NULL;
	DELETE_DIRECTORY_RSP *pSMBr = NULL;
	int rc = 0;
	int bytes_returned;
	int name_len;
	int remap = cifs_remap(cifs_sb);

	cifs_dbg(FYI, "In CIFSSMBRmDir\n");
RmDirRetry:
	rc = smb_init(SMB_COM_DELETE_DIRECTORY, 0, tcon, (void **) &pSMB,
		      (void **) &pSMBr);
	if (rc)
		return rc;

	if (pSMB->hdr.Flags2 & SMBFLG2_UNICODE) {
		name_len = cifsConvertToUTF16((__le16 *) pSMB->DirName, name,
					      PATH_MAX, cifs_sb->local_nls,
					      remap);
		name_len++;	/* trailing null */
		name_len *= 2;
	} else {		/* BB improve check for buffer overruns BB */
		name_len = strnlen(name, PATH_MAX);
		name_len++;	/* trailing null */
		strncpy(pSMB->DirName, name, name_len);
	}

	pSMB->BufferFormat = 0x04;
	inc_rfc1001_len(pSMB, name_len + 1);
	pSMB->ByteCount = cpu_to_le16(name_len + 1);
	rc = SendReceive(xid, tcon->ses, (struct smb_hdr *) pSMB,
			 (struct smb_hdr *) pSMBr, &bytes_returned, 0);
	cifs_stats_inc(&tcon->stats.cifs_stats.num_rmdirs);
	if (rc)
		cifs_dbg(FYI, "Error in RMDir = %d\n", rc);

	cifs_buf_release(pSMB);
	if (rc == -EAGAIN)
		goto RmDirRetry;
	return rc;
}

int
CIFSSMBMkDir(const unsigned int xid, struct cifs_tcon *tcon, const char *name,
	     struct cifs_sb_info *cifs_sb)
{
	int rc = 0;
	CREATE_DIRECTORY_REQ *pSMB = NULL;
	CREATE_DIRECTORY_RSP *pSMBr = NULL;
	int bytes_returned;
	int name_len;
	int remap = cifs_remap(cifs_sb);

	cifs_dbg(FYI, "In CIFSSMBMkDir\n");
MkDirRetry:
	rc = smb_init(SMB_COM_CREATE_DIRECTORY, 0, tcon, (void **) &pSMB,
		      (void **) &pSMBr);
	if (rc)
		return rc;

	if (pSMB->hdr.Flags2 & SMBFLG2_UNICODE) {
		name_len = cifsConvertToUTF16((__le16 *) pSMB->DirName, name,
					      PATH_MAX, cifs_sb->local_nls,
					      remap);
		name_len++;	/* trailing null */
		name_len *= 2;
	} else {		/* BB improve check for buffer overruns BB */
		name_len = strnlen(name, PATH_MAX);
		name_len++;	/* trailing null */
		strncpy(pSMB->DirName, name, name_len);
	}

	pSMB->BufferFormat = 0x04;
	inc_rfc1001_len(pSMB, name_len + 1);
	pSMB->ByteCount = cpu_to_le16(name_len + 1);
	rc = SendReceive(xid, tcon->ses, (struct smb_hdr *) pSMB,
			 (struct smb_hdr *) pSMBr, &bytes_returned, 0);
	cifs_stats_inc(&tcon->stats.cifs_stats.num_mkdirs);
	if (rc)
		cifs_dbg(FYI, "Error in Mkdir = %d\n", rc);

	cifs_buf_release(pSMB);
	if (rc == -EAGAIN)
		goto MkDirRetry;
	return rc;
}

int
CIFSPOSIXCreate(const unsigned int xid, struct cifs_tcon *tcon,
		__u32 posix_flags, __u64 mode, __u16 *netfid,
		FILE_UNIX_BASIC_INFO *pRetData, __u32 *pOplock,
		const char *name, const struct nls_table *nls_codepage,
		int remap)
{
	TRANSACTION2_SPI_REQ *pSMB = NULL;
	TRANSACTION2_SPI_RSP *pSMBr = NULL;
	int name_len;
	int rc = 0;
	int bytes_returned = 0;
	__u16 params, param_offset, offset, byte_count, count;
	OPEN_PSX_REQ *pdata;
	OPEN_PSX_RSP *psx_rsp;

	cifs_dbg(FYI, "In POSIX Create\n");
PsxCreat:
	rc = smb_init(SMB_COM_TRANSACTION2, 15, tcon, (void **) &pSMB,
		      (void **) &pSMBr);
	if (rc)
		return rc;

	if (pSMB->hdr.Flags2 & SMBFLG2_UNICODE) {
		name_len =
		    cifsConvertToUTF16((__le16 *) pSMB->FileName, name,
				       PATH_MAX, nls_codepage, remap);
		name_len++;	/* trailing null */
		name_len *= 2;
	} else {	/* BB improve the check for buffer overruns BB */
		name_len = strnlen(name, PATH_MAX);
		name_len++;	/* trailing null */
		strncpy(pSMB->FileName, name, name_len);
	}

	params = 6 + name_len;
	count = sizeof(OPEN_PSX_REQ);
	pSMB->MaxParameterCount = cpu_to_le16(2);
	pSMB->MaxDataCount = cpu_to_le16(1000);	/* large enough */
	pSMB->MaxSetupCount = 0;
	pSMB->Reserved = 0;
	pSMB->Flags = 0;
	pSMB->Timeout = 0;
	pSMB->Reserved2 = 0;
	param_offset = offsetof(struct smb_com_transaction2_spi_req,
				InformationLevel) - 4;
	offset = param_offset + params;
	pdata = (OPEN_PSX_REQ *)(((char *)&pSMB->hdr.Protocol) + offset);
	pdata->Level = cpu_to_le16(SMB_QUERY_FILE_UNIX_BASIC);
	pdata->Permissions = cpu_to_le64(mode);
	pdata->PosixOpenFlags = cpu_to_le32(posix_flags);
	pdata->OpenFlags =  cpu_to_le32(*pOplock);
	pSMB->ParameterOffset = cpu_to_le16(param_offset);
	pSMB->DataOffset = cpu_to_le16(offset);
	pSMB->SetupCount = 1;
	pSMB->Reserved3 = 0;
	pSMB->SubCommand = cpu_to_le16(TRANS2_SET_PATH_INFORMATION);
	byte_count = 3 /* pad */  + params + count;

	pSMB->DataCount = cpu_to_le16(count);
	pSMB->ParameterCount = cpu_to_le16(params);
	pSMB->TotalDataCount = pSMB->DataCount;
	pSMB->TotalParameterCount = pSMB->ParameterCount;
	pSMB->InformationLevel = cpu_to_le16(SMB_POSIX_OPEN);
	pSMB->Reserved4 = 0;
	inc_rfc1001_len(pSMB, byte_count);
	pSMB->ByteCount = cpu_to_le16(byte_count);
	rc = SendReceive(xid, tcon->ses, (struct smb_hdr *) pSMB,
			 (struct smb_hdr *) pSMBr, &bytes_returned, 0);
	if (rc) {
		cifs_dbg(FYI, "Posix create returned %d\n", rc);
		goto psx_create_err;
	}

	cifs_dbg(FYI, "copying inode info\n");
	rc = validate_t2((struct smb_t2_rsp *)pSMBr);

	if (rc || get_bcc(&pSMBr->hdr) < sizeof(OPEN_PSX_RSP)) {
		rc = -EIO;	/* bad smb */
		goto psx_create_err;
	}

	/* copy return information to pRetData */
	psx_rsp = (OPEN_PSX_RSP *)((char *) &pSMBr->hdr.Protocol
			+ le16_to_cpu(pSMBr->t2.DataOffset));

	*pOplock = le16_to_cpu(psx_rsp->OplockFlags);
	if (netfid)
		*netfid = psx_rsp->Fid;   /* cifs fid stays in le */
	/* Let caller know file was created so we can set the mode. */
	/* Do we care about the CreateAction in any other cases? */
	if (cpu_to_le32(FILE_CREATE) == psx_rsp->CreateAction)
		*pOplock |= CIFS_CREATE_ACTION;
	/* check to make sure response data is there */
	if (psx_rsp->ReturnedLevel != cpu_to_le16(SMB_QUERY_FILE_UNIX_BASIC)) {
		pRetData->Type = cpu_to_le32(-1); /* unknown */
		cifs_dbg(NOISY, "unknown type\n");
	} else {
		if (get_bcc(&pSMBr->hdr) < sizeof(OPEN_PSX_RSP)
					+ sizeof(FILE_UNIX_BASIC_INFO)) {
			cifs_dbg(VFS, "Open response data too small\n");
			pRetData->Type = cpu_to_le32(-1);
			goto psx_create_err;
		}
		memcpy((char *) pRetData,
			(char *)psx_rsp + sizeof(OPEN_PSX_RSP),
			sizeof(FILE_UNIX_BASIC_INFO));
	}

psx_create_err:
	cifs_buf_release(pSMB);

	if (posix_flags & SMB_O_DIRECTORY)
		cifs_stats_inc(&tcon->stats.cifs_stats.num_posixmkdirs);
	else
		cifs_stats_inc(&tcon->stats.cifs_stats.num_posixopens);

	if (rc == -EAGAIN)
		goto PsxCreat;

	return rc;
}

static __u16 convert_disposition(int disposition)
{
	__u16 ofun = 0;

	switch (disposition) {
		case FILE_SUPERSEDE:
			ofun = SMBOPEN_OCREATE | SMBOPEN_OTRUNC;
			break;
		case FILE_OPEN:
			ofun = SMBOPEN_OAPPEND;
			break;
		case FILE_CREATE:
			ofun = SMBOPEN_OCREATE;
			break;
		case FILE_OPEN_IF:
			ofun = SMBOPEN_OCREATE | SMBOPEN_OAPPEND;
			break;
		case FILE_OVERWRITE:
			ofun = SMBOPEN_OTRUNC;
			break;
		case FILE_OVERWRITE_IF:
			ofun = SMBOPEN_OCREATE | SMBOPEN_OTRUNC;
			break;
		default:
			cifs_dbg(FYI, "unknown disposition %d\n", disposition);
			ofun =  SMBOPEN_OAPPEND; /* regular open */
	}
	return ofun;
}

static int
access_flags_to_smbopen_mode(const int access_flags)
{
	int masked_flags = access_flags & (GENERIC_READ | GENERIC_WRITE);

	if (masked_flags == GENERIC_READ)
		return SMBOPEN_READ;
	else if (masked_flags == GENERIC_WRITE)
		return SMBOPEN_WRITE;

	/* just go for read/write */
	return SMBOPEN_READWRITE;
}

int
SMBLegacyOpen(const unsigned int xid, struct cifs_tcon *tcon,
	    const char *fileName, const int openDisposition,
	    const int access_flags, const int create_options, __u16 *netfid,
	    int *pOplock, FILE_ALL_INFO *pfile_info,
	    const struct nls_table *nls_codepage, int remap)
{
	int rc = -EACCES;
	OPENX_REQ *pSMB = NULL;
	OPENX_RSP *pSMBr = NULL;
	int bytes_returned;
	int name_len;
	__u16 count;

OldOpenRetry:
	rc = smb_init(SMB_COM_OPEN_ANDX, 15, tcon, (void **) &pSMB,
		      (void **) &pSMBr);
	if (rc)
		return rc;

	pSMB->AndXCommand = 0xFF;       /* none */

	if (pSMB->hdr.Flags2 & SMBFLG2_UNICODE) {
		count = 1;      /* account for one byte pad to word boundary */
		name_len =
		   cifsConvertToUTF16((__le16 *) (pSMB->fileName + 1),
				      fileName, PATH_MAX, nls_codepage, remap);
		name_len++;     /* trailing null */
		name_len *= 2;
	} else {                /* BB improve check for buffer overruns BB */
		count = 0;      /* no pad */
		name_len = strnlen(fileName, PATH_MAX);
		name_len++;     /* trailing null */
		strncpy(pSMB->fileName, fileName, name_len);
	}
	if (*pOplock & REQ_OPLOCK)
		pSMB->OpenFlags = cpu_to_le16(REQ_OPLOCK);
	else if (*pOplock & REQ_BATCHOPLOCK)
		pSMB->OpenFlags = cpu_to_le16(REQ_BATCHOPLOCK);

	pSMB->OpenFlags |= cpu_to_le16(REQ_MORE_INFO);
	pSMB->Mode = cpu_to_le16(access_flags_to_smbopen_mode(access_flags));
	pSMB->Mode |= cpu_to_le16(0x40); /* deny none */
	/* set file as system file if special file such
	   as fifo and server expecting SFU style and
	   no Unix extensions */

	if (create_options & CREATE_OPTION_SPECIAL)
		pSMB->FileAttributes = cpu_to_le16(ATTR_SYSTEM);
	else /* BB FIXME BB */
		pSMB->FileAttributes = cpu_to_le16(0/*ATTR_NORMAL*/);

	if (create_options & CREATE_OPTION_READONLY)
		pSMB->FileAttributes |= cpu_to_le16(ATTR_READONLY);

	/* BB FIXME BB */
/*	pSMB->CreateOptions = cpu_to_le32(create_options &
						 CREATE_OPTIONS_MASK); */
	/* BB FIXME END BB */

	pSMB->Sattr = cpu_to_le16(ATTR_HIDDEN | ATTR_SYSTEM | ATTR_DIRECTORY);
	pSMB->OpenFunction = cpu_to_le16(convert_disposition(openDisposition));
	count += name_len;
	inc_rfc1001_len(pSMB, count);

	pSMB->ByteCount = cpu_to_le16(count);
	rc = SendReceive(xid, tcon->ses, (struct smb_hdr *) pSMB,
			(struct smb_hdr *)pSMBr, &bytes_returned, 0);
	cifs_stats_inc(&tcon->stats.cifs_stats.num_opens);
	if (rc) {
		cifs_dbg(FYI, "Error in Open = %d\n", rc);
	} else {
	/* BB verify if wct == 15 */

/*		*pOplock = pSMBr->OplockLevel; */ /* BB take from action field*/

		*netfid = pSMBr->Fid;   /* cifs fid stays in le */
		/* Let caller know file was created so we can set the mode. */
		/* Do we care about the CreateAction in any other cases? */
	/* BB FIXME BB */
/*		if (cpu_to_le32(FILE_CREATE) == pSMBr->CreateAction)
			*pOplock |= CIFS_CREATE_ACTION; */
	/* BB FIXME END */

		if (pfile_info) {
			pfile_info->CreationTime = 0; /* BB convert CreateTime*/
			pfile_info->LastAccessTime = 0; /* BB fixme */
			pfile_info->LastWriteTime = 0; /* BB fixme */
			pfile_info->ChangeTime = 0;  /* BB fixme */
			pfile_info->Attributes =
				cpu_to_le32(le16_to_cpu(pSMBr->FileAttributes));
			/* the file_info buf is endian converted by caller */
			pfile_info->AllocationSize =
				cpu_to_le64(le32_to_cpu(pSMBr->EndOfFile));
			pfile_info->EndOfFile = pfile_info->AllocationSize;
			pfile_info->NumberOfLinks = cpu_to_le32(1);
			pfile_info->DeletePending = 0;
		}
	}

	cifs_buf_release(pSMB);
	if (rc == -EAGAIN)
		goto OldOpenRetry;
	return rc;
}

int
CIFS_open(const unsigned int xid, struct cifs_open_parms *oparms, int *oplock,
	  FILE_ALL_INFO *buf)
{
	int rc = -EACCES;
	OPEN_REQ *req = NULL;
	OPEN_RSP *rsp = NULL;
	int bytes_returned;
	int name_len;
	__u16 count;
	struct cifs_sb_info *cifs_sb = oparms->cifs_sb;
	struct cifs_tcon *tcon = oparms->tcon;
	int remap = cifs_remap(cifs_sb);
	const struct nls_table *nls = cifs_sb->local_nls;
	int create_options = oparms->create_options;
	int desired_access = oparms->desired_access;
	int disposition = oparms->disposition;
	const char *path = oparms->path;

openRetry:
	rc = smb_init(SMB_COM_NT_CREATE_ANDX, 24, tcon, (void **)&req,
		      (void **)&rsp);
	if (rc)
		return rc;

	/* no commands go after this */
	req->AndXCommand = 0xFF;

	if (req->hdr.Flags2 & SMBFLG2_UNICODE) {
		/* account for one byte pad to word boundary */
		count = 1;
		name_len = cifsConvertToUTF16((__le16 *)(req->fileName + 1),
					      path, PATH_MAX, nls, remap);
		/* trailing null */
		name_len++;
		name_len *= 2;
		req->NameLength = cpu_to_le16(name_len);
	} else {
		/* BB improve check for buffer overruns BB */
		/* no pad */
		count = 0;
		name_len = strnlen(path, PATH_MAX);
		/* trailing null */
		name_len++;
		req->NameLength = cpu_to_le16(name_len);
		strncpy(req->fileName, path, name_len);
	}

	if (*oplock & REQ_OPLOCK)
		req->OpenFlags = cpu_to_le32(REQ_OPLOCK);
	else if (*oplock & REQ_BATCHOPLOCK)
		req->OpenFlags = cpu_to_le32(REQ_BATCHOPLOCK);

	req->DesiredAccess = cpu_to_le32(desired_access);
	req->AllocationSize = 0;

	/*
	 * Set file as system file if special file such as fifo and server
	 * expecting SFU style and no Unix extensions.
	 */
	if (create_options & CREATE_OPTION_SPECIAL)
		req->FileAttributes = cpu_to_le32(ATTR_SYSTEM);
	else
		req->FileAttributes = cpu_to_le32(ATTR_NORMAL);

	/*
	 * XP does not handle ATTR_POSIX_SEMANTICS but it helps speed up case
	 * sensitive checks for other servers such as Samba.
	 */
	if (tcon->ses->capabilities & CAP_UNIX)
		req->FileAttributes |= cpu_to_le32(ATTR_POSIX_SEMANTICS);

	if (create_options & CREATE_OPTION_READONLY)
		req->FileAttributes |= cpu_to_le32(ATTR_READONLY);

	req->ShareAccess = cpu_to_le32(FILE_SHARE_ALL);
	req->CreateDisposition = cpu_to_le32(disposition);
	req->CreateOptions = cpu_to_le32(create_options & CREATE_OPTIONS_MASK);

	/* BB Expirement with various impersonation levels and verify */
	req->ImpersonationLevel = cpu_to_le32(SECURITY_IMPERSONATION);
	req->SecurityFlags = SECURITY_CONTEXT_TRACKING|SECURITY_EFFECTIVE_ONLY;

	count += name_len;
	inc_rfc1001_len(req, count);

	req->ByteCount = cpu_to_le16(count);
	rc = SendReceive(xid, tcon->ses, (struct smb_hdr *)req,
			 (struct smb_hdr *)rsp, &bytes_returned, 0);
	cifs_stats_inc(&tcon->stats.cifs_stats.num_opens);
	if (rc) {
		cifs_dbg(FYI, "Error in Open = %d\n", rc);
		cifs_buf_release(req);
		if (rc == -EAGAIN)
			goto openRetry;
		return rc;
	}

	/* 1 byte no need to le_to_cpu */
	*oplock = rsp->OplockLevel;
	/* cifs fid stays in le */
	oparms->fid->netfid = rsp->Fid;

	/* Let caller know file was created so we can set the mode. */
	/* Do we care about the CreateAction in any other cases? */
	if (cpu_to_le32(FILE_CREATE) == rsp->CreateAction)
		*oplock |= CIFS_CREATE_ACTION;

	if (buf) {
		/* copy from CreationTime to Attributes */
		memcpy((char *)buf, (char *)&rsp->CreationTime, 36);
		/* the file_info buf is endian converted by caller */
		buf->AllocationSize = rsp->AllocationSize;
		buf->EndOfFile = rsp->EndOfFile;
		buf->NumberOfLinks = cpu_to_le32(1);
		buf->DeletePending = 0;
	}

	cifs_buf_release(req);
	return rc;
}

/*
 * Discard any remaining data in the current SMB. To do this, we borrow the
 * current bigbuf.
 */
int
cifs_discard_remaining_data(struct TCP_Server_Info *server)
{
	unsigned int rfclen = server->pdu_size;
	int remaining = rfclen + server->vals->header_preamble_size -
		server->total_read;

	while (remaining > 0) {
		int length;

		length = cifs_read_from_socket(server, server->bigbuf,
				min_t(unsigned int, remaining,
				    CIFSMaxBufSize + MAX_HEADER_SIZE(server)));
		if (length < 0)
			return length;
		server->total_read += length;
		remaining -= length;
	}

	return 0;
}

static int
__cifs_readv_discard(struct TCP_Server_Info *server, struct mid_q_entry *mid,
		     bool malformed)
{
	int length;

	length = cifs_discard_remaining_data(server);
	dequeue_mid(mid, malformed);
	mid->resp_buf = server->smallbuf;
	server->smallbuf = NULL;
	return length;
}

static int
cifs_readv_discard(struct TCP_Server_Info *server, struct mid_q_entry *mid)
{
	struct cifs_readdata *rdata = mid->callback_data;

	return  __cifs_readv_discard(server, mid, rdata->result);
}

int
cifs_readv_receive(struct TCP_Server_Info *server, struct mid_q_entry *mid)
{
	int length, len;
	unsigned int data_offset, data_len;
	struct cifs_readdata *rdata = mid->callback_data;
	char *buf = server->smallbuf;
	unsigned int buflen = server->pdu_size +
		server->vals->header_preamble_size;
	bool use_rdma_mr = false;

	cifs_dbg(FYI, "%s: mid=%llu offset=%llu bytes=%u\n",
		 __func__, mid->mid, rdata->offset, rdata->bytes);

	/*
	 * read the rest of READ_RSP header (sans Data array), or whatever we
	 * can if there's not enough data. At this point, we've read down to
	 * the Mid.
	 */
	len = min_t(unsigned int, buflen, server->vals->read_rsp_size) -
							HEADER_SIZE(server) + 1;

	length = cifs_read_from_socket(server,
				       buf + HEADER_SIZE(server) - 1, len);
	if (length < 0)
		return length;
	server->total_read += length;

	if (server->ops->is_session_expired &&
	    server->ops->is_session_expired(buf)) {
		cifs_reconnect(server);
		wake_up(&server->response_q);
		return -1;
	}

	if (server->ops->is_status_pending &&
	    server->ops->is_status_pending(buf, server)) {
		cifs_discard_remaining_data(server);
		return -1;
	}

	/* set up first two iov for signature check and to get credits */
	rdata->iov[0].iov_base = buf;
	rdata->iov[0].iov_len = server->vals->header_preamble_size;
	rdata->iov[1].iov_base = buf + server->vals->header_preamble_size;
	rdata->iov[1].iov_len =
		server->total_read - server->vals->header_preamble_size;
	cifs_dbg(FYI, "0: iov_base=%p iov_len=%zu\n",
		 rdata->iov[0].iov_base, rdata->iov[0].iov_len);
	cifs_dbg(FYI, "1: iov_base=%p iov_len=%zu\n",
		 rdata->iov[1].iov_base, rdata->iov[1].iov_len);

	/* Was the SMB read successful? */
	rdata->result = server->ops->map_error(buf, false);
	if (rdata->result != 0) {
		cifs_dbg(FYI, "%s: server returned error %d\n",
			 __func__, rdata->result);
		/* normal error on read response */
		return __cifs_readv_discard(server, mid, false);
	}

	/* Is there enough to get to the rest of the READ_RSP header? */
	if (server->total_read < server->vals->read_rsp_size) {
		cifs_dbg(FYI, "%s: server returned short header. got=%u expected=%zu\n",
			 __func__, server->total_read,
			 server->vals->read_rsp_size);
		rdata->result = -EIO;
		return cifs_readv_discard(server, mid);
	}

	data_offset = server->ops->read_data_offset(buf) +
		server->vals->header_preamble_size;
	if (data_offset < server->total_read) {
		/*
		 * win2k8 sometimes sends an offset of 0 when the read
		 * is beyond the EOF. Treat it as if the data starts just after
		 * the header.
		 */
		cifs_dbg(FYI, "%s: data offset (%u) inside read response header\n",
			 __func__, data_offset);
		data_offset = server->total_read;
	} else if (data_offset > MAX_CIFS_SMALL_BUFFER_SIZE) {
		/* data_offset is beyond the end of smallbuf */
		cifs_dbg(FYI, "%s: data offset (%u) beyond end of smallbuf\n",
			 __func__, data_offset);
		rdata->result = -EIO;
		return cifs_readv_discard(server, mid);
	}

	cifs_dbg(FYI, "%s: total_read=%u data_offset=%u\n",
		 __func__, server->total_read, data_offset);

	len = data_offset - server->total_read;
	if (len > 0) {
		/* read any junk before data into the rest of smallbuf */
		length = cifs_read_from_socket(server,
					       buf + server->total_read, len);
		if (length < 0)
			return length;
		server->total_read += length;
	}

	/* how much data is in the response? */
#ifdef CONFIG_CIFS_SMB_DIRECT
	use_rdma_mr = rdata->mr;
#endif
	data_len = server->ops->read_data_length(buf, use_rdma_mr);
	if (!use_rdma_mr && (data_offset + data_len > buflen)) {
		/* data_len is corrupt -- discard frame */
		rdata->result = -EIO;
		return cifs_readv_discard(server, mid);
	}

	length = rdata->read_into_pages(server, rdata, data_len);
	if (length < 0)
		return length;

	server->total_read += length;

	cifs_dbg(FYI, "total_read=%u buflen=%u remaining=%u\n",
		 server->total_read, buflen, data_len);

	/* discard anything left over */
	if (server->total_read < buflen)
		return cifs_readv_discard(server, mid);

	dequeue_mid(mid, false);
	mid->resp_buf = server->smallbuf;
	server->smallbuf = NULL;
	return length;
}

static void
cifs_readv_callback(struct mid_q_entry *mid)
{
	struct cifs_readdata *rdata = mid->callback_data;
	struct cifs_tcon *tcon = tlink_tcon(rdata->cfile->tlink);
	struct TCP_Server_Info *server = tcon->ses->server;
	struct smb_rqst rqst = { .rq_iov = rdata->iov,
				 .rq_nvec = 2,
				 .rq_pages = rdata->pages,
				 .rq_offset = rdata->page_offset,
				 .rq_npages = rdata->nr_pages,
				 .rq_pagesz = rdata->pagesz,
				 .rq_tailsz = rdata->tailsz };
	struct cifs_credits credits = { .value = 1, .instance = 0 };

	cifs_dbg(FYI, "%s: mid=%llu state=%d result=%d bytes=%u\n",
		 __func__, mid->mid, mid->mid_state, rdata->result,
		 rdata->bytes);

	switch (mid->mid_state) {
	case MID_RESPONSE_RECEIVED:
		/* result already set, check signature */
		if (server->sign) {
			int rc = 0;

			rc = cifs_verify_signature(&rqst, server,
						  mid->sequence_number);
			if (rc)
				cifs_dbg(VFS, "SMB signature verification returned error = %d\n",
					 rc);
		}
		/* FIXME: should this be counted toward the initiating task? */
		task_io_account_read(rdata->got_bytes);
		cifs_stats_bytes_read(tcon, rdata->got_bytes);
		break;
	case MID_REQUEST_SUBMITTED:
	case MID_RETRY_NEEDED:
		rdata->result = -EAGAIN;
		if (server->sign && rdata->got_bytes)
			/* reset bytes number since we can not check a sign */
			rdata->got_bytes = 0;
		/* FIXME: should this be counted toward the initiating task? */
		task_io_account_read(rdata->got_bytes);
		cifs_stats_bytes_read(tcon, rdata->got_bytes);
		break;
	default:
		rdata->result = -EIO;
	}

	queue_work(cifsiod_wq, &rdata->work);
	DeleteMidQEntry(mid);
	add_credits(server, &credits, 0);
}

/* cifs_async_readv - send an async write, and set up mid to handle result */
int
cifs_async_readv(struct cifs_readdata *rdata)
{
	int rc;
	READ_REQ *smb = NULL;
	int wct;
	struct cifs_tcon *tcon = tlink_tcon(rdata->cfile->tlink);
	struct smb_rqst rqst = { .rq_iov = rdata->iov,
				 .rq_nvec = 2 };

	cifs_dbg(FYI, "%s: offset=%llu bytes=%u\n",
		 __func__, rdata->offset, rdata->bytes);

	if (tcon->ses->capabilities & CAP_LARGE_FILES)
		wct = 12;
	else {
		wct = 10; /* old style read */
		if ((rdata->offset >> 32) > 0)  {
			/* can not handle this big offset for old */
			return -EIO;
		}
	}

	rc = small_smb_init(SMB_COM_READ_ANDX, wct, tcon, (void **)&smb);
	if (rc)
		return rc;

	smb->hdr.Pid = cpu_to_le16((__u16)rdata->pid);
	smb->hdr.PidHigh = cpu_to_le16((__u16)(rdata->pid >> 16));

	smb->AndXCommand = 0xFF;	/* none */
	smb->Fid = rdata->cfile->fid.netfid;
	smb->OffsetLow = cpu_to_le32(rdata->offset & 0xFFFFFFFF);
	if (wct == 12)
		smb->OffsetHigh = cpu_to_le32(rdata->offset >> 32);
	smb->Remaining = 0;
	smb->MaxCount = cpu_to_le16(rdata->bytes & 0xFFFF);
	smb->MaxCountHigh = cpu_to_le32(rdata->bytes >> 16);
	if (wct == 12)
		smb->ByteCount = 0;
	else {
		/* old style read */
		struct smb_com_readx_req *smbr =
			(struct smb_com_readx_req *)smb;
		smbr->ByteCount = 0;
	}

	/* 4 for RFC1001 length + 1 for BCC */
	rdata->iov[0].iov_base = smb;
	rdata->iov[0].iov_len = 4;
	rdata->iov[1].iov_base = (char *)smb + 4;
	rdata->iov[1].iov_len = get_rfc1002_length(smb);

	kref_get(&rdata->refcount);
	rc = cifs_call_async(tcon->ses->server, &rqst, cifs_readv_receive,
			     cifs_readv_callback, NULL, rdata, 0, NULL);

	if (rc == 0)
		cifs_stats_inc(&tcon->stats.cifs_stats.num_reads);
	else
		kref_put(&rdata->refcount, cifs_readdata_release);

	cifs_small_buf_release(smb);
	return rc;
}

int
CIFSSMBRead(const unsigned int xid, struct cifs_io_parms *io_parms,
	    unsigned int *nbytes, char **buf, int *pbuf_type)
{
	int rc = -EACCES;
	READ_REQ *pSMB = NULL;
	READ_RSP *pSMBr = NULL;
	char *pReadData = NULL;
	int wct;
	int resp_buf_type = 0;
	struct kvec iov[1];
	struct kvec rsp_iov;
	__u32 pid = io_parms->pid;
	__u16 netfid = io_parms->netfid;
	__u64 offset = io_parms->offset;
	struct cifs_tcon *tcon = io_parms->tcon;
	unsigned int count = io_parms->length;

	cifs_dbg(FYI, "Reading %d bytes on fid %d\n", count, netfid);
	if (tcon->ses->capabilities & CAP_LARGE_FILES)
		wct = 12;
	else {
		wct = 10; /* old style read */
		if ((offset >> 32) > 0)  {
			/* can not handle this big offset for old */
			return -EIO;
		}
	}

	*nbytes = 0;
	rc = small_smb_init(SMB_COM_READ_ANDX, wct, tcon, (void **) &pSMB);
	if (rc)
		return rc;

	pSMB->hdr.Pid = cpu_to_le16((__u16)pid);
	pSMB->hdr.PidHigh = cpu_to_le16((__u16)(pid >> 16));

	/* tcon and ses pointer are checked in smb_init */
	if (tcon->ses->server == NULL)
		return -ECONNABORTED;

	pSMB->AndXCommand = 0xFF;       /* none */
	pSMB->Fid = netfid;
	pSMB->OffsetLow = cpu_to_le32(offset & 0xFFFFFFFF);
	if (wct == 12)
		pSMB->OffsetHigh = cpu_to_le32(offset >> 32);

	pSMB->Remaining = 0;
	pSMB->MaxCount = cpu_to_le16(count & 0xFFFF);
	pSMB->MaxCountHigh = cpu_to_le32(count >> 16);
	if (wct == 12)
		pSMB->ByteCount = 0;  /* no need to do le conversion since 0 */
	else {
		/* old style read */
		struct smb_com_readx_req *pSMBW =
			(struct smb_com_readx_req *)pSMB;
		pSMBW->ByteCount = 0;
	}

	iov[0].iov_base = (char *)pSMB;
	iov[0].iov_len = be32_to_cpu(pSMB->hdr.smb_buf_length) + 4;
	rc = SendReceive2(xid, tcon->ses, iov, 1, &resp_buf_type,
			  CIFS_LOG_ERROR, &rsp_iov);
	cifs_small_buf_release(pSMB);
	cifs_stats_inc(&tcon->stats.cifs_stats.num_reads);
	pSMBr = (READ_RSP *)rsp_iov.iov_base;
	if (rc) {
		cifs_dbg(VFS, "Send error in read = %d\n", rc);
	} else {
		int data_length = le16_to_cpu(pSMBr->DataLengthHigh);
		data_length = data_length << 16;
		data_length += le16_to_cpu(pSMBr->DataLength);
		*nbytes = data_length;

		/*check that DataLength would not go beyond end of SMB */
		if ((data_length > CIFSMaxBufSize)
				|| (data_length > count)) {
			cifs_dbg(FYI, "bad length %d for count %d\n",
				 data_length, count);
			rc = -EIO;
			*nbytes = 0;
		} else {
			pReadData = (char *) (&pSMBr->hdr.Protocol) +
					le16_to_cpu(pSMBr->DataOffset);
/*			if (rc = copy_to_user(buf, pReadData, data_length)) {
				cifs_dbg(VFS, "Faulting on read rc = %d\n",rc);
				rc = -EFAULT;
			}*/ /* can not use copy_to_user when using page cache*/
			if (*buf)
				memcpy(*buf, pReadData, data_length);
		}
	}

	if (*buf) {
		free_rsp_buf(resp_buf_type, rsp_iov.iov_base);
	} else if (resp_buf_type != CIFS_NO_BUFFER) {
		/* return buffer to caller to free */
		*buf = rsp_iov.iov_base;
		if (resp_buf_type == CIFS_SMALL_BUFFER)
			*pbuf_type = CIFS_SMALL_BUFFER;
		else if (resp_buf_type == CIFS_LARGE_BUFFER)
			*pbuf_type = CIFS_LARGE_BUFFER;
	} /* else no valid buffer on return - leave as null */

	/* Note: On -EAGAIN error only caller can retry on handle based calls
		since file handle passed in no longer valid */
	return rc;
}


int
CIFSSMBWrite(const unsigned int xid, struct cifs_io_parms *io_parms,
	     unsigned int *nbytes, const char *buf)
{
	int rc = -EACCES;
	WRITE_REQ *pSMB = NULL;
	WRITE_RSP *pSMBr = NULL;
	int bytes_returned, wct;
	__u32 bytes_sent;
	__u16 byte_count;
	__u32 pid = io_parms->pid;
	__u16 netfid = io_parms->netfid;
	__u64 offset = io_parms->offset;
	struct cifs_tcon *tcon = io_parms->tcon;
	unsigned int count = io_parms->length;

	*nbytes = 0;

	/* cifs_dbg(FYI, "write at %lld %d bytes\n", offset, count);*/
	if (tcon->ses == NULL)
		return -ECONNABORTED;

	if (tcon->ses->capabilities & CAP_LARGE_FILES)
		wct = 14;
	else {
		wct = 12;
		if ((offset >> 32) > 0) {
			/* can not handle big offset for old srv */
			return -EIO;
		}
	}

	rc = smb_init(SMB_COM_WRITE_ANDX, wct, tcon, (void **) &pSMB,
		      (void **) &pSMBr);
	if (rc)
		return rc;

	pSMB->hdr.Pid = cpu_to_le16((__u16)pid);
	pSMB->hdr.PidHigh = cpu_to_le16((__u16)(pid >> 16));

	/* tcon and ses pointer are checked in smb_init */
	if (tcon->ses->server == NULL)
		return -ECONNABORTED;

	pSMB->AndXCommand = 0xFF;	/* none */
	pSMB->Fid = netfid;
	pSMB->OffsetLow = cpu_to_le32(offset & 0xFFFFFFFF);
	if (wct == 14)
		pSMB->OffsetHigh = cpu_to_le32(offset >> 32);

	pSMB->Reserved = 0xFFFFFFFF;
	pSMB->WriteMode = 0;
	pSMB->Remaining = 0;

	/* Can increase buffer size if buffer is big enough in some cases ie we
	can send more if LARGE_WRITE_X capability returned by the server and if
	our buffer is big enough or if we convert to iovecs on socket writes
	and eliminate the copy to the CIFS buffer */
	if (tcon->ses->capabilities & CAP_LARGE_WRITE_X) {
		bytes_sent = min_t(const unsigned int, CIFSMaxBufSize, count);
	} else {
		bytes_sent = (tcon->ses->server->maxBuf - MAX_CIFS_HDR_SIZE)
			 & ~0xFF;
	}

	if (bytes_sent > count)
		bytes_sent = count;
	pSMB->DataOffset =
		cpu_to_le16(offsetof(struct smb_com_write_req, Data) - 4);
	if (buf)
		memcpy(pSMB->Data, buf, bytes_sent);
	else if (count != 0) {
		/* No buffer */
		cifs_buf_release(pSMB);
		return -EINVAL;
	} /* else setting file size with write of zero bytes */
	if (wct == 14)
		byte_count = bytes_sent + 1; /* pad */
	else /* wct == 12 */
		byte_count = bytes_sent + 5; /* bigger pad, smaller smb hdr */

	pSMB->DataLengthLow = cpu_to_le16(bytes_sent & 0xFFFF);
	pSMB->DataLengthHigh = cpu_to_le16(bytes_sent >> 16);
	inc_rfc1001_len(pSMB, byte_count);

	if (wct == 14)
		pSMB->ByteCount = cpu_to_le16(byte_count);
	else { /* old style write has byte count 4 bytes earlier
		  so 4 bytes pad  */
		struct smb_com_writex_req *pSMBW =
			(struct smb_com_writex_req *)pSMB;
		pSMBW->ByteCount = cpu_to_le16(byte_count);
	}

	rc = SendReceive(xid, tcon->ses, (struct smb_hdr *) pSMB,
			 (struct smb_hdr *) pSMBr, &bytes_returned, 0);
	cifs_stats_inc(&tcon->stats.cifs_stats.num_writes);
	if (rc) {
		cifs_dbg(FYI, "Send error in write = %d\n", rc);
	} else {
		*nbytes = le16_to_cpu(pSMBr->CountHigh);
		*nbytes = (*nbytes) << 16;
		*nbytes += le16_to_cpu(pSMBr->Count);

		/*
		 * Mask off high 16 bits when bytes written as returned by the
		 * server is greater than bytes requested by the client. Some
		 * OS/2 servers are known to set incorrect CountHigh values.
		 */
		if (*nbytes > count)
			*nbytes &= 0xFFFF;
	}

	cifs_buf_release(pSMB);

	/* Note: On -EAGAIN error only caller can retry on handle based calls
		since file handle passed in no longer valid */

	return rc;
}

void
cifs_writedata_release(struct kref *refcount)
{
	struct cifs_writedata *wdata = container_of(refcount,
					struct cifs_writedata, refcount);
#ifdef CONFIG_CIFS_SMB_DIRECT
	if (wdata->mr) {
		smbd_deregister_mr(wdata->mr);
		wdata->mr = NULL;
	}
#endif

	if (wdata->cfile)
		cifsFileInfo_put(wdata->cfile);

	kvfree(wdata->pages);
	kfree(wdata);
}

/*
 * Write failed with a retryable error. Resend the write request. It's also
 * possible that the page was redirtied so re-clean the page.
 */
static void
cifs_writev_requeue(struct cifs_writedata *wdata)
{
	int i, rc = 0;
	struct inode *inode = d_inode(wdata->cfile->dentry);
	struct TCP_Server_Info *server;
	unsigned int rest_len;

	server = tlink_tcon(wdata->cfile->tlink)->ses->server;
	i = 0;
	rest_len = wdata->bytes;
	do {
		struct cifs_writedata *wdata2;
		unsigned int j, nr_pages, wsize, tailsz, cur_len;

		wsize = server->ops->wp_retry_size(inode);
		if (wsize < rest_len) {
			nr_pages = wsize / PAGE_SIZE;
			if (!nr_pages) {
				rc = -ENOTSUPP;
				break;
			}
			cur_len = nr_pages * PAGE_SIZE;
			tailsz = PAGE_SIZE;
		} else {
			nr_pages = DIV_ROUND_UP(rest_len, PAGE_SIZE);
			cur_len = rest_len;
			tailsz = rest_len - (nr_pages - 1) * PAGE_SIZE;
		}

		wdata2 = cifs_writedata_alloc(nr_pages, cifs_writev_complete);
		if (!wdata2) {
			rc = -ENOMEM;
			break;
		}

		for (j = 0; j < nr_pages; j++) {
			wdata2->pages[j] = wdata->pages[i + j];
			lock_page(wdata2->pages[j]);
			clear_page_dirty_for_io(wdata2->pages[j]);
		}

		wdata2->sync_mode = wdata->sync_mode;
		wdata2->nr_pages = nr_pages;
		wdata2->offset = page_offset(wdata2->pages[0]);
		wdata2->pagesz = PAGE_SIZE;
		wdata2->tailsz = tailsz;
		wdata2->bytes = cur_len;

		rc = cifs_get_writable_file(CIFS_I(inode), false,
					    &wdata2->cfile);
		if (!wdata2->cfile) {
			cifs_dbg(VFS, "No writable handle to retry writepages rc=%d\n",
				 rc);
			if (!is_retryable_error(rc))
				rc = -EBADF;
		} else {
			wdata2->pid = wdata2->cfile->pid;
			rc = server->ops->async_writev(wdata2,
						       cifs_writedata_release);
		}

		for (j = 0; j < nr_pages; j++) {
			unlock_page(wdata2->pages[j]);
			if (rc != 0 && !is_retryable_error(rc)) {
				SetPageError(wdata2->pages[j]);
				end_page_writeback(wdata2->pages[j]);
				put_page(wdata2->pages[j]);
			}
		}

		if (rc) {
			kref_put(&wdata2->refcount, cifs_writedata_release);
			if (is_retryable_error(rc))
				continue;
			i += nr_pages;
			break;
		}

		rest_len -= cur_len;
		i += nr_pages;
	} while (i < wdata->nr_pages);

	/* cleanup remaining pages from the original wdata */
	for (; i < wdata->nr_pages; i++) {
		SetPageError(wdata->pages[i]);
		end_page_writeback(wdata->pages[i]);
		put_page(wdata->pages[i]);
	}

	if (rc != 0 && !is_retryable_error(rc))
		mapping_set_error(inode->i_mapping, rc);
	kref_put(&wdata->refcount, cifs_writedata_release);
}

void
cifs_writev_complete(struct work_struct *work)
{
	struct cifs_writedata *wdata = container_of(work,
						struct cifs_writedata, work);
	struct inode *inode = d_inode(wdata->cfile->dentry);
	int i = 0;

	if (wdata->result == 0) {
		spin_lock(&inode->i_lock);
		cifs_update_eof(CIFS_I(inode), wdata->offset, wdata->bytes);
		spin_unlock(&inode->i_lock);
		cifs_stats_bytes_written(tlink_tcon(wdata->cfile->tlink),
					 wdata->bytes);
	} else if (wdata->sync_mode == WB_SYNC_ALL && wdata->result == -EAGAIN)
		return cifs_writev_requeue(wdata);

	for (i = 0; i < wdata->nr_pages; i++) {
		struct page *page = wdata->pages[i];
		if (wdata->result == -EAGAIN)
			__set_page_dirty_nobuffers(page);
		else if (wdata->result < 0)
			SetPageError(page);
		end_page_writeback(page);
		put_page(page);
	}
	if (wdata->result != -EAGAIN)
		mapping_set_error(inode->i_mapping, wdata->result);
	kref_put(&wdata->refcount, cifs_writedata_release);
}

struct cifs_writedata *
cifs_writedata_alloc(unsigned int nr_pages, work_func_t complete)
{
	struct page **pages =
		kcalloc(nr_pages, sizeof(struct page *), GFP_NOFS);
	if (pages)
		return cifs_writedata_direct_alloc(pages, complete);

	return NULL;
}

struct cifs_writedata *
cifs_writedata_direct_alloc(struct page **pages, work_func_t complete)
{
	struct cifs_writedata *wdata;

	wdata = kzalloc(sizeof(*wdata), GFP_NOFS);
	if (wdata != NULL) {
		wdata->pages = pages;
		kref_init(&wdata->refcount);
		INIT_LIST_HEAD(&wdata->list);
		init_completion(&wdata->done);
		INIT_WORK(&wdata->work, complete);
	}
	return wdata;
}

/*
 * Check the mid_state and signature on received buffer (if any), and queue the
 * workqueue completion task.
 */
static void
cifs_writev_callback(struct mid_q_entry *mid)
{
	struct cifs_writedata *wdata = mid->callback_data;
	struct cifs_tcon *tcon = tlink_tcon(wdata->cfile->tlink);
	unsigned int written;
	WRITE_RSP *smb = (WRITE_RSP *)mid->resp_buf;
	struct cifs_credits credits = { .value = 1, .instance = 0 };

	switch (mid->mid_state) {
	case MID_RESPONSE_RECEIVED:
		wdata->result = cifs_check_receive(mid, tcon->ses->server, 0);
		if (wdata->result != 0)
			break;

		written = le16_to_cpu(smb->CountHigh);
		written <<= 16;
		written += le16_to_cpu(smb->Count);
		/*
		 * Mask off high 16 bits when bytes written as returned
		 * by the server is greater than bytes requested by the
		 * client. OS/2 servers are known to set incorrect
		 * CountHigh values.
		 */
		if (written > wdata->bytes)
			written &= 0xFFFF;

		if (written < wdata->bytes)
			wdata->result = -ENOSPC;
		else
			wdata->bytes = written;
		break;
	case MID_REQUEST_SUBMITTED:
	case MID_RETRY_NEEDED:
		wdata->result = -EAGAIN;
		break;
	default:
		wdata->result = -EIO;
		break;
	}

	queue_work(cifsiod_wq, &wdata->work);
	DeleteMidQEntry(mid);
	add_credits(tcon->ses->server, &credits, 0);
}

/* cifs_async_writev - send an async write, and set up mid to handle result */
int
cifs_async_writev(struct cifs_writedata *wdata,
		  void (*release)(struct kref *kref))
{
	int rc = -EACCES;
	WRITE_REQ *smb = NULL;
	int wct;
	struct cifs_tcon *tcon = tlink_tcon(wdata->cfile->tlink);
	struct kvec iov[2];
	struct smb_rqst rqst = { };

	if (tcon->ses->capabilities & CAP_LARGE_FILES) {
		wct = 14;
	} else {
		wct = 12;
		if (wdata->offset >> 32 > 0) {
			/* can not handle big offset for old srv */
			return -EIO;
		}
	}

	rc = small_smb_init(SMB_COM_WRITE_ANDX, wct, tcon, (void **)&smb);
	if (rc)
		goto async_writev_out;

	smb->hdr.Pid = cpu_to_le16((__u16)wdata->pid);
	smb->hdr.PidHigh = cpu_to_le16((__u16)(wdata->pid >> 16));

	smb->AndXCommand = 0xFF;	/* none */
	smb->Fid = wdata->cfile->fid.netfid;
	smb->OffsetLow = cpu_to_le32(wdata->offset & 0xFFFFFFFF);
	if (wct == 14)
		smb->OffsetHigh = cpu_to_le32(wdata->offset >> 32);
	smb->Reserved = 0xFFFFFFFF;
	smb->WriteMode = 0;
	smb->Remaining = 0;

	smb->DataOffset =
	    cpu_to_le16(offsetof(struct smb_com_write_req, Data) - 4);

	/* 4 for RFC1001 length + 1 for BCC */
	iov[0].iov_len = 4;
	iov[0].iov_base = smb;
	iov[1].iov_len = get_rfc1002_length(smb) + 1;
	iov[1].iov_base = (char *)smb + 4;

	rqst.rq_iov = iov;
	rqst.rq_nvec = 2;
	rqst.rq_pages = wdata->pages;
	rqst.rq_offset = wdata->page_offset;
	rqst.rq_npages = wdata->nr_pages;
	rqst.rq_pagesz = wdata->pagesz;
	rqst.rq_tailsz = wdata->tailsz;

	cifs_dbg(FYI, "async write at %llu %u bytes\n",
		 wdata->offset, wdata->bytes);

	smb->DataLengthLow = cpu_to_le16(wdata->bytes & 0xFFFF);
	smb->DataLengthHigh = cpu_to_le16(wdata->bytes >> 16);

	if (wct == 14) {
		inc_rfc1001_len(&smb->hdr, wdata->bytes + 1);
		put_bcc(wdata->bytes + 1, &smb->hdr);
	} else {
		/* wct == 12 */
		struct smb_com_writex_req *smbw =
				(struct smb_com_writex_req *)smb;
		inc_rfc1001_len(&smbw->hdr, wdata->bytes + 5);
		put_bcc(wdata->bytes + 5, &smbw->hdr);
		iov[1].iov_len += 4; /* pad bigger by four bytes */
	}

	kref_get(&wdata->refcount);
	rc = cifs_call_async(tcon->ses->server, &rqst, NULL,
			     cifs_writev_callback, NULL, wdata, 0, NULL);

	if (rc == 0)
		cifs_stats_inc(&tcon->stats.cifs_stats.num_writes);
	else
		kref_put(&wdata->refcount, release);

async_writev_out:
	cifs_small_buf_release(smb);
	return rc;
}

int
CIFSSMBWrite2(const unsigned int xid, struct cifs_io_parms *io_parms,
	      unsigned int *nbytes, struct kvec *iov, int n_vec)
{
	int rc = -EACCES;
	WRITE_REQ *pSMB = NULL;
	int wct;
	int smb_hdr_len;
	int resp_buf_type = 0;
	__u32 pid = io_parms->pid;
	__u16 netfid = io_parms->netfid;
	__u64 offset = io_parms->offset;
	struct cifs_tcon *tcon = io_parms->tcon;
	unsigned int count = io_parms->length;
	struct kvec rsp_iov;

	*nbytes = 0;

	cifs_dbg(FYI, "write2 at %lld %d bytes\n", (long long)offset, count);

	if (tcon->ses->capabilities & CAP_LARGE_FILES) {
		wct = 14;
	} else {
		wct = 12;
		if ((offset >> 32) > 0) {
			/* can not handle big offset for old srv */
			return -EIO;
		}
	}
	rc = small_smb_init(SMB_COM_WRITE_ANDX, wct, tcon, (void **) &pSMB);
	if (rc)
		return rc;

	pSMB->hdr.Pid = cpu_to_le16((__u16)pid);
	pSMB->hdr.PidHigh = cpu_to_le16((__u16)(pid >> 16));

	/* tcon and ses pointer are checked in smb_init */
	if (tcon->ses->server == NULL)
		return -ECONNABORTED;

	pSMB->AndXCommand = 0xFF;	/* none */
	pSMB->Fid = netfid;
	pSMB->OffsetLow = cpu_to_le32(offset & 0xFFFFFFFF);
	if (wct == 14)
		pSMB->OffsetHigh = cpu_to_le32(offset >> 32);
	pSMB->Reserved = 0xFFFFFFFF;
	pSMB->WriteMode = 0;
	pSMB->Remaining = 0;

	pSMB->DataOffset =
	    cpu_to_le16(offsetof(struct smb_com_write_req, Data) - 4);

	pSMB->DataLengthLow = cpu_to_le16(count & 0xFFFF);
	pSMB->DataLengthHigh = cpu_to_le16(count >> 16);
	/* header + 1 byte pad */
	smb_hdr_len = be32_to_cpu(pSMB->hdr.smb_buf_length) + 1;
	if (wct == 14)
		inc_rfc1001_len(pSMB, count + 1);
	else /* wct == 12 */
		inc_rfc1001_len(pSMB, count + 5); /* smb data starts later */
	if (wct == 14)
		pSMB->ByteCount = cpu_to_le16(count + 1);
	else /* wct == 12 */ /* bigger pad, smaller smb hdr, keep offset ok */ {
		struct smb_com_writex_req *pSMBW =
				(struct smb_com_writex_req *)pSMB;
		pSMBW->ByteCount = cpu_to_le16(count + 5);
	}
	iov[0].iov_base = pSMB;
	if (wct == 14)
		iov[0].iov_len = smb_hdr_len + 4;
	else /* wct == 12 pad bigger by four bytes */
		iov[0].iov_len = smb_hdr_len + 8;

	rc = SendReceive2(xid, tcon->ses, iov, n_vec + 1, &resp_buf_type, 0,
			  &rsp_iov);
	cifs_small_buf_release(pSMB);
	cifs_stats_inc(&tcon->stats.cifs_stats.num_writes);
	if (rc) {
		cifs_dbg(FYI, "Send error Write2 = %d\n", rc);
	} else if (resp_buf_type == 0) {
		/* presumably this can not happen, but best to be safe */
		rc = -EIO;
	} else {
		WRITE_RSP *pSMBr = (WRITE_RSP *)rsp_iov.iov_base;
		*nbytes = le16_to_cpu(pSMBr->CountHigh);
		*nbytes = (*nbytes) << 16;
		*nbytes += le16_to_cpu(pSMBr->Count);

		/*
		 * Mask off high 16 bits when bytes written as returned by the
		 * server is greater than bytes requested by the client. OS/2
		 * servers are known to set incorrect CountHigh values.
		 */
		if (*nbytes > count)
			*nbytes &= 0xFFFF;
	}

	free_rsp_buf(resp_buf_type, rsp_iov.iov_base);

	/* Note: On -EAGAIN error only caller can retry on handle based calls
		since file handle passed in no longer valid */

	return rc;
}

int cifs_lockv(const unsigned int xid, struct cifs_tcon *tcon,
	       const __u16 netfid, const __u8 lock_type, const __u32 num_unlock,
	       const __u32 num_lock, LOCKING_ANDX_RANGE *buf)
{
	int rc = 0;
	LOCK_REQ *pSMB = NULL;
	struct kvec iov[2];
	struct kvec rsp_iov;
	int resp_buf_type;
	__u16 count;

	cifs_dbg(FYI, "cifs_lockv num lock %d num unlock %d\n",
		 num_lock, num_unlock);

	rc = small_smb_init(SMB_COM_LOCKING_ANDX, 8, tcon, (void **) &pSMB);
	if (rc)
		return rc;

	pSMB->Timeout = 0;
	pSMB->NumberOfLocks = cpu_to_le16(num_lock);
	pSMB->NumberOfUnlocks = cpu_to_le16(num_unlock);
	pSMB->LockType = lock_type;
	pSMB->AndXCommand = 0xFF; /* none */
	pSMB->Fid = netfid; /* netfid stays le */

	count = (num_unlock + num_lock) * sizeof(LOCKING_ANDX_RANGE);
	inc_rfc1001_len(pSMB, count);
	pSMB->ByteCount = cpu_to_le16(count);

	iov[0].iov_base = (char *)pSMB;
	iov[0].iov_len = be32_to_cpu(pSMB->hdr.smb_buf_length) + 4 -
			 (num_unlock + num_lock) * sizeof(LOCKING_ANDX_RANGE);
	iov[1].iov_base = (char *)buf;
	iov[1].iov_len = (num_unlock + num_lock) * sizeof(LOCKING_ANDX_RANGE);

	cifs_stats_inc(&tcon->stats.cifs_stats.num_locks);
	rc = SendReceive2(xid, tcon->ses, iov, 2, &resp_buf_type,
			  CIFS_NO_RSP_BUF, &rsp_iov);
	cifs_small_buf_release(pSMB);
	if (rc)
		cifs_dbg(FYI, "Send error in cifs_lockv = %d\n", rc);

	return rc;
}

int
CIFSSMBLock(const unsigned int xid, struct cifs_tcon *tcon,
	    const __u16 smb_file_id, const __u32 netpid, const __u64 len,
	    const __u64 offset, const __u32 numUnlock,
	    const __u32 numLock, const __u8 lockType,
	    const bool waitFlag, const __u8 oplock_level)
{
	int rc = 0;
	LOCK_REQ *pSMB = NULL;
/*	LOCK_RSP *pSMBr = NULL; */ /* No response data other than rc to parse */
	int bytes_returned;
	int flags = 0;
	__u16 count;

	cifs_dbg(FYI, "CIFSSMBLock timeout %d numLock %d\n",
		 (int)waitFlag, numLock);
	rc = small_smb_init(SMB_COM_LOCKING_ANDX, 8, tcon, (void **) &pSMB);

	if (rc)
		return rc;

	if (lockType == LOCKING_ANDX_OPLOCK_RELEASE) {
		/* no response expected */
		flags = CIFS_NO_SRV_RSP | CIFS_NON_BLOCKING | CIFS_OBREAK_OP;
		pSMB->Timeout = 0;
	} else if (waitFlag) {
		flags = CIFS_BLOCKING_OP; /* blocking operation, no timeout */
		pSMB->Timeout = cpu_to_le32(-1);/* blocking - do not time out */
	} else {
		pSMB->Timeout = 0;
	}

	pSMB->NumberOfLocks = cpu_to_le16(numLock);
	pSMB->NumberOfUnlocks = cpu_to_le16(numUnlock);
	pSMB->LockType = lockType;
	pSMB->OplockLevel = oplock_level;
	pSMB->AndXCommand = 0xFF;	/* none */
	pSMB->Fid = smb_file_id; /* netfid stays le */

	if ((numLock != 0) || (numUnlock != 0)) {
		pSMB->Locks[0].Pid = cpu_to_le16(netpid);
		/* BB where to store pid high? */
		pSMB->Locks[0].LengthLow = cpu_to_le32((u32)len);
		pSMB->Locks[0].LengthHigh = cpu_to_le32((u32)(len>>32));
		pSMB->Locks[0].OffsetLow = cpu_to_le32((u32)offset);
		pSMB->Locks[0].OffsetHigh = cpu_to_le32((u32)(offset>>32));
		count = sizeof(LOCKING_ANDX_RANGE);
	} else {
		/* oplock break */
		count = 0;
	}
	inc_rfc1001_len(pSMB, count);
	pSMB->ByteCount = cpu_to_le16(count);

	if (waitFlag)
		rc = SendReceiveBlockingLock(xid, tcon, (struct smb_hdr *) pSMB,
			(struct smb_hdr *) pSMB, &bytes_returned);
	else
		rc = SendReceiveNoRsp(xid, tcon->ses, (char *)pSMB, flags);
	cifs_small_buf_release(pSMB);
	cifs_stats_inc(&tcon->stats.cifs_stats.num_locks);
	if (rc)
		cifs_dbg(FYI, "Send error in Lock = %d\n", rc);

	/* Note: On -EAGAIN error only caller can retry on handle based calls
	since file handle passed in no longer valid */
	return rc;
}

int
CIFSSMBPosixLock(const unsigned int xid, struct cifs_tcon *tcon,
		const __u16 smb_file_id, const __u32 netpid,
		const loff_t start_offset, const __u64 len,
		struct file_lock *pLockData, const __u16 lock_type,
		const bool waitFlag)
{
	struct smb_com_transaction2_sfi_req *pSMB  = NULL;
	struct smb_com_transaction2_sfi_rsp *pSMBr = NULL;
	struct cifs_posix_lock *parm_data;
	int rc = 0;
	int timeout = 0;
	int bytes_returned = 0;
	int resp_buf_type = 0;
	__u16 params, param_offset, offset, byte_count, count;
	struct kvec iov[1];
	struct kvec rsp_iov;

	cifs_dbg(FYI, "Posix Lock\n");

	rc = small_smb_init(SMB_COM_TRANSACTION2, 15, tcon, (void **) &pSMB);

	if (rc)
		return rc;

	pSMBr = (struct smb_com_transaction2_sfi_rsp *)pSMB;

	params = 6;
	pSMB->MaxSetupCount = 0;
	pSMB->Reserved = 0;
	pSMB->Flags = 0;
	pSMB->Reserved2 = 0;
	param_offset = offsetof(struct smb_com_transaction2_sfi_req, Fid) - 4;
	offset = param_offset + params;

	count = sizeof(struct cifs_posix_lock);
	pSMB->MaxParameterCount = cpu_to_le16(2);
	pSMB->MaxDataCount = cpu_to_le16(1000); /* BB find max SMB from sess */
	pSMB->SetupCount = 1;
	pSMB->Reserved3 = 0;
	if (pLockData)
		pSMB->SubCommand = cpu_to_le16(TRANS2_QUERY_FILE_INFORMATION);
	else
		pSMB->SubCommand = cpu_to_le16(TRANS2_SET_FILE_INFORMATION);
	byte_count = 3 /* pad */  + params + count;
	pSMB->DataCount = cpu_to_le16(count);
	pSMB->ParameterCount = cpu_to_le16(params);
	pSMB->TotalDataCount = pSMB->DataCount;
	pSMB->TotalParameterCount = pSMB->ParameterCount;
	pSMB->ParameterOffset = cpu_to_le16(param_offset);
	parm_data = (struct cifs_posix_lock *)
			(((char *) &pSMB->hdr.Protocol) + offset);

	parm_data->lock_type = cpu_to_le16(lock_type);
	if (waitFlag) {
		timeout = CIFS_BLOCKING_OP; /* blocking operation, no timeout */
		parm_data->lock_flags = cpu_to_le16(1);
		pSMB->Timeout = cpu_to_le32(-1);
	} else
		pSMB->Timeout = 0;

	parm_data->pid = cpu_to_le32(netpid);
	parm_data->start = cpu_to_le64(start_offset);
	parm_data->length = cpu_to_le64(len);  /* normalize negative numbers */

	pSMB->DataOffset = cpu_to_le16(offset);
	pSMB->Fid = smb_file_id;
	pSMB->InformationLevel = cpu_to_le16(SMB_SET_POSIX_LOCK);
	pSMB->Reserved4 = 0;
	inc_rfc1001_len(pSMB, byte_count);
	pSMB->ByteCount = cpu_to_le16(byte_count);
	if (waitFlag) {
		rc = SendReceiveBlockingLock(xid, tcon, (struct smb_hdr *) pSMB,
			(struct smb_hdr *) pSMBr, &bytes_returned);
	} else {
		iov[0].iov_base = (char *)pSMB;
		iov[0].iov_len = be32_to_cpu(pSMB->hdr.smb_buf_length) + 4;
		rc = SendReceive2(xid, tcon->ses, iov, 1 /* num iovecs */,
				&resp_buf_type, timeout, &rsp_iov);
		pSMBr = (struct smb_com_transaction2_sfi_rsp *)rsp_iov.iov_base;
	}
	cifs_small_buf_release(pSMB);

	if (rc) {
		cifs_dbg(FYI, "Send error in Posix Lock = %d\n", rc);
	} else if (pLockData) {
		/* lock structure can be returned on get */
		__u16 data_offset;
		__u16 data_count;
		rc = validate_t2((struct smb_t2_rsp *)pSMBr);

		if (rc || get_bcc(&pSMBr->hdr) < sizeof(*parm_data)) {
			rc = -EIO;      /* bad smb */
			goto plk_err_exit;
		}
		data_offset = le16_to_cpu(pSMBr->t2.DataOffset);
		data_count  = le16_to_cpu(pSMBr->t2.DataCount);
		if (data_count < sizeof(struct cifs_posix_lock)) {
			rc = -EIO;
			goto plk_err_exit;
		}
		parm_data = (struct cifs_posix_lock *)
			((char *)&pSMBr->hdr.Protocol + data_offset);
		if (parm_data->lock_type == cpu_to_le16(CIFS_UNLCK))
			pLockData->fl_type = F_UNLCK;
		else {
			if (parm_data->lock_type ==
					cpu_to_le16(CIFS_RDLCK))
				pLockData->fl_type = F_RDLCK;
			else if (parm_data->lock_type ==
					cpu_to_le16(CIFS_WRLCK))
				pLockData->fl_type = F_WRLCK;

			pLockData->fl_start = le64_to_cpu(parm_data->start);
			pLockData->fl_end = pLockData->fl_start +
					le64_to_cpu(parm_data->length) - 1;
			pLockData->fl_pid = -le32_to_cpu(parm_data->pid);
		}
	}

plk_err_exit:
	free_rsp_buf(resp_buf_type, rsp_iov.iov_base);

	/* Note: On -EAGAIN error only caller can retry on handle based calls
	   since file handle passed in no longer valid */

	return rc;
}


int
CIFSSMBClose(const unsigned int xid, struct cifs_tcon *tcon, int smb_file_id)
{
	int rc = 0;
	CLOSE_REQ *pSMB = NULL;
	cifs_dbg(FYI, "In CIFSSMBClose\n");

/* do not retry on dead session on close */
	rc = small_smb_init(SMB_COM_CLOSE, 3, tcon, (void **) &pSMB);
	if (rc == -EAGAIN)
		return 0;
	if (rc)
		return rc;

	pSMB->FileID = (__u16) smb_file_id;
	pSMB->LastWriteTime = 0xFFFFFFFF;
	pSMB->ByteCount = 0;
	rc = SendReceiveNoRsp(xid, tcon->ses, (char *) pSMB, 0);
	cifs_small_buf_release(pSMB);
	cifs_stats_inc(&tcon->stats.cifs_stats.num_closes);
	if (rc) {
		if (rc != -EINTR) {
			/* EINTR is expected when user ctl-c to kill app */
			cifs_dbg(VFS, "Send error in Close = %d\n", rc);
		}
	}

	/* Since session is dead, file will be closed on server already */
	if (rc == -EAGAIN)
		rc = 0;

	return rc;
}

int
CIFSSMBFlush(const unsigned int xid, struct cifs_tcon *tcon, int smb_file_id)
{
	int rc = 0;
	FLUSH_REQ *pSMB = NULL;
	cifs_dbg(FYI, "In CIFSSMBFlush\n");

	rc = small_smb_init(SMB_COM_FLUSH, 1, tcon, (void **) &pSMB);
	if (rc)
		return rc;

	pSMB->FileID = (__u16) smb_file_id;
	pSMB->ByteCount = 0;
	rc = SendReceiveNoRsp(xid, tcon->ses, (char *) pSMB, 0);
	cifs_small_buf_release(pSMB);
	cifs_stats_inc(&tcon->stats.cifs_stats.num_flushes);
	if (rc)
		cifs_dbg(VFS, "Send error in Flush = %d\n", rc);

	return rc;
}

int
CIFSSMBRename(const unsigned int xid, struct cifs_tcon *tcon,
	      const char *from_name, const char *to_name,
	      struct cifs_sb_info *cifs_sb)
{
	int rc = 0;
	RENAME_REQ *pSMB = NULL;
	RENAME_RSP *pSMBr = NULL;
	int bytes_returned;
	int name_len, name_len2;
	__u16 count;
	int remap = cifs_remap(cifs_sb);

	cifs_dbg(FYI, "In CIFSSMBRename\n");
renameRetry:
	rc = smb_init(SMB_COM_RENAME, 1, tcon, (void **) &pSMB,
		      (void **) &pSMBr);
	if (rc)
		return rc;

	pSMB->BufferFormat = 0x04;
	pSMB->SearchAttributes =
	    cpu_to_le16(ATTR_READONLY | ATTR_HIDDEN | ATTR_SYSTEM |
			ATTR_DIRECTORY);

	if (pSMB->hdr.Flags2 & SMBFLG2_UNICODE) {
		name_len = cifsConvertToUTF16((__le16 *) pSMB->OldFileName,
					      from_name, PATH_MAX,
					      cifs_sb->local_nls, remap);
		name_len++;	/* trailing null */
		name_len *= 2;
		pSMB->OldFileName[name_len] = 0x04;	/* pad */
	/* protocol requires ASCII signature byte on Unicode string */
		pSMB->OldFileName[name_len + 1] = 0x00;
		name_len2 =
		    cifsConvertToUTF16((__le16 *)&pSMB->OldFileName[name_len+2],
				       to_name, PATH_MAX, cifs_sb->local_nls,
				       remap);
		name_len2 += 1 /* trailing null */  + 1 /* Signature word */ ;
		name_len2 *= 2;	/* convert to bytes */
	} else {	/* BB improve the check for buffer overruns BB */
		name_len = strnlen(from_name, PATH_MAX);
		name_len++;	/* trailing null */
		strncpy(pSMB->OldFileName, from_name, name_len);
		name_len2 = strnlen(to_name, PATH_MAX);
		name_len2++;	/* trailing null */
		pSMB->OldFileName[name_len] = 0x04;  /* 2nd buffer format */
		strncpy(&pSMB->OldFileName[name_len + 1], to_name, name_len2);
		name_len2++;	/* trailing null */
		name_len2++;	/* signature byte */
	}

	count = 1 /* 1st signature byte */  + name_len + name_len2;
	inc_rfc1001_len(pSMB, count);
	pSMB->ByteCount = cpu_to_le16(count);

	rc = SendReceive(xid, tcon->ses, (struct smb_hdr *) pSMB,
			 (struct smb_hdr *) pSMBr, &bytes_returned, 0);
	cifs_stats_inc(&tcon->stats.cifs_stats.num_renames);
	if (rc)
		cifs_dbg(FYI, "Send error in rename = %d\n", rc);

	cifs_buf_release(pSMB);

	if (rc == -EAGAIN)
		goto renameRetry;

	return rc;
}

int CIFSSMBRenameOpenFile(const unsigned int xid, struct cifs_tcon *pTcon,
		int netfid, const char *target_name,
		const struct nls_table *nls_codepage, int remap)
{
	struct smb_com_transaction2_sfi_req *pSMB  = NULL;
	struct smb_com_transaction2_sfi_rsp *pSMBr = NULL;
	struct set_file_rename *rename_info;
	char *data_offset;
	char dummy_string[30];
	int rc = 0;
	int bytes_returned = 0;
	int len_of_str;
	__u16 params, param_offset, offset, count, byte_count;

	cifs_dbg(FYI, "Rename to File by handle\n");
	rc = smb_init(SMB_COM_TRANSACTION2, 15, pTcon, (void **) &pSMB,
			(void **) &pSMBr);
	if (rc)
		return rc;

	params = 6;
	pSMB->MaxSetupCount = 0;
	pSMB->Reserved = 0;
	pSMB->Flags = 0;
	pSMB->Timeout = 0;
	pSMB->Reserved2 = 0;
	param_offset = offsetof(struct smb_com_transaction2_sfi_req, Fid) - 4;
	offset = param_offset + params;

	data_offset = (char *) (&pSMB->hdr.Protocol) + offset;
	rename_info = (struct set_file_rename *) data_offset;
	pSMB->MaxParameterCount = cpu_to_le16(2);
	pSMB->MaxDataCount = cpu_to_le16(1000); /* BB find max SMB from sess */
	pSMB->SetupCount = 1;
	pSMB->Reserved3 = 0;
	pSMB->SubCommand = cpu_to_le16(TRANS2_SET_FILE_INFORMATION);
	byte_count = 3 /* pad */  + params;
	pSMB->ParameterCount = cpu_to_le16(params);
	pSMB->TotalParameterCount = pSMB->ParameterCount;
	pSMB->ParameterOffset = cpu_to_le16(param_offset);
	pSMB->DataOffset = cpu_to_le16(offset);
	/* construct random name ".cifs_tmp<inodenum><mid>" */
	rename_info->overwrite = cpu_to_le32(1);
	rename_info->root_fid  = 0;
	/* unicode only call */
	if (target_name == NULL) {
		sprintf(dummy_string, "cifs%x", pSMB->hdr.Mid);
		len_of_str =
			cifsConvertToUTF16((__le16 *)rename_info->target_name,
					dummy_string, 24, nls_codepage, remap);
	} else {
		len_of_str =
			cifsConvertToUTF16((__le16 *)rename_info->target_name,
					target_name, PATH_MAX, nls_codepage,
					remap);
	}
	rename_info->target_name_len = cpu_to_le32(2 * len_of_str);
	count = 12 /* sizeof(struct set_file_rename) */ + (2 * len_of_str);
	byte_count += count;
	pSMB->DataCount = cpu_to_le16(count);
	pSMB->TotalDataCount = pSMB->DataCount;
	pSMB->Fid = netfid;
	pSMB->InformationLevel =
		cpu_to_le16(SMB_SET_FILE_RENAME_INFORMATION);
	pSMB->Reserved4 = 0;
	inc_rfc1001_len(pSMB, byte_count);
	pSMB->ByteCount = cpu_to_le16(byte_count);
	rc = SendReceive(xid, pTcon->ses, (struct smb_hdr *) pSMB,
			 (struct smb_hdr *) pSMBr, &bytes_returned, 0);
	cifs_stats_inc(&pTcon->stats.cifs_stats.num_t2renames);
	if (rc)
		cifs_dbg(FYI, "Send error in Rename (by file handle) = %d\n",
			 rc);

	cifs_buf_release(pSMB);

	/* Note: On -EAGAIN error only caller can retry on handle based calls
		since file handle passed in no longer valid */

	return rc;
}

int
CIFSSMBCopy(const unsigned int xid, struct cifs_tcon *tcon,
	    const char *fromName, const __u16 target_tid, const char *toName,
	    const int flags, const struct nls_table *nls_codepage, int remap)
{
	int rc = 0;
	COPY_REQ *pSMB = NULL;
	COPY_RSP *pSMBr = NULL;
	int bytes_returned;
	int name_len, name_len2;
	__u16 count;

	cifs_dbg(FYI, "In CIFSSMBCopy\n");
copyRetry:
	rc = smb_init(SMB_COM_COPY, 1, tcon, (void **) &pSMB,
			(void **) &pSMBr);
	if (rc)
		return rc;

	pSMB->BufferFormat = 0x04;
	pSMB->Tid2 = target_tid;

	pSMB->Flags = cpu_to_le16(flags & COPY_TREE);

	if (pSMB->hdr.Flags2 & SMBFLG2_UNICODE) {
		name_len = cifsConvertToUTF16((__le16 *) pSMB->OldFileName,
					      fromName, PATH_MAX, nls_codepage,
					      remap);
		name_len++;     /* trailing null */
		name_len *= 2;
		pSMB->OldFileName[name_len] = 0x04;     /* pad */
		/* protocol requires ASCII signature byte on Unicode string */
		pSMB->OldFileName[name_len + 1] = 0x00;
		name_len2 =
		    cifsConvertToUTF16((__le16 *)&pSMB->OldFileName[name_len+2],
				       toName, PATH_MAX, nls_codepage, remap);
		name_len2 += 1 /* trailing null */  + 1 /* Signature word */ ;
		name_len2 *= 2; /* convert to bytes */
	} else { 	/* BB improve the check for buffer overruns BB */
		name_len = strnlen(fromName, PATH_MAX);
		name_len++;     /* trailing null */
		strncpy(pSMB->OldFileName, fromName, name_len);
		name_len2 = strnlen(toName, PATH_MAX);
		name_len2++;    /* trailing null */
		pSMB->OldFileName[name_len] = 0x04;  /* 2nd buffer format */
		strncpy(&pSMB->OldFileName[name_len + 1], toName, name_len2);
		name_len2++;    /* trailing null */
		name_len2++;    /* signature byte */
	}

	count = 1 /* 1st signature byte */  + name_len + name_len2;
	inc_rfc1001_len(pSMB, count);
	pSMB->ByteCount = cpu_to_le16(count);

	rc = SendReceive(xid, tcon->ses, (struct smb_hdr *) pSMB,
		(struct smb_hdr *) pSMBr, &bytes_returned, 0);
	if (rc) {
		cifs_dbg(FYI, "Send error in copy = %d with %d files copied\n",
			 rc, le16_to_cpu(pSMBr->CopyCount));
	}
	cifs_buf_release(pSMB);

	if (rc == -EAGAIN)
		goto copyRetry;

	return rc;
}

int
CIFSUnixCreateSymLink(const unsigned int xid, struct cifs_tcon *tcon,
		      const char *fromName, const char *toName,
		      const struct nls_table *nls_codepage, int remap)
{
	TRANSACTION2_SPI_REQ *pSMB = NULL;
	TRANSACTION2_SPI_RSP *pSMBr = NULL;
	char *data_offset;
	int name_len;
	int name_len_target;
	int rc = 0;
	int bytes_returned = 0;
	__u16 params, param_offset, offset, byte_count;

	cifs_dbg(FYI, "In Symlink Unix style\n");
createSymLinkRetry:
	rc = smb_init(SMB_COM_TRANSACTION2, 15, tcon, (void **) &pSMB,
		      (void **) &pSMBr);
	if (rc)
		return rc;

	if (pSMB->hdr.Flags2 & SMBFLG2_UNICODE) {
		name_len =
		    cifsConvertToUTF16((__le16 *) pSMB->FileName, fromName,
				/* find define for this maxpathcomponent */
					PATH_MAX, nls_codepage, remap);
		name_len++;	/* trailing null */
		name_len *= 2;

	} else {	/* BB improve the check for buffer overruns BB */
		name_len = strnlen(fromName, PATH_MAX);
		name_len++;	/* trailing null */
		strncpy(pSMB->FileName, fromName, name_len);
	}
	params = 6 + name_len;
	pSMB->MaxSetupCount = 0;
	pSMB->Reserved = 0;
	pSMB->Flags = 0;
	pSMB->Timeout = 0;
	pSMB->Reserved2 = 0;
	param_offset = offsetof(struct smb_com_transaction2_spi_req,
				InformationLevel) - 4;
	offset = param_offset + params;

	data_offset = (char *) (&pSMB->hdr.Protocol) + offset;
	if (pSMB->hdr.Flags2 & SMBFLG2_UNICODE) {
		name_len_target =
		    cifsConvertToUTF16((__le16 *) data_offset, toName,
				/* find define for this maxpathcomponent */
					PATH_MAX, nls_codepage, remap);
		name_len_target++;	/* trailing null */
		name_len_target *= 2;
	} else {	/* BB improve the check for buffer overruns BB */
		name_len_target = strnlen(toName, PATH_MAX);
		name_len_target++;	/* trailing null */
		strncpy(data_offset, toName, name_len_target);
	}

	pSMB->MaxParameterCount = cpu_to_le16(2);
	/* BB find exact max on data count below from sess */
	pSMB->MaxDataCount = cpu_to_le16(1000);
	pSMB->SetupCount = 1;
	pSMB->Reserved3 = 0;
	pSMB->SubCommand = cpu_to_le16(TRANS2_SET_PATH_INFORMATION);
	byte_count = 3 /* pad */  + params + name_len_target;
	pSMB->DataCount = cpu_to_le16(name_len_target);
	pSMB->ParameterCount = cpu_to_le16(params);
	pSMB->TotalDataCount = pSMB->DataCount;
	pSMB->TotalParameterCount = pSMB->ParameterCount;
	pSMB->ParameterOffset = cpu_to_le16(param_offset);
	pSMB->DataOffset = cpu_to_le16(offset);
	pSMB->InformationLevel = cpu_to_le16(SMB_SET_FILE_UNIX_LINK);
	pSMB->Reserved4 = 0;
	inc_rfc1001_len(pSMB, byte_count);
	pSMB->ByteCount = cpu_to_le16(byte_count);
	rc = SendReceive(xid, tcon->ses, (struct smb_hdr *) pSMB,
			 (struct smb_hdr *) pSMBr, &bytes_returned, 0);
	cifs_stats_inc(&tcon->stats.cifs_stats.num_symlinks);
	if (rc)
		cifs_dbg(FYI, "Send error in SetPathInfo create symlink = %d\n",
			 rc);

	cifs_buf_release(pSMB);

	if (rc == -EAGAIN)
		goto createSymLinkRetry;

	return rc;
}

int
CIFSUnixCreateHardLink(const unsigned int xid, struct cifs_tcon *tcon,
		       const char *fromName, const char *toName,
		       const struct nls_table *nls_codepage, int remap)
{
	TRANSACTION2_SPI_REQ *pSMB = NULL;
	TRANSACTION2_SPI_RSP *pSMBr = NULL;
	char *data_offset;
	int name_len;
	int name_len_target;
	int rc = 0;
	int bytes_returned = 0;
	__u16 params, param_offset, offset, byte_count;

	cifs_dbg(FYI, "In Create Hard link Unix style\n");
createHardLinkRetry:
	rc = smb_init(SMB_COM_TRANSACTION2, 15, tcon, (void **) &pSMB,
		      (void **) &pSMBr);
	if (rc)
		return rc;

	if (pSMB->hdr.Flags2 & SMBFLG2_UNICODE) {
		name_len = cifsConvertToUTF16((__le16 *) pSMB->FileName, toName,
					      PATH_MAX, nls_codepage, remap);
		name_len++;	/* trailing null */
		name_len *= 2;

	} else {	/* BB improve the check for buffer overruns BB */
		name_len = strnlen(toName, PATH_MAX);
		name_len++;	/* trailing null */
		strncpy(pSMB->FileName, toName, name_len);
	}
	params = 6 + name_len;
	pSMB->MaxSetupCount = 0;
	pSMB->Reserved = 0;
	pSMB->Flags = 0;
	pSMB->Timeout = 0;
	pSMB->Reserved2 = 0;
	param_offset = offsetof(struct smb_com_transaction2_spi_req,
				InformationLevel) - 4;
	offset = param_offset + params;

	data_offset = (char *) (&pSMB->hdr.Protocol) + offset;
	if (pSMB->hdr.Flags2 & SMBFLG2_UNICODE) {
		name_len_target =
		    cifsConvertToUTF16((__le16 *) data_offset, fromName,
				       PATH_MAX, nls_codepage, remap);
		name_len_target++;	/* trailing null */
		name_len_target *= 2;
	} else {	/* BB improve the check for buffer overruns BB */
		name_len_target = strnlen(fromName, PATH_MAX);
		name_len_target++;	/* trailing null */
		strncpy(data_offset, fromName, name_len_target);
	}

	pSMB->MaxParameterCount = cpu_to_le16(2);
	/* BB find exact max on data count below from sess*/
	pSMB->MaxDataCount = cpu_to_le16(1000);
	pSMB->SetupCount = 1;
	pSMB->Reserved3 = 0;
	pSMB->SubCommand = cpu_to_le16(TRANS2_SET_PATH_INFORMATION);
	byte_count = 3 /* pad */  + params + name_len_target;
	pSMB->ParameterCount = cpu_to_le16(params);
	pSMB->TotalParameterCount = pSMB->ParameterCount;
	pSMB->DataCount = cpu_to_le16(name_len_target);
	pSMB->TotalDataCount = pSMB->DataCount;
	pSMB->ParameterOffset = cpu_to_le16(param_offset);
	pSMB->DataOffset = cpu_to_le16(offset);
	pSMB->InformationLevel = cpu_to_le16(SMB_SET_FILE_UNIX_HLINK);
	pSMB->Reserved4 = 0;
	inc_rfc1001_len(pSMB, byte_count);
	pSMB->ByteCount = cpu_to_le16(byte_count);
	rc = SendReceive(xid, tcon->ses, (struct smb_hdr *) pSMB,
			 (struct smb_hdr *) pSMBr, &bytes_returned, 0);
	cifs_stats_inc(&tcon->stats.cifs_stats.num_hardlinks);
	if (rc)
		cifs_dbg(FYI, "Send error in SetPathInfo (hard link) = %d\n",
			 rc);

	cifs_buf_release(pSMB);
	if (rc == -EAGAIN)
		goto createHardLinkRetry;

	return rc;
}

int
CIFSCreateHardLink(const unsigned int xid, struct cifs_tcon *tcon,
		   const char *from_name, const char *to_name,
		   struct cifs_sb_info *cifs_sb)
{
	int rc = 0;
	NT_RENAME_REQ *pSMB = NULL;
	RENAME_RSP *pSMBr = NULL;
	int bytes_returned;
	int name_len, name_len2;
	__u16 count;
	int remap = cifs_remap(cifs_sb);

	cifs_dbg(FYI, "In CIFSCreateHardLink\n");
winCreateHardLinkRetry:

	rc = smb_init(SMB_COM_NT_RENAME, 4, tcon, (void **) &pSMB,
		      (void **) &pSMBr);
	if (rc)
		return rc;

	pSMB->SearchAttributes =
	    cpu_to_le16(ATTR_READONLY | ATTR_HIDDEN | ATTR_SYSTEM |
			ATTR_DIRECTORY);
	pSMB->Flags = cpu_to_le16(CREATE_HARD_LINK);
	pSMB->ClusterCount = 0;

	pSMB->BufferFormat = 0x04;

	if (pSMB->hdr.Flags2 & SMBFLG2_UNICODE) {
		name_len =
		    cifsConvertToUTF16((__le16 *) pSMB->OldFileName, from_name,
				       PATH_MAX, cifs_sb->local_nls, remap);
		name_len++;	/* trailing null */
		name_len *= 2;

		/* protocol specifies ASCII buffer format (0x04) for unicode */
		pSMB->OldFileName[name_len] = 0x04;
		pSMB->OldFileName[name_len + 1] = 0x00; /* pad */
		name_len2 =
		    cifsConvertToUTF16((__le16 *)&pSMB->OldFileName[name_len+2],
				       to_name, PATH_MAX, cifs_sb->local_nls,
				       remap);
		name_len2 += 1 /* trailing null */  + 1 /* Signature word */ ;
		name_len2 *= 2;	/* convert to bytes */
	} else {	/* BB improve the check for buffer overruns BB */
		name_len = strnlen(from_name, PATH_MAX);
		name_len++;	/* trailing null */
		strncpy(pSMB->OldFileName, from_name, name_len);
		name_len2 = strnlen(to_name, PATH_MAX);
		name_len2++;	/* trailing null */
		pSMB->OldFileName[name_len] = 0x04;	/* 2nd buffer format */
		strncpy(&pSMB->OldFileName[name_len + 1], to_name, name_len2);
		name_len2++;	/* trailing null */
		name_len2++;	/* signature byte */
	}

	count = 1 /* string type byte */  + name_len + name_len2;
	inc_rfc1001_len(pSMB, count);
	pSMB->ByteCount = cpu_to_le16(count);

	rc = SendReceive(xid, tcon->ses, (struct smb_hdr *) pSMB,
			 (struct smb_hdr *) pSMBr, &bytes_returned, 0);
	cifs_stats_inc(&tcon->stats.cifs_stats.num_hardlinks);
	if (rc)
		cifs_dbg(FYI, "Send error in hard link (NT rename) = %d\n", rc);

	cifs_buf_release(pSMB);
	if (rc == -EAGAIN)
		goto winCreateHardLinkRetry;

	return rc;
}

int
CIFSSMBUnixQuerySymLink(const unsigned int xid, struct cifs_tcon *tcon,
			const unsigned char *searchName, char **symlinkinfo,
			const struct nls_table *nls_codepage, int remap)
{
/* SMB_QUERY_FILE_UNIX_LINK */
	TRANSACTION2_QPI_REQ *pSMB = NULL;
	TRANSACTION2_QPI_RSP *pSMBr = NULL;
	int rc = 0;
	int bytes_returned;
	int name_len;
	__u16 params, byte_count;
	char *data_start;

	cifs_dbg(FYI, "In QPathSymLinkInfo (Unix) for path %s\n", searchName);

querySymLinkRetry:
	rc = smb_init(SMB_COM_TRANSACTION2, 15, tcon, (void **) &pSMB,
		      (void **) &pSMBr);
	if (rc)
		return rc;

	if (pSMB->hdr.Flags2 & SMBFLG2_UNICODE) {
		name_len =
			cifsConvertToUTF16((__le16 *) pSMB->FileName,
					   searchName, PATH_MAX, nls_codepage,
					   remap);
		name_len++;	/* trailing null */
		name_len *= 2;
	} else {	/* BB improve the check for buffer overruns BB */
		name_len = strnlen(searchName, PATH_MAX);
		name_len++;	/* trailing null */
		strncpy(pSMB->FileName, searchName, name_len);
	}

	params = 2 /* level */  + 4 /* rsrvd */  + name_len /* incl null */ ;
	pSMB->TotalDataCount = 0;
	pSMB->MaxParameterCount = cpu_to_le16(2);
	pSMB->MaxDataCount = cpu_to_le16(CIFSMaxBufSize);
	pSMB->MaxSetupCount = 0;
	pSMB->Reserved = 0;
	pSMB->Flags = 0;
	pSMB->Timeout = 0;
	pSMB->Reserved2 = 0;
	pSMB->ParameterOffset = cpu_to_le16(offsetof(
	struct smb_com_transaction2_qpi_req, InformationLevel) - 4);
	pSMB->DataCount = 0;
	pSMB->DataOffset = 0;
	pSMB->SetupCount = 1;
	pSMB->Reserved3 = 0;
	pSMB->SubCommand = cpu_to_le16(TRANS2_QUERY_PATH_INFORMATION);
	byte_count = params + 1 /* pad */ ;
	pSMB->TotalParameterCount = cpu_to_le16(params);
	pSMB->ParameterCount = pSMB->TotalParameterCount;
	pSMB->InformationLevel = cpu_to_le16(SMB_QUERY_FILE_UNIX_LINK);
	pSMB->Reserved4 = 0;
	inc_rfc1001_len(pSMB, byte_count);
	pSMB->ByteCount = cpu_to_le16(byte_count);

	rc = SendReceive(xid, tcon->ses, (struct smb_hdr *) pSMB,
			 (struct smb_hdr *) pSMBr, &bytes_returned, 0);
	if (rc) {
		cifs_dbg(FYI, "Send error in QuerySymLinkInfo = %d\n", rc);
	} else {
		/* decode response */

		rc = validate_t2((struct smb_t2_rsp *)pSMBr);
		/* BB also check enough total bytes returned */
		if (rc || get_bcc(&pSMBr->hdr) < 2)
			rc = -EIO;
		else {
			bool is_unicode;
			u16 count = le16_to_cpu(pSMBr->t2.DataCount);

			data_start = ((char *) &pSMBr->hdr.Protocol) +
					   le16_to_cpu(pSMBr->t2.DataOffset);

			if (pSMBr->hdr.Flags2 & SMBFLG2_UNICODE)
				is_unicode = true;
			else
				is_unicode = false;

			/* BB FIXME investigate remapping reserved chars here */
			*symlinkinfo = cifs_strndup_from_utf16(data_start,
					count, is_unicode, nls_codepage);
			if (!*symlinkinfo)
				rc = -ENOMEM;
		}
	}
	cifs_buf_release(pSMB);
	if (rc == -EAGAIN)
		goto querySymLinkRetry;
	return rc;
}

/*
 *	Recent Windows versions now create symlinks more frequently
 *	and they use the "reparse point" mechanism below.  We can of course
 *	do symlinks nicely to Samba and other servers which support the
 *	CIFS Unix Extensions and we can also do SFU symlinks and "client only"
 *	"MF" symlinks optionally, but for recent Windows we really need to
 *	reenable the code below and fix the cifs_symlink callers to handle this.
 *	In the interim this code has been moved to its own config option so
 *	it is not compiled in by default until callers fixed up and more tested.
 */
int
CIFSSMBQuerySymLink(const unsigned int xid, struct cifs_tcon *tcon,
		    __u16 fid, char **symlinkinfo,
		    const struct nls_table *nls_codepage)
{
	int rc = 0;
	int bytes_returned;
	struct smb_com_transaction_ioctl_req *pSMB;
	struct smb_com_transaction_ioctl_rsp *pSMBr;
	bool is_unicode;
	unsigned int sub_len;
	char *sub_start;
	struct reparse_symlink_data *reparse_buf;
	struct reparse_posix_data *posix_buf;
	__u32 data_offset, data_count;
	char *end_of_smb;

	cifs_dbg(FYI, "In Windows reparse style QueryLink for fid %u\n", fid);
	rc = smb_init(SMB_COM_NT_TRANSACT, 23, tcon, (void **) &pSMB,
		      (void **) &pSMBr);
	if (rc)
		return rc;

	pSMB->TotalParameterCount = 0 ;
	pSMB->TotalDataCount = 0;
	pSMB->MaxParameterCount = cpu_to_le32(2);
	/* BB find exact data count max from sess structure BB */
	pSMB->MaxDataCount = cpu_to_le32(CIFSMaxBufSize & 0xFFFFFF00);
	pSMB->MaxSetupCount = 4;
	pSMB->Reserved = 0;
	pSMB->ParameterOffset = 0;
	pSMB->DataCount = 0;
	pSMB->DataOffset = 0;
	pSMB->SetupCount = 4;
	pSMB->SubCommand = cpu_to_le16(NT_TRANSACT_IOCTL);
	pSMB->ParameterCount = pSMB->TotalParameterCount;
	pSMB->FunctionCode = cpu_to_le32(FSCTL_GET_REPARSE_POINT);
	pSMB->IsFsctl = 1; /* FSCTL */
	pSMB->IsRootFlag = 0;
	pSMB->Fid = fid; /* file handle always le */
	pSMB->ByteCount = 0;

	rc = SendReceive(xid, tcon->ses, (struct smb_hdr *) pSMB,
			 (struct smb_hdr *) pSMBr, &bytes_returned, 0);
	if (rc) {
		cifs_dbg(FYI, "Send error in QueryReparseLinkInfo = %d\n", rc);
		goto qreparse_out;
	}

	data_offset = le32_to_cpu(pSMBr->DataOffset);
	data_count = le32_to_cpu(pSMBr->DataCount);
	if (get_bcc(&pSMBr->hdr) < 2 || data_offset > 512) {
		/* BB also check enough total bytes returned */
		rc = -EIO;	/* bad smb */
		goto qreparse_out;
	}
	if (!data_count || (data_count > 2048)) {
		rc = -EIO;
		cifs_dbg(FYI, "Invalid return data count on get reparse info ioctl\n");
		goto qreparse_out;
	}
	end_of_smb = 2 + get_bcc(&pSMBr->hdr) + (char *)&pSMBr->ByteCount;
	reparse_buf = (struct reparse_symlink_data *)
				((char *)&pSMBr->hdr.Protocol + data_offset);
	if ((char *)reparse_buf >= end_of_smb) {
		rc = -EIO;
		goto qreparse_out;
	}
	if (reparse_buf->ReparseTag == cpu_to_le32(IO_REPARSE_TAG_NFS)) {
		cifs_dbg(FYI, "NFS style reparse tag\n");
		posix_buf =  (struct reparse_posix_data *)reparse_buf;

		if (posix_buf->InodeType != cpu_to_le64(NFS_SPECFILE_LNK)) {
			cifs_dbg(FYI, "unsupported file type 0x%llx\n",
				 le64_to_cpu(posix_buf->InodeType));
			rc = -EOPNOTSUPP;
			goto qreparse_out;
		}
		is_unicode = true;
		sub_len = le16_to_cpu(reparse_buf->ReparseDataLength);
		if (posix_buf->PathBuffer + sub_len > end_of_smb) {
			cifs_dbg(FYI, "reparse buf beyond SMB\n");
			rc = -EIO;
			goto qreparse_out;
		}
		*symlinkinfo = cifs_strndup_from_utf16(posix_buf->PathBuffer,
				sub_len, is_unicode, nls_codepage);
		goto qreparse_out;
	} else if (reparse_buf->ReparseTag !=
			cpu_to_le32(IO_REPARSE_TAG_SYMLINK)) {
		rc = -EOPNOTSUPP;
		goto qreparse_out;
	}

	/* Reparse tag is NTFS symlink */
	sub_start = le16_to_cpu(reparse_buf->SubstituteNameOffset) +
				reparse_buf->PathBuffer;
	sub_len = le16_to_cpu(reparse_buf->SubstituteNameLength);
	if (sub_start + sub_len > end_of_smb) {
		cifs_dbg(FYI, "reparse buf beyond SMB\n");
		rc = -EIO;
		goto qreparse_out;
	}
	if (pSMBr->hdr.Flags2 & SMBFLG2_UNICODE)
		is_unicode = true;
	else
		is_unicode = false;

	/* BB FIXME investigate remapping reserved chars here */
	*symlinkinfo = cifs_strndup_from_utf16(sub_start, sub_len, is_unicode,
					       nls_codepage);
	if (!*symlinkinfo)
		rc = -ENOMEM;
qreparse_out:
	cifs_buf_release(pSMB);

	/*
	 * Note: On -EAGAIN error only caller can retry on handle based calls
	 * since file handle passed in no longer valid.
	 */
	return rc;
}

int
CIFSSMB_set_compression(const unsigned int xid, struct cifs_tcon *tcon,
		    __u16 fid)
{
	int rc = 0;
	int bytes_returned;
	struct smb_com_transaction_compr_ioctl_req *pSMB;
	struct smb_com_transaction_ioctl_rsp *pSMBr;

	cifs_dbg(FYI, "Set compression for %u\n", fid);
	rc = smb_init(SMB_COM_NT_TRANSACT, 23, tcon, (void **) &pSMB,
		      (void **) &pSMBr);
	if (rc)
		return rc;

	pSMB->compression_state = cpu_to_le16(COMPRESSION_FORMAT_DEFAULT);

	pSMB->TotalParameterCount = 0;
	pSMB->TotalDataCount = cpu_to_le32(2);
	pSMB->MaxParameterCount = 0;
	pSMB->MaxDataCount = 0;
	pSMB->MaxSetupCount = 4;
	pSMB->Reserved = 0;
	pSMB->ParameterOffset = 0;
	pSMB->DataCount = cpu_to_le32(2);
	pSMB->DataOffset =
		cpu_to_le32(offsetof(struct smb_com_transaction_compr_ioctl_req,
				compression_state) - 4);  /* 84 */
	pSMB->SetupCount = 4;
	pSMB->SubCommand = cpu_to_le16(NT_TRANSACT_IOCTL);
	pSMB->ParameterCount = 0;
	pSMB->FunctionCode = cpu_to_le32(FSCTL_SET_COMPRESSION);
	pSMB->IsFsctl = 1; /* FSCTL */
	pSMB->IsRootFlag = 0;
	pSMB->Fid = fid; /* file handle always le */
	/* 3 byte pad, followed by 2 byte compress state */
	pSMB->ByteCount = cpu_to_le16(5);
	inc_rfc1001_len(pSMB, 5);

	rc = SendReceive(xid, tcon->ses, (struct smb_hdr *) pSMB,
			 (struct smb_hdr *) pSMBr, &bytes_returned, 0);
	if (rc)
		cifs_dbg(FYI, "Send error in SetCompression = %d\n", rc);

	cifs_buf_release(pSMB);

	/*
	 * Note: On -EAGAIN error only caller can retry on handle based calls
	 * since file handle passed in no longer valid.
	 */
	return rc;
}


#ifdef CONFIG_CIFS_POSIX

/*Convert an Access Control Entry from wire format to local POSIX xattr format*/
static void cifs_convert_ace(struct posix_acl_xattr_entry *ace,
			     struct cifs_posix_ace *cifs_ace)
{
	/* u8 cifs fields do not need le conversion */
	ace->e_perm = cpu_to_le16(cifs_ace->cifs_e_perm);
	ace->e_tag  = cpu_to_le16(cifs_ace->cifs_e_tag);
	ace->e_id   = cpu_to_le32(le64_to_cpu(cifs_ace->cifs_uid));
/*
	cifs_dbg(FYI, "perm %d tag %d id %d\n",
		 ace->e_perm, ace->e_tag, ace->e_id);
*/

	return;
}

/* Convert ACL from CIFS POSIX wire format to local Linux POSIX ACL xattr */
static int cifs_copy_posix_acl(char *trgt, char *src, const int buflen,
			       const int acl_type, const int size_of_data_area)
{
	int size =  0;
	int i;
	__u16 count;
	struct cifs_posix_ace *pACE;
	struct cifs_posix_acl *cifs_acl = (struct cifs_posix_acl *)src;
	struct posix_acl_xattr_header *local_acl = (void *)trgt;

	if (le16_to_cpu(cifs_acl->version) != CIFS_ACL_VERSION)
		return -EOPNOTSUPP;

	if (acl_type == ACL_TYPE_ACCESS) {
		count = le16_to_cpu(cifs_acl->access_entry_count);
		pACE = &cifs_acl->ace_array[0];
		size = sizeof(struct cifs_posix_acl);
		size += sizeof(struct cifs_posix_ace) * count;
		/* check if we would go beyond end of SMB */
		if (size_of_data_area < size) {
			cifs_dbg(FYI, "bad CIFS POSIX ACL size %d vs. %d\n",
				 size_of_data_area, size);
			return -EINVAL;
		}
	} else if (acl_type == ACL_TYPE_DEFAULT) {
		count = le16_to_cpu(cifs_acl->access_entry_count);
		size = sizeof(struct cifs_posix_acl);
		size += sizeof(struct cifs_posix_ace) * count;
/* skip past access ACEs to get to default ACEs */
		pACE = &cifs_acl->ace_array[count];
		count = le16_to_cpu(cifs_acl->default_entry_count);
		size += sizeof(struct cifs_posix_ace) * count;
		/* check if we would go beyond end of SMB */
		if (size_of_data_area < size)
			return -EINVAL;
	} else {
		/* illegal type */
		return -EINVAL;
	}

	size = posix_acl_xattr_size(count);
	if ((buflen == 0) || (local_acl == NULL)) {
		/* used to query ACL EA size */
	} else if (size > buflen) {
		return -ERANGE;
	} else /* buffer big enough */ {
		struct posix_acl_xattr_entry *ace = (void *)(local_acl + 1);

		local_acl->a_version = cpu_to_le32(POSIX_ACL_XATTR_VERSION);
		for (i = 0; i < count ; i++) {
			cifs_convert_ace(&ace[i], pACE);
			pACE++;
		}
	}
	return size;
}

static __u16 convert_ace_to_cifs_ace(struct cifs_posix_ace *cifs_ace,
				     const struct posix_acl_xattr_entry *local_ace)
{
	__u16 rc = 0; /* 0 = ACL converted ok */

	cifs_ace->cifs_e_perm = le16_to_cpu(local_ace->e_perm);
	cifs_ace->cifs_e_tag =  le16_to_cpu(local_ace->e_tag);
	/* BB is there a better way to handle the large uid? */
	if (local_ace->e_id == cpu_to_le32(-1)) {
	/* Probably no need to le convert -1 on any arch but can not hurt */
		cifs_ace->cifs_uid = cpu_to_le64(-1);
	} else
		cifs_ace->cifs_uid = cpu_to_le64(le32_to_cpu(local_ace->e_id));
/*
	cifs_dbg(FYI, "perm %d tag %d id %d\n",
		 ace->e_perm, ace->e_tag, ace->e_id);
*/
	return rc;
}

/* Convert ACL from local Linux POSIX xattr to CIFS POSIX ACL wire format */
static __u16 ACL_to_cifs_posix(char *parm_data, const char *pACL,
			       const int buflen, const int acl_type)
{
	__u16 rc = 0;
	struct cifs_posix_acl *cifs_acl = (struct cifs_posix_acl *)parm_data;
	struct posix_acl_xattr_header *local_acl = (void *)pACL;
	struct posix_acl_xattr_entry *ace = (void *)(local_acl + 1);
	int count;
	int i;

	if ((buflen == 0) || (pACL == NULL) || (cifs_acl == NULL))
		return 0;

	count = posix_acl_xattr_count((size_t)buflen);
	cifs_dbg(FYI, "setting acl with %d entries from buf of length %d and version of %d\n",
		 count, buflen, le32_to_cpu(local_acl->a_version));
	if (le32_to_cpu(local_acl->a_version) != 2) {
		cifs_dbg(FYI, "unknown POSIX ACL version %d\n",
			 le32_to_cpu(local_acl->a_version));
		return 0;
	}
	cifs_acl->version = cpu_to_le16(1);
	if (acl_type == ACL_TYPE_ACCESS) {
		cifs_acl->access_entry_count = cpu_to_le16(count);
		cifs_acl->default_entry_count = cpu_to_le16(0xFFFF);
	} else if (acl_type == ACL_TYPE_DEFAULT) {
		cifs_acl->default_entry_count = cpu_to_le16(count);
		cifs_acl->access_entry_count = cpu_to_le16(0xFFFF);
	} else {
		cifs_dbg(FYI, "unknown ACL type %d\n", acl_type);
		return 0;
	}
	for (i = 0; i < count; i++) {
		rc = convert_ace_to_cifs_ace(&cifs_acl->ace_array[i], &ace[i]);
		if (rc != 0) {
			/* ACE not converted */
			break;
		}
	}
	if (rc == 0) {
		rc = (__u16)(count * sizeof(struct cifs_posix_ace));
		rc += sizeof(struct cifs_posix_acl);
		/* BB add check to make sure ACL does not overflow SMB */
	}
	return rc;
}

int
CIFSSMBGetPosixACL(const unsigned int xid, struct cifs_tcon *tcon,
		   const unsigned char *searchName,
		   char *acl_inf, const int buflen, const int acl_type,
		   const struct nls_table *nls_codepage, int remap)
{
/* SMB_QUERY_POSIX_ACL */
	TRANSACTION2_QPI_REQ *pSMB = NULL;
	TRANSACTION2_QPI_RSP *pSMBr = NULL;
	int rc = 0;
	int bytes_returned;
	int name_len;
	__u16 params, byte_count;

	cifs_dbg(FYI, "In GetPosixACL (Unix) for path %s\n", searchName);

queryAclRetry:
	rc = smb_init(SMB_COM_TRANSACTION2, 15, tcon, (void **) &pSMB,
		(void **) &pSMBr);
	if (rc)
		return rc;

	if (pSMB->hdr.Flags2 & SMBFLG2_UNICODE) {
		name_len =
			cifsConvertToUTF16((__le16 *) pSMB->FileName,
					   searchName, PATH_MAX, nls_codepage,
					   remap);
		name_len++;     /* trailing null */
		name_len *= 2;
		pSMB->FileName[name_len] = 0;
		pSMB->FileName[name_len+1] = 0;
	} else {	/* BB improve the check for buffer overruns BB */
		name_len = strnlen(searchName, PATH_MAX);
		name_len++;     /* trailing null */
		strncpy(pSMB->FileName, searchName, name_len);
	}

	params = 2 /* level */  + 4 /* rsrvd */  + name_len /* incl null */ ;
	pSMB->TotalDataCount = 0;
	pSMB->MaxParameterCount = cpu_to_le16(2);
	/* BB find exact max data count below from sess structure BB */
	pSMB->MaxDataCount = cpu_to_le16(4000);
	pSMB->MaxSetupCount = 0;
	pSMB->Reserved = 0;
	pSMB->Flags = 0;
	pSMB->Timeout = 0;
	pSMB->Reserved2 = 0;
	pSMB->ParameterOffset = cpu_to_le16(
		offsetof(struct smb_com_transaction2_qpi_req,
			 InformationLevel) - 4);
	pSMB->DataCount = 0;
	pSMB->DataOffset = 0;
	pSMB->SetupCount = 1;
	pSMB->Reserved3 = 0;
	pSMB->SubCommand = cpu_to_le16(TRANS2_QUERY_PATH_INFORMATION);
	byte_count = params + 1 /* pad */ ;
	pSMB->TotalParameterCount = cpu_to_le16(params);
	pSMB->ParameterCount = pSMB->TotalParameterCount;
	pSMB->InformationLevel = cpu_to_le16(SMB_QUERY_POSIX_ACL);
	pSMB->Reserved4 = 0;
	inc_rfc1001_len(pSMB, byte_count);
	pSMB->ByteCount = cpu_to_le16(byte_count);

	rc = SendReceive(xid, tcon->ses, (struct smb_hdr *) pSMB,
		(struct smb_hdr *) pSMBr, &bytes_returned, 0);
	cifs_stats_inc(&tcon->stats.cifs_stats.num_acl_get);
	if (rc) {
		cifs_dbg(FYI, "Send error in Query POSIX ACL = %d\n", rc);
	} else {
		/* decode response */

		rc = validate_t2((struct smb_t2_rsp *)pSMBr);
		/* BB also check enough total bytes returned */
		if (rc || get_bcc(&pSMBr->hdr) < 2)
			rc = -EIO;      /* bad smb */
		else {
			__u16 data_offset = le16_to_cpu(pSMBr->t2.DataOffset);
			__u16 count = le16_to_cpu(pSMBr->t2.DataCount);
			rc = cifs_copy_posix_acl(acl_inf,
				(char *)&pSMBr->hdr.Protocol+data_offset,
				buflen, acl_type, count);
		}
	}
	cifs_buf_release(pSMB);
	if (rc == -EAGAIN)
		goto queryAclRetry;
	return rc;
}

int
CIFSSMBSetPosixACL(const unsigned int xid, struct cifs_tcon *tcon,
		   const unsigned char *fileName,
		   const char *local_acl, const int buflen,
		   const int acl_type,
		   const struct nls_table *nls_codepage, int remap)
{
	struct smb_com_transaction2_spi_req *pSMB = NULL;
	struct smb_com_transaction2_spi_rsp *pSMBr = NULL;
	char *parm_data;
	int name_len;
	int rc = 0;
	int bytes_returned = 0;
	__u16 params, byte_count, data_count, param_offset, offset;

	cifs_dbg(FYI, "In SetPosixACL (Unix) for path %s\n", fileName);
setAclRetry:
	rc = smb_init(SMB_COM_TRANSACTION2, 15, tcon, (void **) &pSMB,
		      (void **) &pSMBr);
	if (rc)
		return rc;
	if (pSMB->hdr.Flags2 & SMBFLG2_UNICODE) {
		name_len =
			cifsConvertToUTF16((__le16 *) pSMB->FileName, fileName,
					   PATH_MAX, nls_codepage, remap);
		name_len++;     /* trailing null */
		name_len *= 2;
	} else {	/* BB improve the check for buffer overruns BB */
		name_len = strnlen(fileName, PATH_MAX);
		name_len++;     /* trailing null */
		strncpy(pSMB->FileName, fileName, name_len);
	}
	params = 6 + name_len;
	pSMB->MaxParameterCount = cpu_to_le16(2);
	/* BB find max SMB size from sess */
	pSMB->MaxDataCount = cpu_to_le16(1000);
	pSMB->MaxSetupCount = 0;
	pSMB->Reserved = 0;
	pSMB->Flags = 0;
	pSMB->Timeout = 0;
	pSMB->Reserved2 = 0;
	param_offset = offsetof(struct smb_com_transaction2_spi_req,
				InformationLevel) - 4;
	offset = param_offset + params;
	parm_data = ((char *) &pSMB->hdr.Protocol) + offset;
	pSMB->ParameterOffset = cpu_to_le16(param_offset);

	/* convert to on the wire format for POSIX ACL */
	data_count = ACL_to_cifs_posix(parm_data, local_acl, buflen, acl_type);

	if (data_count == 0) {
		rc = -EOPNOTSUPP;
		goto setACLerrorExit;
	}
	pSMB->DataOffset = cpu_to_le16(offset);
	pSMB->SetupCount = 1;
	pSMB->Reserved3 = 0;
	pSMB->SubCommand = cpu_to_le16(TRANS2_SET_PATH_INFORMATION);
	pSMB->InformationLevel = cpu_to_le16(SMB_SET_POSIX_ACL);
	byte_count = 3 /* pad */  + params + data_count;
	pSMB->DataCount = cpu_to_le16(data_count);
	pSMB->TotalDataCount = pSMB->DataCount;
	pSMB->ParameterCount = cpu_to_le16(params);
	pSMB->TotalParameterCount = pSMB->ParameterCount;
	pSMB->Reserved4 = 0;
	inc_rfc1001_len(pSMB, byte_count);
	pSMB->ByteCount = cpu_to_le16(byte_count);
	rc = SendReceive(xid, tcon->ses, (struct smb_hdr *) pSMB,
			 (struct smb_hdr *) pSMBr, &bytes_returned, 0);
	if (rc)
		cifs_dbg(FYI, "Set POSIX ACL returned %d\n", rc);

setACLerrorExit:
	cifs_buf_release(pSMB);
	if (rc == -EAGAIN)
		goto setAclRetry;
	return rc;
}

/* BB fix tabs in this function FIXME BB */
int
CIFSGetExtAttr(const unsigned int xid, struct cifs_tcon *tcon,
	       const int netfid, __u64 *pExtAttrBits, __u64 *pMask)
{
	int rc = 0;
	struct smb_t2_qfi_req *pSMB = NULL;
	struct smb_t2_qfi_rsp *pSMBr = NULL;
	int bytes_returned;
	__u16 params, byte_count;

	cifs_dbg(FYI, "In GetExtAttr\n");
	if (tcon == NULL)
		return -ENODEV;

GetExtAttrRetry:
	rc = smb_init(SMB_COM_TRANSACTION2, 15, tcon, (void **) &pSMB,
			(void **) &pSMBr);
	if (rc)
		return rc;

	params = 2 /* level */ + 2 /* fid */;
	pSMB->t2.TotalDataCount = 0;
	pSMB->t2.MaxParameterCount = cpu_to_le16(4);
	/* BB find exact max data count below from sess structure BB */
	pSMB->t2.MaxDataCount = cpu_to_le16(4000);
	pSMB->t2.MaxSetupCount = 0;
	pSMB->t2.Reserved = 0;
	pSMB->t2.Flags = 0;
	pSMB->t2.Timeout = 0;
	pSMB->t2.Reserved2 = 0;
	pSMB->t2.ParameterOffset = cpu_to_le16(offsetof(struct smb_t2_qfi_req,
					       Fid) - 4);
	pSMB->t2.DataCount = 0;
	pSMB->t2.DataOffset = 0;
	pSMB->t2.SetupCount = 1;
	pSMB->t2.Reserved3 = 0;
	pSMB->t2.SubCommand = cpu_to_le16(TRANS2_QUERY_FILE_INFORMATION);
	byte_count = params + 1 /* pad */ ;
	pSMB->t2.TotalParameterCount = cpu_to_le16(params);
	pSMB->t2.ParameterCount = pSMB->t2.TotalParameterCount;
	pSMB->InformationLevel = cpu_to_le16(SMB_QUERY_ATTR_FLAGS);
	pSMB->Pad = 0;
	pSMB->Fid = netfid;
	inc_rfc1001_len(pSMB, byte_count);
	pSMB->t2.ByteCount = cpu_to_le16(byte_count);

	rc = SendReceive(xid, tcon->ses, (struct smb_hdr *) pSMB,
			 (struct smb_hdr *) pSMBr, &bytes_returned, 0);
	if (rc) {
		cifs_dbg(FYI, "error %d in GetExtAttr\n", rc);
	} else {
		/* decode response */
		rc = validate_t2((struct smb_t2_rsp *)pSMBr);
		/* BB also check enough total bytes returned */
		if (rc || get_bcc(&pSMBr->hdr) < 2)
			/* If rc should we check for EOPNOSUPP and
			   disable the srvino flag? or in caller? */
			rc = -EIO;      /* bad smb */
		else {
			__u16 data_offset = le16_to_cpu(pSMBr->t2.DataOffset);
			__u16 count = le16_to_cpu(pSMBr->t2.DataCount);
			struct file_chattr_info *pfinfo;
			/* BB Do we need a cast or hash here ? */
			if (count != 16) {
				cifs_dbg(FYI, "Illegal size ret in GetExtAttr\n");
				rc = -EIO;
				goto GetExtAttrOut;
			}
			pfinfo = (struct file_chattr_info *)
				 (data_offset + (char *) &pSMBr->hdr.Protocol);
			*pExtAttrBits = le64_to_cpu(pfinfo->mode);
			*pMask = le64_to_cpu(pfinfo->mask);
		}
	}
GetExtAttrOut:
	cifs_buf_release(pSMB);
	if (rc == -EAGAIN)
		goto GetExtAttrRetry;
	return rc;
}

#endif /* CONFIG_POSIX */

#ifdef CONFIG_CIFS_ACL
/*
 * Initialize NT TRANSACT SMB into small smb request buffer.  This assumes that
 * all NT TRANSACTS that we init here have total parm and data under about 400
 * bytes (to fit in small cifs buffer size), which is the case so far, it
 * easily fits. NB: Setup words themselves and ByteCount MaxSetupCount (size of
 * returned setup area) and MaxParameterCount (returned parms size) must be set
 * by caller
 */
static int
smb_init_nttransact(const __u16 sub_command, const int setup_count,
		   const int parm_len, struct cifs_tcon *tcon,
		   void **ret_buf)
{
	int rc;
	__u32 temp_offset;
	struct smb_com_ntransact_req *pSMB;

	rc = small_smb_init(SMB_COM_NT_TRANSACT, 19 + setup_count, tcon,
				(void **)&pSMB);
	if (rc)
		return rc;
	*ret_buf = (void *)pSMB;
	pSMB->Reserved = 0;
	pSMB->TotalParameterCount = cpu_to_le32(parm_len);
	pSMB->TotalDataCount  = 0;
	pSMB->MaxDataCount = cpu_to_le32(CIFSMaxBufSize & 0xFFFFFF00);
	pSMB->ParameterCount = pSMB->TotalParameterCount;
	pSMB->DataCount  = pSMB->TotalDataCount;
	temp_offset = offsetof(struct smb_com_ntransact_req, Parms) +
			(setup_count * 2) - 4 /* for rfc1001 length itself */;
	pSMB->ParameterOffset = cpu_to_le32(temp_offset);
	pSMB->DataOffset = cpu_to_le32(temp_offset + parm_len);
	pSMB->SetupCount = setup_count; /* no need to le convert byte fields */
	pSMB->SubCommand = cpu_to_le16(sub_command);
	return 0;
}

static int
validate_ntransact(char *buf, char **ppparm, char **ppdata,
		   __u32 *pparmlen, __u32 *pdatalen)
{
	char *end_of_smb;
	__u32 data_count, data_offset, parm_count, parm_offset;
	struct smb_com_ntransact_rsp *pSMBr;
	u16 bcc;

	*pdatalen = 0;
	*pparmlen = 0;

	if (buf == NULL)
		return -EINVAL;

	pSMBr = (struct smb_com_ntransact_rsp *)buf;

	bcc = get_bcc(&pSMBr->hdr);
	end_of_smb = 2 /* sizeof byte count */ + bcc +
			(char *)&pSMBr->ByteCount;

	data_offset = le32_to_cpu(pSMBr->DataOffset);
	data_count = le32_to_cpu(pSMBr->DataCount);
	parm_offset = le32_to_cpu(pSMBr->ParameterOffset);
	parm_count = le32_to_cpu(pSMBr->ParameterCount);

	*ppparm = (char *)&pSMBr->hdr.Protocol + parm_offset;
	*ppdata = (char *)&pSMBr->hdr.Protocol + data_offset;

	/* should we also check that parm and data areas do not overlap? */
	if (*ppparm > end_of_smb) {
		cifs_dbg(FYI, "parms start after end of smb\n");
		return -EINVAL;
	} else if (parm_count + *ppparm > end_of_smb) {
		cifs_dbg(FYI, "parm end after end of smb\n");
		return -EINVAL;
	} else if (*ppdata > end_of_smb) {
		cifs_dbg(FYI, "data starts after end of smb\n");
		return -EINVAL;
	} else if (data_count + *ppdata > end_of_smb) {
		cifs_dbg(FYI, "data %p + count %d (%p) past smb end %p start %p\n",
			 *ppdata, data_count, (data_count + *ppdata),
			 end_of_smb, pSMBr);
		return -EINVAL;
	} else if (parm_count + data_count > bcc) {
		cifs_dbg(FYI, "parm count and data count larger than SMB\n");
		return -EINVAL;
	}
	*pdatalen = data_count;
	*pparmlen = parm_count;
	return 0;
}

/* Get Security Descriptor (by handle) from remote server for a file or dir */
int
CIFSSMBGetCIFSACL(const unsigned int xid, struct cifs_tcon *tcon, __u16 fid,
		  struct cifs_ntsd **acl_inf, __u32 *pbuflen)
{
	int rc = 0;
	int buf_type = 0;
	QUERY_SEC_DESC_REQ *pSMB;
	struct kvec iov[1];
	struct kvec rsp_iov;

	cifs_dbg(FYI, "GetCifsACL\n");

	*pbuflen = 0;
	*acl_inf = NULL;

	rc = smb_init_nttransact(NT_TRANSACT_QUERY_SECURITY_DESC, 0,
			8 /* parm len */, tcon, (void **) &pSMB);
	if (rc)
		return rc;

	pSMB->MaxParameterCount = cpu_to_le32(4);
	/* BB TEST with big acls that might need to be e.g. larger than 16K */
	pSMB->MaxSetupCount = 0;
	pSMB->Fid = fid; /* file handle always le */
	pSMB->AclFlags = cpu_to_le32(CIFS_ACL_OWNER | CIFS_ACL_GROUP |
				     CIFS_ACL_DACL);
	pSMB->ByteCount = cpu_to_le16(11); /* 3 bytes pad + 8 bytes parm */
	inc_rfc1001_len(pSMB, 11);
	iov[0].iov_base = (char *)pSMB;
	iov[0].iov_len = be32_to_cpu(pSMB->hdr.smb_buf_length) + 4;

	rc = SendReceive2(xid, tcon->ses, iov, 1 /* num iovec */, &buf_type,
			  0, &rsp_iov);
	cifs_small_buf_release(pSMB);
	cifs_stats_inc(&tcon->stats.cifs_stats.num_acl_get);
	if (rc) {
		cifs_dbg(FYI, "Send error in QuerySecDesc = %d\n", rc);
	} else {                /* decode response */
		__le32 *parm;
		__u32 parm_len;
		__u32 acl_len;
		struct smb_com_ntransact_rsp *pSMBr;
		char *pdata;

/* validate_nttransact */
		rc = validate_ntransact(rsp_iov.iov_base, (char **)&parm,
					&pdata, &parm_len, pbuflen);
		if (rc)
			goto qsec_out;
		pSMBr = (struct smb_com_ntransact_rsp *)rsp_iov.iov_base;

		cifs_dbg(FYI, "smb %p parm %p data %p\n",
			 pSMBr, parm, *acl_inf);

		if (le32_to_cpu(pSMBr->ParameterCount) != 4) {
			rc = -EIO;      /* bad smb */
			*pbuflen = 0;
			goto qsec_out;
		}

/* BB check that data area is minimum length and as big as acl_len */

		acl_len = le32_to_cpu(*parm);
		if (acl_len != *pbuflen) {
			cifs_dbg(VFS, "acl length %d does not match %d\n",
				 acl_len, *pbuflen);
			if (*pbuflen > acl_len)
				*pbuflen = acl_len;
		}

		/* check if buffer is big enough for the acl
		   header followed by the smallest SID */
		if ((*pbuflen < sizeof(struct cifs_ntsd) + 8) ||
		    (*pbuflen >= 64 * 1024)) {
			cifs_dbg(VFS, "bad acl length %d\n", *pbuflen);
			rc = -EINVAL;
			*pbuflen = 0;
		} else {
			*acl_inf = kmemdup(pdata, *pbuflen, GFP_KERNEL);
			if (*acl_inf == NULL) {
				*pbuflen = 0;
				rc = -ENOMEM;
			}
		}
	}
qsec_out:
	free_rsp_buf(buf_type, rsp_iov.iov_base);
	return rc;
}

int
CIFSSMBSetCIFSACL(const unsigned int xid, struct cifs_tcon *tcon, __u16 fid,
			struct cifs_ntsd *pntsd, __u32 acllen, int aclflag)
{
	__u16 byte_count, param_count, data_count, param_offset, data_offset;
	int rc = 0;
	int bytes_returned = 0;
	SET_SEC_DESC_REQ *pSMB = NULL;
	void *pSMBr;

setCifsAclRetry:
	rc = smb_init(SMB_COM_NT_TRANSACT, 19, tcon, (void **) &pSMB, &pSMBr);
	if (rc)
		return rc;

	pSMB->MaxSetupCount = 0;
	pSMB->Reserved = 0;

	param_count = 8;
	param_offset = offsetof(struct smb_com_transaction_ssec_req, Fid) - 4;
	data_count = acllen;
	data_offset = param_offset + param_count;
	byte_count = 3 /* pad */  + param_count;

	pSMB->DataCount = cpu_to_le32(data_count);
	pSMB->TotalDataCount = pSMB->DataCount;
	pSMB->MaxParameterCount = cpu_to_le32(4);
	pSMB->MaxDataCount = cpu_to_le32(16384);
	pSMB->ParameterCount = cpu_to_le32(param_count);
	pSMB->ParameterOffset = cpu_to_le32(param_offset);
	pSMB->TotalParameterCount = pSMB->ParameterCount;
	pSMB->DataOffset = cpu_to_le32(data_offset);
	pSMB->SetupCount = 0;
	pSMB->SubCommand = cpu_to_le16(NT_TRANSACT_SET_SECURITY_DESC);
	pSMB->ByteCount = cpu_to_le16(byte_count+data_count);

	pSMB->Fid = fid; /* file handle always le */
	pSMB->Reserved2 = 0;
	pSMB->AclFlags = cpu_to_le32(aclflag);

	if (pntsd && acllen) {
		memcpy((char *)pSMBr + offsetof(struct smb_hdr, Protocol) +
				data_offset, pntsd, acllen);
		inc_rfc1001_len(pSMB, byte_count + data_count);
	} else
		inc_rfc1001_len(pSMB, byte_count);

	rc = SendReceive(xid, tcon->ses, (struct smb_hdr *) pSMB,
		(struct smb_hdr *) pSMBr, &bytes_returned, 0);

	cifs_dbg(FYI, "SetCIFSACL bytes_returned: %d, rc: %d\n",
		 bytes_returned, rc);
	if (rc)
		cifs_dbg(FYI, "Set CIFS ACL returned %d\n", rc);
	cifs_buf_release(pSMB);

	if (rc == -EAGAIN)
		goto setCifsAclRetry;

	return (rc);
}

#endif /* CONFIG_CIFS_ACL */

/* Legacy Query Path Information call for lookup to old servers such
   as Win9x/WinME */
int
SMBQueryInformation(const unsigned int xid, struct cifs_tcon *tcon,
		    const char *search_name, FILE_ALL_INFO *data,
		    const struct nls_table *nls_codepage, int remap)
{
	QUERY_INFORMATION_REQ *pSMB;
	QUERY_INFORMATION_RSP *pSMBr;
	int rc = 0;
	int bytes_returned;
	int name_len;

	cifs_dbg(FYI, "In SMBQPath path %s\n", search_name);
QInfRetry:
	rc = smb_init(SMB_COM_QUERY_INFORMATION, 0, tcon, (void **) &pSMB,
		      (void **) &pSMBr);
	if (rc)
		return rc;

	if (pSMB->hdr.Flags2 & SMBFLG2_UNICODE) {
		name_len =
			cifsConvertToUTF16((__le16 *) pSMB->FileName,
					   search_name, PATH_MAX, nls_codepage,
					   remap);
		name_len++;     /* trailing null */
		name_len *= 2;
	} else {
		name_len = strnlen(search_name, PATH_MAX);
		name_len++;     /* trailing null */
		strncpy(pSMB->FileName, search_name, name_len);
	}
	pSMB->BufferFormat = 0x04;
	name_len++; /* account for buffer type byte */
	inc_rfc1001_len(pSMB, (__u16)name_len);
	pSMB->ByteCount = cpu_to_le16(name_len);

	rc = SendReceive(xid, tcon->ses, (struct smb_hdr *) pSMB,
			 (struct smb_hdr *) pSMBr, &bytes_returned, 0);
	if (rc) {
		cifs_dbg(FYI, "Send error in QueryInfo = %d\n", rc);
	} else if (data) {
		struct timespec64 ts;
		__u32 time = le32_to_cpu(pSMBr->last_write_time);

		/* decode response */
		/* BB FIXME - add time zone adjustment BB */
		memset(data, 0, sizeof(FILE_ALL_INFO));
		ts.tv_nsec = 0;
		ts.tv_sec = time;
		/* decode time fields */
		data->ChangeTime = cpu_to_le64(cifs_UnixTimeToNT(ts));
		data->LastWriteTime = data->ChangeTime;
		data->LastAccessTime = 0;
		data->AllocationSize =
			cpu_to_le64(le32_to_cpu(pSMBr->size));
		data->EndOfFile = data->AllocationSize;
		data->Attributes =
			cpu_to_le32(le16_to_cpu(pSMBr->attr));
	} else
		rc = -EIO; /* bad buffer passed in */

	cifs_buf_release(pSMB);

	if (rc == -EAGAIN)
		goto QInfRetry;

	return rc;
}

int
CIFSSMBQFileInfo(const unsigned int xid, struct cifs_tcon *tcon,
		 u16 netfid, FILE_ALL_INFO *pFindData)
{
	struct smb_t2_qfi_req *pSMB = NULL;
	struct smb_t2_qfi_rsp *pSMBr = NULL;
	int rc = 0;
	int bytes_returned;
	__u16 params, byte_count;

QFileInfoRetry:
	rc = smb_init(SMB_COM_TRANSACTION2, 15, tcon, (void **) &pSMB,
		      (void **) &pSMBr);
	if (rc)
		return rc;

	params = 2 /* level */ + 2 /* fid */;
	pSMB->t2.TotalDataCount = 0;
	pSMB->t2.MaxParameterCount = cpu_to_le16(4);
	/* BB find exact max data count below from sess structure BB */
	pSMB->t2.MaxDataCount = cpu_to_le16(CIFSMaxBufSize);
	pSMB->t2.MaxSetupCount = 0;
	pSMB->t2.Reserved = 0;
	pSMB->t2.Flags = 0;
	pSMB->t2.Timeout = 0;
	pSMB->t2.Reserved2 = 0;
	pSMB->t2.ParameterOffset = cpu_to_le16(offsetof(struct smb_t2_qfi_req,
					       Fid) - 4);
	pSMB->t2.DataCount = 0;
	pSMB->t2.DataOffset = 0;
	pSMB->t2.SetupCount = 1;
	pSMB->t2.Reserved3 = 0;
	pSMB->t2.SubCommand = cpu_to_le16(TRANS2_QUERY_FILE_INFORMATION);
	byte_count = params + 1 /* pad */ ;
	pSMB->t2.TotalParameterCount = cpu_to_le16(params);
	pSMB->t2.ParameterCount = pSMB->t2.TotalParameterCount;
	pSMB->InformationLevel = cpu_to_le16(SMB_QUERY_FILE_ALL_INFO);
	pSMB->Pad = 0;
	pSMB->Fid = netfid;
	inc_rfc1001_len(pSMB, byte_count);
	pSMB->t2.ByteCount = cpu_to_le16(byte_count);

	rc = SendReceive(xid, tcon->ses, (struct smb_hdr *) pSMB,
			 (struct smb_hdr *) pSMBr, &bytes_returned, 0);
	if (rc) {
		cifs_dbg(FYI, "Send error in QFileInfo = %d", rc);
	} else {		/* decode response */
		rc = validate_t2((struct smb_t2_rsp *)pSMBr);

		if (rc) /* BB add auto retry on EOPNOTSUPP? */
			rc = -EIO;
		else if (get_bcc(&pSMBr->hdr) < 40)
			rc = -EIO;	/* bad smb */
		else if (pFindData) {
			__u16 data_offset = le16_to_cpu(pSMBr->t2.DataOffset);
			memcpy((char *) pFindData,
			       (char *) &pSMBr->hdr.Protocol +
			       data_offset, sizeof(FILE_ALL_INFO));
		} else
		    rc = -ENOMEM;
	}
	cifs_buf_release(pSMB);
	if (rc == -EAGAIN)
		goto QFileInfoRetry;

	return rc;
}

int
CIFSSMBQPathInfo(const unsigned int xid, struct cifs_tcon *tcon,
		 const char *search_name, FILE_ALL_INFO *data,
		 int legacy /* old style infolevel */,
		 const struct nls_table *nls_codepage, int remap)
{
	/* level 263 SMB_QUERY_FILE_ALL_INFO */
	TRANSACTION2_QPI_REQ *pSMB = NULL;
	TRANSACTION2_QPI_RSP *pSMBr = NULL;
	int rc = 0;
	int bytes_returned;
	int name_len;
	__u16 params, byte_count;

	/* cifs_dbg(FYI, "In QPathInfo path %s\n", search_name); */
QPathInfoRetry:
	rc = smb_init(SMB_COM_TRANSACTION2, 15, tcon, (void **) &pSMB,
		      (void **) &pSMBr);
	if (rc)
		return rc;

	if (pSMB->hdr.Flags2 & SMBFLG2_UNICODE) {
		name_len =
		    cifsConvertToUTF16((__le16 *) pSMB->FileName, search_name,
				       PATH_MAX, nls_codepage, remap);
		name_len++;	/* trailing null */
		name_len *= 2;
	} else {	/* BB improve the check for buffer overruns BB */
		name_len = strnlen(search_name, PATH_MAX);
		name_len++;	/* trailing null */
		strncpy(pSMB->FileName, search_name, name_len);
	}

	params = 2 /* level */ + 4 /* reserved */ + name_len /* includes NUL */;
	pSMB->TotalDataCount = 0;
	pSMB->MaxParameterCount = cpu_to_le16(2);
	/* BB find exact max SMB PDU from sess structure BB */
	pSMB->MaxDataCount = cpu_to_le16(4000);
	pSMB->MaxSetupCount = 0;
	pSMB->Reserved = 0;
	pSMB->Flags = 0;
	pSMB->Timeout = 0;
	pSMB->Reserved2 = 0;
	pSMB->ParameterOffset = cpu_to_le16(offsetof(
	struct smb_com_transaction2_qpi_req, InformationLevel) - 4);
	pSMB->DataCount = 0;
	pSMB->DataOffset = 0;
	pSMB->SetupCount = 1;
	pSMB->Reserved3 = 0;
	pSMB->SubCommand = cpu_to_le16(TRANS2_QUERY_PATH_INFORMATION);
	byte_count = params + 1 /* pad */ ;
	pSMB->TotalParameterCount = cpu_to_le16(params);
	pSMB->ParameterCount = pSMB->TotalParameterCount;
	if (legacy)
		pSMB->InformationLevel = cpu_to_le16(SMB_INFO_STANDARD);
	else
		pSMB->InformationLevel = cpu_to_le16(SMB_QUERY_FILE_ALL_INFO);
	pSMB->Reserved4 = 0;
	inc_rfc1001_len(pSMB, byte_count);
	pSMB->ByteCount = cpu_to_le16(byte_count);

	rc = SendReceive(xid, tcon->ses, (struct smb_hdr *) pSMB,
			 (struct smb_hdr *) pSMBr, &bytes_returned, 0);
	if (rc) {
		cifs_dbg(FYI, "Send error in QPathInfo = %d\n", rc);
	} else {		/* decode response */
		rc = validate_t2((struct smb_t2_rsp *)pSMBr);

		if (rc) /* BB add auto retry on EOPNOTSUPP? */
			rc = -EIO;
		else if (!legacy && get_bcc(&pSMBr->hdr) < 40)
			rc = -EIO;	/* bad smb */
		else if (legacy && get_bcc(&pSMBr->hdr) < 24)
			rc = -EIO;  /* 24 or 26 expected but we do not read
					last field */
		else if (data) {
			int size;
			__u16 data_offset = le16_to_cpu(pSMBr->t2.DataOffset);

			/*
			 * On legacy responses we do not read the last field,
			 * EAsize, fortunately since it varies by subdialect and
			 * also note it differs on Set vs Get, ie two bytes or 4
			 * bytes depending but we don't care here.
			 */
			if (legacy)
				size = sizeof(FILE_INFO_STANDARD);
			else
				size = sizeof(FILE_ALL_INFO);
			memcpy((char *) data, (char *) &pSMBr->hdr.Protocol +
			       data_offset, size);
		} else
		    rc = -ENOMEM;
	}
	cifs_buf_release(pSMB);
	if (rc == -EAGAIN)
		goto QPathInfoRetry;

	return rc;
}

int
CIFSSMBUnixQFileInfo(const unsigned int xid, struct cifs_tcon *tcon,
		 u16 netfid, FILE_UNIX_BASIC_INFO *pFindData)
{
	struct smb_t2_qfi_req *pSMB = NULL;
	struct smb_t2_qfi_rsp *pSMBr = NULL;
	int rc = 0;
	int bytes_returned;
	__u16 params, byte_count;

UnixQFileInfoRetry:
	rc = smb_init(SMB_COM_TRANSACTION2, 15, tcon, (void **) &pSMB,
		      (void **) &pSMBr);
	if (rc)
		return rc;

	params = 2 /* level */ + 2 /* fid */;
	pSMB->t2.TotalDataCount = 0;
	pSMB->t2.MaxParameterCount = cpu_to_le16(4);
	/* BB find exact max data count below from sess structure BB */
	pSMB->t2.MaxDataCount = cpu_to_le16(CIFSMaxBufSize);
	pSMB->t2.MaxSetupCount = 0;
	pSMB->t2.Reserved = 0;
	pSMB->t2.Flags = 0;
	pSMB->t2.Timeout = 0;
	pSMB->t2.Reserved2 = 0;
	pSMB->t2.ParameterOffset = cpu_to_le16(offsetof(struct smb_t2_qfi_req,
					       Fid) - 4);
	pSMB->t2.DataCount = 0;
	pSMB->t2.DataOffset = 0;
	pSMB->t2.SetupCount = 1;
	pSMB->t2.Reserved3 = 0;
	pSMB->t2.SubCommand = cpu_to_le16(TRANS2_QUERY_FILE_INFORMATION);
	byte_count = params + 1 /* pad */ ;
	pSMB->t2.TotalParameterCount = cpu_to_le16(params);
	pSMB->t2.ParameterCount = pSMB->t2.TotalParameterCount;
	pSMB->InformationLevel = cpu_to_le16(SMB_QUERY_FILE_UNIX_BASIC);
	pSMB->Pad = 0;
	pSMB->Fid = netfid;
	inc_rfc1001_len(pSMB, byte_count);
	pSMB->t2.ByteCount = cpu_to_le16(byte_count);

	rc = SendReceive(xid, tcon->ses, (struct smb_hdr *) pSMB,
			 (struct smb_hdr *) pSMBr, &bytes_returned, 0);
	if (rc) {
		cifs_dbg(FYI, "Send error in UnixQFileInfo = %d", rc);
	} else {		/* decode response */
		rc = validate_t2((struct smb_t2_rsp *)pSMBr);

		if (rc || get_bcc(&pSMBr->hdr) < sizeof(FILE_UNIX_BASIC_INFO)) {
			cifs_dbg(VFS, "Malformed FILE_UNIX_BASIC_INFO response. Unix Extensions can be disabled on mount by specifying the nosfu mount option.\n");
			rc = -EIO;	/* bad smb */
		} else {
			__u16 data_offset = le16_to_cpu(pSMBr->t2.DataOffset);
			memcpy((char *) pFindData,
			       (char *) &pSMBr->hdr.Protocol +
			       data_offset,
			       sizeof(FILE_UNIX_BASIC_INFO));
		}
	}

	cifs_buf_release(pSMB);
	if (rc == -EAGAIN)
		goto UnixQFileInfoRetry;

	return rc;
}

int
CIFSSMBUnixQPathInfo(const unsigned int xid, struct cifs_tcon *tcon,
		     const unsigned char *searchName,
		     FILE_UNIX_BASIC_INFO *pFindData,
		     const struct nls_table *nls_codepage, int remap)
{
/* SMB_QUERY_FILE_UNIX_BASIC */
	TRANSACTION2_QPI_REQ *pSMB = NULL;
	TRANSACTION2_QPI_RSP *pSMBr = NULL;
	int rc = 0;
	int bytes_returned = 0;
	int name_len;
	__u16 params, byte_count;

	cifs_dbg(FYI, "In QPathInfo (Unix) the path %s\n", searchName);
UnixQPathInfoRetry:
	rc = smb_init(SMB_COM_TRANSACTION2, 15, tcon, (void **) &pSMB,
		      (void **) &pSMBr);
	if (rc)
		return rc;

	if (pSMB->hdr.Flags2 & SMBFLG2_UNICODE) {
		name_len =
		    cifsConvertToUTF16((__le16 *) pSMB->FileName, searchName,
				       PATH_MAX, nls_codepage, remap);
		name_len++;	/* trailing null */
		name_len *= 2;
	} else {	/* BB improve the check for buffer overruns BB */
		name_len = strnlen(searchName, PATH_MAX);
		name_len++;	/* trailing null */
		strncpy(pSMB->FileName, searchName, name_len);
	}

	params = 2 /* level */ + 4 /* reserved */ + name_len /* includes NUL */;
	pSMB->TotalDataCount = 0;
	pSMB->MaxParameterCount = cpu_to_le16(2);
	/* BB find exact max SMB PDU from sess structure BB */
	pSMB->MaxDataCount = cpu_to_le16(4000);
	pSMB->MaxSetupCount = 0;
	pSMB->Reserved = 0;
	pSMB->Flags = 0;
	pSMB->Timeout = 0;
	pSMB->Reserved2 = 0;
	pSMB->ParameterOffset = cpu_to_le16(offsetof(
	struct smb_com_transaction2_qpi_req, InformationLevel) - 4);
	pSMB->DataCount = 0;
	pSMB->DataOffset = 0;
	pSMB->SetupCount = 1;
	pSMB->Reserved3 = 0;
	pSMB->SubCommand = cpu_to_le16(TRANS2_QUERY_PATH_INFORMATION);
	byte_count = params + 1 /* pad */ ;
	pSMB->TotalParameterCount = cpu_to_le16(params);
	pSMB->ParameterCount = pSMB->TotalParameterCount;
	pSMB->InformationLevel = cpu_to_le16(SMB_QUERY_FILE_UNIX_BASIC);
	pSMB->Reserved4 = 0;
	inc_rfc1001_len(pSMB, byte_count);
	pSMB->ByteCount = cpu_to_le16(byte_count);

	rc = SendReceive(xid, tcon->ses, (struct smb_hdr *) pSMB,
			 (struct smb_hdr *) pSMBr, &bytes_returned, 0);
	if (rc) {
		cifs_dbg(FYI, "Send error in UnixQPathInfo = %d", rc);
	} else {		/* decode response */
		rc = validate_t2((struct smb_t2_rsp *)pSMBr);

		if (rc || get_bcc(&pSMBr->hdr) < sizeof(FILE_UNIX_BASIC_INFO)) {
			cifs_dbg(VFS, "Malformed FILE_UNIX_BASIC_INFO response. Unix Extensions can be disabled on mount by specifying the nosfu mount option.\n");
			rc = -EIO;	/* bad smb */
		} else {
			__u16 data_offset = le16_to_cpu(pSMBr->t2.DataOffset);
			memcpy((char *) pFindData,
			       (char *) &pSMBr->hdr.Protocol +
			       data_offset,
			       sizeof(FILE_UNIX_BASIC_INFO));
		}
	}
	cifs_buf_release(pSMB);
	if (rc == -EAGAIN)
		goto UnixQPathInfoRetry;

	return rc;
}

/* xid, tcon, searchName and codepage are input parms, rest are returned */
int
CIFSFindFirst(const unsigned int xid, struct cifs_tcon *tcon,
	      const char *searchName, struct cifs_sb_info *cifs_sb,
	      __u16 *pnetfid, __u16 search_flags,
	      struct cifs_search_info *psrch_inf, bool msearch)
{
/* level 257 SMB_ */
	TRANSACTION2_FFIRST_REQ *pSMB = NULL;
	TRANSACTION2_FFIRST_RSP *pSMBr = NULL;
	T2_FFIRST_RSP_PARMS *parms;
	int rc = 0;
	int bytes_returned = 0;
	int name_len, remap;
	__u16 params, byte_count;
	struct nls_table *nls_codepage;

	cifs_dbg(FYI, "In FindFirst for %s\n", searchName);

findFirstRetry:
	rc = smb_init(SMB_COM_TRANSACTION2, 15, tcon, (void **) &pSMB,
		      (void **) &pSMBr);
	if (rc)
		return rc;

	nls_codepage = cifs_sb->local_nls;
	remap = cifs_remap(cifs_sb);

	if (pSMB->hdr.Flags2 & SMBFLG2_UNICODE) {
		name_len =
		    cifsConvertToUTF16((__le16 *) pSMB->FileName, searchName,
				       PATH_MAX, nls_codepage, remap);
		/* We can not add the asterik earlier in case
		it got remapped to 0xF03A as if it were part of the
		directory name instead of a wildcard */
		name_len *= 2;
		if (msearch) {
			pSMB->FileName[name_len] = CIFS_DIR_SEP(cifs_sb);
			pSMB->FileName[name_len+1] = 0;
			pSMB->FileName[name_len+2] = '*';
			pSMB->FileName[name_len+3] = 0;
			name_len += 4; /* now the trailing null */
			/* null terminate just in case */
			pSMB->FileName[name_len] = 0;
			pSMB->FileName[name_len+1] = 0;
			name_len += 2;
		}
	} else {	/* BB add check for overrun of SMB buf BB */
		name_len = strnlen(searchName, PATH_MAX);
/* BB fix here and in unicode clause above ie
		if (name_len > buffersize-header)
			free buffer exit; BB */
		strncpy(pSMB->FileName, searchName, name_len);
		if (msearch) {
			pSMB->FileName[name_len] = CIFS_DIR_SEP(cifs_sb);
			pSMB->FileName[name_len+1] = '*';
			pSMB->FileName[name_len+2] = 0;
			name_len += 3;
		}
	}

	params = 12 + name_len /* includes null */ ;
	pSMB->TotalDataCount = 0;	/* no EAs */
	pSMB->MaxParameterCount = cpu_to_le16(10);
	pSMB->MaxDataCount = cpu_to_le16(CIFSMaxBufSize & 0xFFFFFF00);
	pSMB->MaxSetupCount = 0;
	pSMB->Reserved = 0;
	pSMB->Flags = 0;
	pSMB->Timeout = 0;
	pSMB->Reserved2 = 0;
	byte_count = params + 1 /* pad */ ;
	pSMB->TotalParameterCount = cpu_to_le16(params);
	pSMB->ParameterCount = pSMB->TotalParameterCount;
	pSMB->ParameterOffset = cpu_to_le16(
	      offsetof(struct smb_com_transaction2_ffirst_req, SearchAttributes)
		- 4);
	pSMB->DataCount = 0;
	pSMB->DataOffset = 0;
	pSMB->SetupCount = 1;	/* one byte, no need to make endian neutral */
	pSMB->Reserved3 = 0;
	pSMB->SubCommand = cpu_to_le16(TRANS2_FIND_FIRST);
	pSMB->SearchAttributes =
	    cpu_to_le16(ATTR_READONLY | ATTR_HIDDEN | ATTR_SYSTEM |
			ATTR_DIRECTORY);
	pSMB->SearchCount = cpu_to_le16(CIFSMaxBufSize/sizeof(FILE_UNIX_INFO));
	pSMB->SearchFlags = cpu_to_le16(search_flags);
	pSMB->InformationLevel = cpu_to_le16(psrch_inf->info_level);

	/* BB what should we set StorageType to? Does it matter? BB */
	pSMB->SearchStorageType = 0;
	inc_rfc1001_len(pSMB, byte_count);
	pSMB->ByteCount = cpu_to_le16(byte_count);

	rc = SendReceive(xid, tcon->ses, (struct smb_hdr *) pSMB,
			 (struct smb_hdr *) pSMBr, &bytes_returned, 0);
	cifs_stats_inc(&tcon->stats.cifs_stats.num_ffirst);

	if (rc) {/* BB add logic to retry regular search if Unix search
			rejected unexpectedly by server */
		/* BB Add code to handle unsupported level rc */
		cifs_dbg(FYI, "Error in FindFirst = %d\n", rc);

		cifs_buf_release(pSMB);

		/* BB eventually could optimize out free and realloc of buf */
		/*    for this case */
		if (rc == -EAGAIN)
			goto findFirstRetry;
	} else { /* decode response */
		/* BB remember to free buffer if error BB */
		rc = validate_t2((struct smb_t2_rsp *)pSMBr);
		if (rc == 0) {
			unsigned int lnoff;

			if (pSMBr->hdr.Flags2 & SMBFLG2_UNICODE)
				psrch_inf->unicode = true;
			else
				psrch_inf->unicode = false;

			psrch_inf->ntwrk_buf_start = (char *)pSMBr;
			psrch_inf->smallBuf = 0;
			psrch_inf->srch_entries_start =
				(char *) &pSMBr->hdr.Protocol +
					le16_to_cpu(pSMBr->t2.DataOffset);
			parms = (T2_FFIRST_RSP_PARMS *)((char *) &pSMBr->hdr.Protocol +
			       le16_to_cpu(pSMBr->t2.ParameterOffset));

			if (parms->EndofSearch)
				psrch_inf->endOfSearch = true;
			else
				psrch_inf->endOfSearch = false;

			psrch_inf->entries_in_buffer =
					le16_to_cpu(parms->SearchCount);
			psrch_inf->index_of_last_entry = 2 /* skip . and .. */ +
				psrch_inf->entries_in_buffer;
			lnoff = le16_to_cpu(parms->LastNameOffset);
			if (CIFSMaxBufSize < lnoff) {
				cifs_dbg(VFS, "ignoring corrupt resume name\n");
				psrch_inf->last_entry = NULL;
				return rc;
			}

			psrch_inf->last_entry = psrch_inf->srch_entries_start +
							lnoff;

			if (pnetfid)
				*pnetfid = parms->SearchHandle;
		} else {
			cifs_buf_release(pSMB);
		}
	}

	return rc;
}

int CIFSFindNext(const unsigned int xid, struct cifs_tcon *tcon,
		 __u16 searchHandle, __u16 search_flags,
		 struct cifs_search_info *psrch_inf)
{
	TRANSACTION2_FNEXT_REQ *pSMB = NULL;
	TRANSACTION2_FNEXT_RSP *pSMBr = NULL;
	T2_FNEXT_RSP_PARMS *parms;
	char *response_data;
	int rc = 0;
	int bytes_returned;
	unsigned int name_len;
	__u16 params, byte_count;

	cifs_dbg(FYI, "In FindNext\n");

	if (psrch_inf->endOfSearch)
		return -ENOENT;

	rc = smb_init(SMB_COM_TRANSACTION2, 15, tcon, (void **) &pSMB,
		(void **) &pSMBr);
	if (rc)
		return rc;

	params = 14; /* includes 2 bytes of null string, converted to LE below*/
	byte_count = 0;
	pSMB->TotalDataCount = 0;       /* no EAs */
	pSMB->MaxParameterCount = cpu_to_le16(8);
	pSMB->MaxDataCount = cpu_to_le16(CIFSMaxBufSize & 0xFFFFFF00);
	pSMB->MaxSetupCount = 0;
	pSMB->Reserved = 0;
	pSMB->Flags = 0;
	pSMB->Timeout = 0;
	pSMB->Reserved2 = 0;
	pSMB->ParameterOffset =  cpu_to_le16(
	      offsetof(struct smb_com_transaction2_fnext_req,SearchHandle) - 4);
	pSMB->DataCount = 0;
	pSMB->DataOffset = 0;
	pSMB->SetupCount = 1;
	pSMB->Reserved3 = 0;
	pSMB->SubCommand = cpu_to_le16(TRANS2_FIND_NEXT);
	pSMB->SearchHandle = searchHandle;      /* always kept as le */
	pSMB->SearchCount =
		cpu_to_le16(CIFSMaxBufSize / sizeof(FILE_UNIX_INFO));
	pSMB->InformationLevel = cpu_to_le16(psrch_inf->info_level);
	pSMB->ResumeKey = psrch_inf->resume_key;
	pSMB->SearchFlags = cpu_to_le16(search_flags);

	name_len = psrch_inf->resume_name_len;
	params += name_len;
	if (name_len < PATH_MAX) {
		memcpy(pSMB->ResumeFileName, psrch_inf->presume_name, name_len);
		byte_count += name_len;
		/* 14 byte parm len above enough for 2 byte null terminator */
		pSMB->ResumeFileName[name_len] = 0;
		pSMB->ResumeFileName[name_len+1] = 0;
	} else {
		rc = -EINVAL;
		goto FNext2_err_exit;
	}
	byte_count = params + 1 /* pad */ ;
	pSMB->TotalParameterCount = cpu_to_le16(params);
	pSMB->ParameterCount = pSMB->TotalParameterCount;
	inc_rfc1001_len(pSMB, byte_count);
	pSMB->ByteCount = cpu_to_le16(byte_count);

	rc = SendReceive(xid, tcon->ses, (struct smb_hdr *) pSMB,
			(struct smb_hdr *) pSMBr, &bytes_returned, 0);
	cifs_stats_inc(&tcon->stats.cifs_stats.num_fnext);
	if (rc) {
		if (rc == -EBADF) {
			psrch_inf->endOfSearch = true;
			cifs_buf_release(pSMB);
			rc = 0; /* search probably was closed at end of search*/
		} else
			cifs_dbg(FYI, "FindNext returned = %d\n", rc);
	} else {                /* decode response */
		rc = validate_t2((struct smb_t2_rsp *)pSMBr);

		if (rc == 0) {
			unsigned int lnoff;

			/* BB fixme add lock for file (srch_info) struct here */
			if (pSMBr->hdr.Flags2 & SMBFLG2_UNICODE)
				psrch_inf->unicode = true;
			else
				psrch_inf->unicode = false;
			response_data = (char *) &pSMBr->hdr.Protocol +
			       le16_to_cpu(pSMBr->t2.ParameterOffset);
			parms = (T2_FNEXT_RSP_PARMS *)response_data;
			response_data = (char *)&pSMBr->hdr.Protocol +
				le16_to_cpu(pSMBr->t2.DataOffset);
			if (psrch_inf->smallBuf)
				cifs_small_buf_release(
					psrch_inf->ntwrk_buf_start);
			else
				cifs_buf_release(psrch_inf->ntwrk_buf_start);
			psrch_inf->srch_entries_start = response_data;
			psrch_inf->ntwrk_buf_start = (char *)pSMB;
			psrch_inf->smallBuf = 0;
			if (parms->EndofSearch)
				psrch_inf->endOfSearch = true;
			else
				psrch_inf->endOfSearch = false;
			psrch_inf->entries_in_buffer =
						le16_to_cpu(parms->SearchCount);
			psrch_inf->index_of_last_entry +=
				psrch_inf->entries_in_buffer;
			lnoff = le16_to_cpu(parms->LastNameOffset);
			if (CIFSMaxBufSize < lnoff) {
				cifs_dbg(VFS, "ignoring corrupt resume name\n");
				psrch_inf->last_entry = NULL;
				return rc;
			} else
				psrch_inf->last_entry =
					psrch_inf->srch_entries_start + lnoff;

/*  cifs_dbg(FYI, "fnxt2 entries in buf %d index_of_last %d\n",
    psrch_inf->entries_in_buffer, psrch_inf->index_of_last_entry); */

			/* BB fixme add unlock here */
		}

	}

	/* BB On error, should we leave previous search buf (and count and
	last entry fields) intact or free the previous one? */

	/* Note: On -EAGAIN error only caller can retry on handle based calls
	since file handle passed in no longer valid */
FNext2_err_exit:
	if (rc != 0)
		cifs_buf_release(pSMB);
	return rc;
}

int
CIFSFindClose(const unsigned int xid, struct cifs_tcon *tcon,
	      const __u16 searchHandle)
{
	int rc = 0;
	FINDCLOSE_REQ *pSMB = NULL;

	cifs_dbg(FYI, "In CIFSSMBFindClose\n");
	rc = small_smb_init(SMB_COM_FIND_CLOSE2, 1, tcon, (void **)&pSMB);

	/* no sense returning error if session restarted
		as file handle has been closed */
	if (rc == -EAGAIN)
		return 0;
	if (rc)
		return rc;

	pSMB->FileID = searchHandle;
	pSMB->ByteCount = 0;
	rc = SendReceiveNoRsp(xid, tcon->ses, (char *) pSMB, 0);
	cifs_small_buf_release(pSMB);
	if (rc)
		cifs_dbg(VFS, "Send error in FindClose = %d\n", rc);

	cifs_stats_inc(&tcon->stats.cifs_stats.num_fclose);

	/* Since session is dead, search handle closed on server already */
	if (rc == -EAGAIN)
		rc = 0;

	return rc;
}

int
CIFSGetSrvInodeNumber(const unsigned int xid, struct cifs_tcon *tcon,
		      const char *search_name, __u64 *inode_number,
		      const struct nls_table *nls_codepage, int remap)
{
	int rc = 0;
	TRANSACTION2_QPI_REQ *pSMB = NULL;
	TRANSACTION2_QPI_RSP *pSMBr = NULL;
	int name_len, bytes_returned;
	__u16 params, byte_count;

	cifs_dbg(FYI, "In GetSrvInodeNum for %s\n", search_name);
	if (tcon == NULL)
		return -ENODEV;

GetInodeNumberRetry:
	rc = smb_init(SMB_COM_TRANSACTION2, 15, tcon, (void **) &pSMB,
		      (void **) &pSMBr);
	if (rc)
		return rc;

	if (pSMB->hdr.Flags2 & SMBFLG2_UNICODE) {
		name_len =
			cifsConvertToUTF16((__le16 *) pSMB->FileName,
					   search_name, PATH_MAX, nls_codepage,
					   remap);
		name_len++;     /* trailing null */
		name_len *= 2;
	} else {	/* BB improve the check for buffer overruns BB */
		name_len = strnlen(search_name, PATH_MAX);
		name_len++;     /* trailing null */
		strncpy(pSMB->FileName, search_name, name_len);
	}

	params = 2 /* level */  + 4 /* rsrvd */  + name_len /* incl null */ ;
	pSMB->TotalDataCount = 0;
	pSMB->MaxParameterCount = cpu_to_le16(2);
	/* BB find exact max data count below from sess structure BB */
	pSMB->MaxDataCount = cpu_to_le16(4000);
	pSMB->MaxSetupCount = 0;
	pSMB->Reserved = 0;
	pSMB->Flags = 0;
	pSMB->Timeout = 0;
	pSMB->Reserved2 = 0;
	pSMB->ParameterOffset = cpu_to_le16(offsetof(
		struct smb_com_transaction2_qpi_req, InformationLevel) - 4);
	pSMB->DataCount = 0;
	pSMB->DataOffset = 0;
	pSMB->SetupCount = 1;
	pSMB->Reserved3 = 0;
	pSMB->SubCommand = cpu_to_le16(TRANS2_QUERY_PATH_INFORMATION);
	byte_count = params + 1 /* pad */ ;
	pSMB->TotalParameterCount = cpu_to_le16(params);
	pSMB->ParameterCount = pSMB->TotalParameterCount;
	pSMB->InformationLevel = cpu_to_le16(SMB_QUERY_FILE_INTERNAL_INFO);
	pSMB->Reserved4 = 0;
	inc_rfc1001_len(pSMB, byte_count);
	pSMB->ByteCount = cpu_to_le16(byte_count);

	rc = SendReceive(xid, tcon->ses, (struct smb_hdr *) pSMB,
		(struct smb_hdr *) pSMBr, &bytes_returned, 0);
	if (rc) {
		cifs_dbg(FYI, "error %d in QueryInternalInfo\n", rc);
	} else {
		/* decode response */
		rc = validate_t2((struct smb_t2_rsp *)pSMBr);
		/* BB also check enough total bytes returned */
		if (rc || get_bcc(&pSMBr->hdr) < 2)
			/* If rc should we check for EOPNOSUPP and
			disable the srvino flag? or in caller? */
			rc = -EIO;      /* bad smb */
		else {
			__u16 data_offset = le16_to_cpu(pSMBr->t2.DataOffset);
			__u16 count = le16_to_cpu(pSMBr->t2.DataCount);
			struct file_internal_info *pfinfo;
			/* BB Do we need a cast or hash here ? */
			if (count < 8) {
				cifs_dbg(FYI, "Illegal size ret in QryIntrnlInf\n");
				rc = -EIO;
				goto GetInodeNumOut;
			}
			pfinfo = (struct file_internal_info *)
				(data_offset + (char *) &pSMBr->hdr.Protocol);
			*inode_number = le64_to_cpu(pfinfo->UniqueId);
		}
	}
GetInodeNumOut:
	cifs_buf_release(pSMB);
	if (rc == -EAGAIN)
		goto GetInodeNumberRetry;
	return rc;
}

int
CIFSGetDFSRefer(const unsigned int xid, struct cifs_ses *ses,
		const char *search_name, struct dfs_info3_param **target_nodes,
		unsigned int *num_of_nodes,
		const struct nls_table *nls_codepage, int remap)
{
/* TRANS2_GET_DFS_REFERRAL */
	TRANSACTION2_GET_DFS_REFER_REQ *pSMB = NULL;
	TRANSACTION2_GET_DFS_REFER_RSP *pSMBr = NULL;
	int rc = 0;
	int bytes_returned;
	int name_len;
	__u16 params, byte_count;
	*num_of_nodes = 0;
	*target_nodes = NULL;

	cifs_dbg(FYI, "In GetDFSRefer the path %s\n", search_name);
	if (ses == NULL || ses->tcon_ipc == NULL)
		return -ENODEV;

getDFSRetry:
	rc = smb_init(SMB_COM_TRANSACTION2, 15, ses->tcon_ipc, (void **) &pSMB,
		      (void **) &pSMBr);
	if (rc)
		return rc;

	/* server pointer checked in called function,
	but should never be null here anyway */
	pSMB->hdr.Mid = get_next_mid(ses->server);
	pSMB->hdr.Tid = ses->tcon_ipc->tid;
	pSMB->hdr.Uid = ses->Suid;
	if (ses->capabilities & CAP_STATUS32)
		pSMB->hdr.Flags2 |= SMBFLG2_ERR_STATUS;
	if (ses->capabilities & CAP_DFS)
		pSMB->hdr.Flags2 |= SMBFLG2_DFS;

	if (ses->capabilities & CAP_UNICODE) {
		pSMB->hdr.Flags2 |= SMBFLG2_UNICODE;
		name_len =
		    cifsConvertToUTF16((__le16 *) pSMB->RequestFileName,
				       search_name, PATH_MAX, nls_codepage,
				       remap);
		name_len++;	/* trailing null */
		name_len *= 2;
	} else {	/* BB improve the check for buffer overruns BB */
		name_len = strnlen(search_name, PATH_MAX);
		name_len++;	/* trailing null */
		strncpy(pSMB->RequestFileName, search_name, name_len);
	}

	if (ses->server->sign)
		pSMB->hdr.Flags2 |= SMBFLG2_SECURITY_SIGNATURE;

	pSMB->hdr.Uid = ses->Suid;

	params = 2 /* level */  + name_len /*includes null */ ;
	pSMB->TotalDataCount = 0;
	pSMB->DataCount = 0;
	pSMB->DataOffset = 0;
	pSMB->MaxParameterCount = 0;
	/* BB find exact max SMB PDU from sess structure BB */
	pSMB->MaxDataCount = cpu_to_le16(4000);
	pSMB->MaxSetupCount = 0;
	pSMB->Reserved = 0;
	pSMB->Flags = 0;
	pSMB->Timeout = 0;
	pSMB->Reserved2 = 0;
	pSMB->ParameterOffset = cpu_to_le16(offsetof(
	  struct smb_com_transaction2_get_dfs_refer_req, MaxReferralLevel) - 4);
	pSMB->SetupCount = 1;
	pSMB->Reserved3 = 0;
	pSMB->SubCommand = cpu_to_le16(TRANS2_GET_DFS_REFERRAL);
	byte_count = params + 3 /* pad */ ;
	pSMB->ParameterCount = cpu_to_le16(params);
	pSMB->TotalParameterCount = pSMB->ParameterCount;
	pSMB->MaxReferralLevel = cpu_to_le16(3);
	inc_rfc1001_len(pSMB, byte_count);
	pSMB->ByteCount = cpu_to_le16(byte_count);

	rc = SendReceive(xid, ses, (struct smb_hdr *) pSMB,
			 (struct smb_hdr *) pSMBr, &bytes_returned, 0);
	if (rc) {
		cifs_dbg(FYI, "Send error in GetDFSRefer = %d\n", rc);
		goto GetDFSRefExit;
	}
	rc = validate_t2((struct smb_t2_rsp *)pSMBr);

	/* BB Also check if enough total bytes returned? */
	if (rc || get_bcc(&pSMBr->hdr) < 17) {
		rc = -EIO;      /* bad smb */
		goto GetDFSRefExit;
	}

	cifs_dbg(FYI, "Decoding GetDFSRefer response BCC: %d  Offset %d\n",
		 get_bcc(&pSMBr->hdr), le16_to_cpu(pSMBr->t2.DataOffset));

	/* parse returned result into more usable form */
	rc = parse_dfs_referrals(&pSMBr->dfs_data,
				 le16_to_cpu(pSMBr->t2.DataCount),
				 num_of_nodes, target_nodes, nls_codepage,
				 remap, search_name,
				 (pSMBr->hdr.Flags2 & SMBFLG2_UNICODE) != 0);

GetDFSRefExit:
	cifs_buf_release(pSMB);

	if (rc == -EAGAIN)
		goto getDFSRetry;

	return rc;
}

/* Query File System Info such as free space to old servers such as Win 9x */
int
SMBOldQFSInfo(const unsigned int xid, struct cifs_tcon *tcon,
	      struct kstatfs *FSData)
{
/* level 0x01 SMB_QUERY_FILE_SYSTEM_INFO */
	TRANSACTION2_QFSI_REQ *pSMB = NULL;
	TRANSACTION2_QFSI_RSP *pSMBr = NULL;
	FILE_SYSTEM_ALLOC_INFO *response_data;
	int rc = 0;
	int bytes_returned = 0;
	__u16 params, byte_count;

	cifs_dbg(FYI, "OldQFSInfo\n");
oldQFSInfoRetry:
	rc = smb_init(SMB_COM_TRANSACTION2, 15, tcon, (void **) &pSMB,
		(void **) &pSMBr);
	if (rc)
		return rc;

	params = 2;     /* level */
	pSMB->TotalDataCount = 0;
	pSMB->MaxParameterCount = cpu_to_le16(2);
	pSMB->MaxDataCount = cpu_to_le16(1000);
	pSMB->MaxSetupCount = 0;
	pSMB->Reserved = 0;
	pSMB->Flags = 0;
	pSMB->Timeout = 0;
	pSMB->Reserved2 = 0;
	byte_count = params + 1 /* pad */ ;
	pSMB->TotalParameterCount = cpu_to_le16(params);
	pSMB->ParameterCount = pSMB->TotalParameterCount;
	pSMB->ParameterOffset = cpu_to_le16(offsetof(
	struct smb_com_transaction2_qfsi_req, InformationLevel) - 4);
	pSMB->DataCount = 0;
	pSMB->DataOffset = 0;
	pSMB->SetupCount = 1;
	pSMB->Reserved3 = 0;
	pSMB->SubCommand = cpu_to_le16(TRANS2_QUERY_FS_INFORMATION);
	pSMB->InformationLevel = cpu_to_le16(SMB_INFO_ALLOCATION);
	inc_rfc1001_len(pSMB, byte_count);
	pSMB->ByteCount = cpu_to_le16(byte_count);

	rc = SendReceive(xid, tcon->ses, (struct smb_hdr *) pSMB,
		(struct smb_hdr *) pSMBr, &bytes_returned, 0);
	if (rc) {
		cifs_dbg(FYI, "Send error in QFSInfo = %d\n", rc);
	} else {                /* decode response */
		rc = validate_t2((struct smb_t2_rsp *)pSMBr);

		if (rc || get_bcc(&pSMBr->hdr) < 18)
			rc = -EIO;      /* bad smb */
		else {
			__u16 data_offset = le16_to_cpu(pSMBr->t2.DataOffset);
			cifs_dbg(FYI, "qfsinf resp BCC: %d  Offset %d\n",
				 get_bcc(&pSMBr->hdr), data_offset);

			response_data = (FILE_SYSTEM_ALLOC_INFO *)
				(((char *) &pSMBr->hdr.Protocol) + data_offset);
			FSData->f_bsize =
				le16_to_cpu(response_data->BytesPerSector) *
				le32_to_cpu(response_data->
					SectorsPerAllocationUnit);
			/*
			 * much prefer larger but if server doesn't report
			 * a valid size than 4K is a reasonable minimum
			 */
			if (FSData->f_bsize < 512)
				FSData->f_bsize = 4096;

			FSData->f_blocks =
			       le32_to_cpu(response_data->TotalAllocationUnits);
			FSData->f_bfree = FSData->f_bavail =
				le32_to_cpu(response_data->FreeAllocationUnits);
			cifs_dbg(FYI, "Blocks: %lld  Free: %lld Block size %ld\n",
				 (unsigned long long)FSData->f_blocks,
				 (unsigned long long)FSData->f_bfree,
				 FSData->f_bsize);
		}
	}
	cifs_buf_release(pSMB);

	if (rc == -EAGAIN)
		goto oldQFSInfoRetry;

	return rc;
}

int
CIFSSMBQFSInfo(const unsigned int xid, struct cifs_tcon *tcon,
	       struct kstatfs *FSData)
{
/* level 0x103 SMB_QUERY_FILE_SYSTEM_INFO */
	TRANSACTION2_QFSI_REQ *pSMB = NULL;
	TRANSACTION2_QFSI_RSP *pSMBr = NULL;
	FILE_SYSTEM_INFO *response_data;
	int rc = 0;
	int bytes_returned = 0;
	__u16 params, byte_count;

	cifs_dbg(FYI, "In QFSInfo\n");
QFSInfoRetry:
	rc = smb_init(SMB_COM_TRANSACTION2, 15, tcon, (void **) &pSMB,
		      (void **) &pSMBr);
	if (rc)
		return rc;

	params = 2;	/* level */
	pSMB->TotalDataCount = 0;
	pSMB->MaxParameterCount = cpu_to_le16(2);
	pSMB->MaxDataCount = cpu_to_le16(1000);
	pSMB->MaxSetupCount = 0;
	pSMB->Reserved = 0;
	pSMB->Flags = 0;
	pSMB->Timeout = 0;
	pSMB->Reserved2 = 0;
	byte_count = params + 1 /* pad */ ;
	pSMB->TotalParameterCount = cpu_to_le16(params);
	pSMB->ParameterCount = pSMB->TotalParameterCount;
	pSMB->ParameterOffset = cpu_to_le16(offsetof(
		struct smb_com_transaction2_qfsi_req, InformationLevel) - 4);
	pSMB->DataCount = 0;
	pSMB->DataOffset = 0;
	pSMB->SetupCount = 1;
	pSMB->Reserved3 = 0;
	pSMB->SubCommand = cpu_to_le16(TRANS2_QUERY_FS_INFORMATION);
	pSMB->InformationLevel = cpu_to_le16(SMB_QUERY_FS_SIZE_INFO);
	inc_rfc1001_len(pSMB, byte_count);
	pSMB->ByteCount = cpu_to_le16(byte_count);

	rc = SendReceive(xid, tcon->ses, (struct smb_hdr *) pSMB,
			 (struct smb_hdr *) pSMBr, &bytes_returned, 0);
	if (rc) {
		cifs_dbg(FYI, "Send error in QFSInfo = %d\n", rc);
	} else {		/* decode response */
		rc = validate_t2((struct smb_t2_rsp *)pSMBr);

		if (rc || get_bcc(&pSMBr->hdr) < 24)
			rc = -EIO;	/* bad smb */
		else {
			__u16 data_offset = le16_to_cpu(pSMBr->t2.DataOffset);

			response_data =
			    (FILE_SYSTEM_INFO
			     *) (((char *) &pSMBr->hdr.Protocol) +
				 data_offset);
			FSData->f_bsize =
			    le32_to_cpu(response_data->BytesPerSector) *
			    le32_to_cpu(response_data->
					SectorsPerAllocationUnit);
			/*
			 * much prefer larger but if server doesn't report
			 * a valid size than 4K is a reasonable minimum
			 */
			if (FSData->f_bsize < 512)
				FSData->f_bsize = 4096;

			FSData->f_blocks =
			    le64_to_cpu(response_data->TotalAllocationUnits);
			FSData->f_bfree = FSData->f_bavail =
			    le64_to_cpu(response_data->FreeAllocationUnits);
			cifs_dbg(FYI, "Blocks: %lld  Free: %lld Block size %ld\n",
				 (unsigned long long)FSData->f_blocks,
				 (unsigned long long)FSData->f_bfree,
				 FSData->f_bsize);
		}
	}
	cifs_buf_release(pSMB);

	if (rc == -EAGAIN)
		goto QFSInfoRetry;

	return rc;
}

int
CIFSSMBQFSAttributeInfo(const unsigned int xid, struct cifs_tcon *tcon)
{
/* level 0x105  SMB_QUERY_FILE_SYSTEM_INFO */
	TRANSACTION2_QFSI_REQ *pSMB = NULL;
	TRANSACTION2_QFSI_RSP *pSMBr = NULL;
	FILE_SYSTEM_ATTRIBUTE_INFO *response_data;
	int rc = 0;
	int bytes_returned = 0;
	__u16 params, byte_count;

	cifs_dbg(FYI, "In QFSAttributeInfo\n");
QFSAttributeRetry:
	rc = smb_init(SMB_COM_TRANSACTION2, 15, tcon, (void **) &pSMB,
		      (void **) &pSMBr);
	if (rc)
		return rc;

	params = 2;	/* level */
	pSMB->TotalDataCount = 0;
	pSMB->MaxParameterCount = cpu_to_le16(2);
	/* BB find exact max SMB PDU from sess structure BB */
	pSMB->MaxDataCount = cpu_to_le16(1000);
	pSMB->MaxSetupCount = 0;
	pSMB->Reserved = 0;
	pSMB->Flags = 0;
	pSMB->Timeout = 0;
	pSMB->Reserved2 = 0;
	byte_count = params + 1 /* pad */ ;
	pSMB->TotalParameterCount = cpu_to_le16(params);
	pSMB->ParameterCount = pSMB->TotalParameterCount;
	pSMB->ParameterOffset = cpu_to_le16(offsetof(
		struct smb_com_transaction2_qfsi_req, InformationLevel) - 4);
	pSMB->DataCount = 0;
	pSMB->DataOffset = 0;
	pSMB->SetupCount = 1;
	pSMB->Reserved3 = 0;
	pSMB->SubCommand = cpu_to_le16(TRANS2_QUERY_FS_INFORMATION);
	pSMB->InformationLevel = cpu_to_le16(SMB_QUERY_FS_ATTRIBUTE_INFO);
	inc_rfc1001_len(pSMB, byte_count);
	pSMB->ByteCount = cpu_to_le16(byte_count);

	rc = SendReceive(xid, tcon->ses, (struct smb_hdr *) pSMB,
			 (struct smb_hdr *) pSMBr, &bytes_returned, 0);
	if (rc) {
		cifs_dbg(VFS, "Send error in QFSAttributeInfo = %d\n", rc);
	} else {		/* decode response */
		rc = validate_t2((struct smb_t2_rsp *)pSMBr);

		if (rc || get_bcc(&pSMBr->hdr) < 13) {
			/* BB also check if enough bytes returned */
			rc = -EIO;	/* bad smb */
		} else {
			__u16 data_offset = le16_to_cpu(pSMBr->t2.DataOffset);
			response_data =
			    (FILE_SYSTEM_ATTRIBUTE_INFO
			     *) (((char *) &pSMBr->hdr.Protocol) +
				 data_offset);
			memcpy(&tcon->fsAttrInfo, response_data,
			       sizeof(FILE_SYSTEM_ATTRIBUTE_INFO));
		}
	}
	cifs_buf_release(pSMB);

	if (rc == -EAGAIN)
		goto QFSAttributeRetry;

	return rc;
}

int
CIFSSMBQFSDeviceInfo(const unsigned int xid, struct cifs_tcon *tcon)
{
/* level 0x104 SMB_QUERY_FILE_SYSTEM_INFO */
	TRANSACTION2_QFSI_REQ *pSMB = NULL;
	TRANSACTION2_QFSI_RSP *pSMBr = NULL;
	FILE_SYSTEM_DEVICE_INFO *response_data;
	int rc = 0;
	int bytes_returned = 0;
	__u16 params, byte_count;

	cifs_dbg(FYI, "In QFSDeviceInfo\n");
QFSDeviceRetry:
	rc = smb_init(SMB_COM_TRANSACTION2, 15, tcon, (void **) &pSMB,
		      (void **) &pSMBr);
	if (rc)
		return rc;

	params = 2;	/* level */
	pSMB->TotalDataCount = 0;
	pSMB->MaxParameterCount = cpu_to_le16(2);
	/* BB find exact max SMB PDU from sess structure BB */
	pSMB->MaxDataCount = cpu_to_le16(1000);
	pSMB->MaxSetupCount = 0;
	pSMB->Reserved = 0;
	pSMB->Flags = 0;
	pSMB->Timeout = 0;
	pSMB->Reserved2 = 0;
	byte_count = params + 1 /* pad */ ;
	pSMB->TotalParameterCount = cpu_to_le16(params);
	pSMB->ParameterCount = pSMB->TotalParameterCount;
	pSMB->ParameterOffset = cpu_to_le16(offsetof(
		struct smb_com_transaction2_qfsi_req, InformationLevel) - 4);

	pSMB->DataCount = 0;
	pSMB->DataOffset = 0;
	pSMB->SetupCount = 1;
	pSMB->Reserved3 = 0;
	pSMB->SubCommand = cpu_to_le16(TRANS2_QUERY_FS_INFORMATION);
	pSMB->InformationLevel = cpu_to_le16(SMB_QUERY_FS_DEVICE_INFO);
	inc_rfc1001_len(pSMB, byte_count);
	pSMB->ByteCount = cpu_to_le16(byte_count);

	rc = SendReceive(xid, tcon->ses, (struct smb_hdr *) pSMB,
			 (struct smb_hdr *) pSMBr, &bytes_returned, 0);
	if (rc) {
		cifs_dbg(FYI, "Send error in QFSDeviceInfo = %d\n", rc);
	} else {		/* decode response */
		rc = validate_t2((struct smb_t2_rsp *)pSMBr);

		if (rc || get_bcc(&pSMBr->hdr) <
			  sizeof(FILE_SYSTEM_DEVICE_INFO))
			rc = -EIO;	/* bad smb */
		else {
			__u16 data_offset = le16_to_cpu(pSMBr->t2.DataOffset);
			response_data =
			    (FILE_SYSTEM_DEVICE_INFO *)
				(((char *) &pSMBr->hdr.Protocol) +
				 data_offset);
			memcpy(&tcon->fsDevInfo, response_data,
			       sizeof(FILE_SYSTEM_DEVICE_INFO));
		}
	}
	cifs_buf_release(pSMB);

	if (rc == -EAGAIN)
		goto QFSDeviceRetry;

	return rc;
}

int
CIFSSMBQFSUnixInfo(const unsigned int xid, struct cifs_tcon *tcon)
{
/* level 0x200  SMB_QUERY_CIFS_UNIX_INFO */
	TRANSACTION2_QFSI_REQ *pSMB = NULL;
	TRANSACTION2_QFSI_RSP *pSMBr = NULL;
	FILE_SYSTEM_UNIX_INFO *response_data;
	int rc = 0;
	int bytes_returned = 0;
	__u16 params, byte_count;

	cifs_dbg(FYI, "In QFSUnixInfo\n");
QFSUnixRetry:
	rc = smb_init_no_reconnect(SMB_COM_TRANSACTION2, 15, tcon,
				   (void **) &pSMB, (void **) &pSMBr);
	if (rc)
		return rc;

	params = 2;	/* level */
	pSMB->TotalDataCount = 0;
	pSMB->DataCount = 0;
	pSMB->DataOffset = 0;
	pSMB->MaxParameterCount = cpu_to_le16(2);
	/* BB find exact max SMB PDU from sess structure BB */
	pSMB->MaxDataCount = cpu_to_le16(100);
	pSMB->MaxSetupCount = 0;
	pSMB->Reserved = 0;
	pSMB->Flags = 0;
	pSMB->Timeout = 0;
	pSMB->Reserved2 = 0;
	byte_count = params + 1 /* pad */ ;
	pSMB->ParameterCount = cpu_to_le16(params);
	pSMB->TotalParameterCount = pSMB->ParameterCount;
	pSMB->ParameterOffset = cpu_to_le16(offsetof(struct
			smb_com_transaction2_qfsi_req, InformationLevel) - 4);
	pSMB->SetupCount = 1;
	pSMB->Reserved3 = 0;
	pSMB->SubCommand = cpu_to_le16(TRANS2_QUERY_FS_INFORMATION);
	pSMB->InformationLevel = cpu_to_le16(SMB_QUERY_CIFS_UNIX_INFO);
	inc_rfc1001_len(pSMB, byte_count);
	pSMB->ByteCount = cpu_to_le16(byte_count);

	rc = SendReceive(xid, tcon->ses, (struct smb_hdr *) pSMB,
			 (struct smb_hdr *) pSMBr, &bytes_returned, 0);
	if (rc) {
		cifs_dbg(VFS, "Send error in QFSUnixInfo = %d\n", rc);
	} else {		/* decode response */
		rc = validate_t2((struct smb_t2_rsp *)pSMBr);

		if (rc || get_bcc(&pSMBr->hdr) < 13) {
			rc = -EIO;	/* bad smb */
		} else {
			__u16 data_offset = le16_to_cpu(pSMBr->t2.DataOffset);
			response_data =
			    (FILE_SYSTEM_UNIX_INFO
			     *) (((char *) &pSMBr->hdr.Protocol) +
				 data_offset);
			memcpy(&tcon->fsUnixInfo, response_data,
			       sizeof(FILE_SYSTEM_UNIX_INFO));
		}
	}
	cifs_buf_release(pSMB);

	if (rc == -EAGAIN)
		goto QFSUnixRetry;


	return rc;
}

int
CIFSSMBSetFSUnixInfo(const unsigned int xid, struct cifs_tcon *tcon, __u64 cap)
{
/* level 0x200  SMB_SET_CIFS_UNIX_INFO */
	TRANSACTION2_SETFSI_REQ *pSMB = NULL;
	TRANSACTION2_SETFSI_RSP *pSMBr = NULL;
	int rc = 0;
	int bytes_returned = 0;
	__u16 params, param_offset, offset, byte_count;

	cifs_dbg(FYI, "In SETFSUnixInfo\n");
SETFSUnixRetry:
	/* BB switch to small buf init to save memory */
	rc = smb_init_no_reconnect(SMB_COM_TRANSACTION2, 15, tcon,
					(void **) &pSMB, (void **) &pSMBr);
	if (rc)
		return rc;

	params = 4;	/* 2 bytes zero followed by info level. */
	pSMB->MaxSetupCount = 0;
	pSMB->Reserved = 0;
	pSMB->Flags = 0;
	pSMB->Timeout = 0;
	pSMB->Reserved2 = 0;
	param_offset = offsetof(struct smb_com_transaction2_setfsi_req, FileNum)
				- 4;
	offset = param_offset + params;

	pSMB->MaxParameterCount = cpu_to_le16(4);
	/* BB find exact max SMB PDU from sess structure BB */
	pSMB->MaxDataCount = cpu_to_le16(100);
	pSMB->SetupCount = 1;
	pSMB->Reserved3 = 0;
	pSMB->SubCommand = cpu_to_le16(TRANS2_SET_FS_INFORMATION);
	byte_count = 1 /* pad */ + params + 12;

	pSMB->DataCount = cpu_to_le16(12);
	pSMB->ParameterCount = cpu_to_le16(params);
	pSMB->TotalDataCount = pSMB->DataCount;
	pSMB->TotalParameterCount = pSMB->ParameterCount;
	pSMB->ParameterOffset = cpu_to_le16(param_offset);
	pSMB->DataOffset = cpu_to_le16(offset);

	/* Params. */
	pSMB->FileNum = 0;
	pSMB->InformationLevel = cpu_to_le16(SMB_SET_CIFS_UNIX_INFO);

	/* Data. */
	pSMB->ClientUnixMajor = cpu_to_le16(CIFS_UNIX_MAJOR_VERSION);
	pSMB->ClientUnixMinor = cpu_to_le16(CIFS_UNIX_MINOR_VERSION);
	pSMB->ClientUnixCap = cpu_to_le64(cap);

	inc_rfc1001_len(pSMB, byte_count);
	pSMB->ByteCount = cpu_to_le16(byte_count);

	rc = SendReceive(xid, tcon->ses, (struct smb_hdr *) pSMB,
			 (struct smb_hdr *) pSMBr, &bytes_returned, 0);
	if (rc) {
		cifs_dbg(VFS, "Send error in SETFSUnixInfo = %d\n", rc);
	} else {		/* decode response */
		rc = validate_t2((struct smb_t2_rsp *)pSMBr);
		if (rc)
			rc = -EIO;	/* bad smb */
	}
	cifs_buf_release(pSMB);

	if (rc == -EAGAIN)
		goto SETFSUnixRetry;

	return rc;
}



int
CIFSSMBQFSPosixInfo(const unsigned int xid, struct cifs_tcon *tcon,
		   struct kstatfs *FSData)
{
/* level 0x201  SMB_QUERY_CIFS_POSIX_INFO */
	TRANSACTION2_QFSI_REQ *pSMB = NULL;
	TRANSACTION2_QFSI_RSP *pSMBr = NULL;
	FILE_SYSTEM_POSIX_INFO *response_data;
	int rc = 0;
	int bytes_returned = 0;
	__u16 params, byte_count;

	cifs_dbg(FYI, "In QFSPosixInfo\n");
QFSPosixRetry:
	rc = smb_init(SMB_COM_TRANSACTION2, 15, tcon, (void **) &pSMB,
		      (void **) &pSMBr);
	if (rc)
		return rc;

	params = 2;	/* level */
	pSMB->TotalDataCount = 0;
	pSMB->DataCount = 0;
	pSMB->DataOffset = 0;
	pSMB->MaxParameterCount = cpu_to_le16(2);
	/* BB find exact max SMB PDU from sess structure BB */
	pSMB->MaxDataCount = cpu_to_le16(100);
	pSMB->MaxSetupCount = 0;
	pSMB->Reserved = 0;
	pSMB->Flags = 0;
	pSMB->Timeout = 0;
	pSMB->Reserved2 = 0;
	byte_count = params + 1 /* pad */ ;
	pSMB->ParameterCount = cpu_to_le16(params);
	pSMB->TotalParameterCount = pSMB->ParameterCount;
	pSMB->ParameterOffset = cpu_to_le16(offsetof(struct
			smb_com_transaction2_qfsi_req, InformationLevel) - 4);
	pSMB->SetupCount = 1;
	pSMB->Reserved3 = 0;
	pSMB->SubCommand = cpu_to_le16(TRANS2_QUERY_FS_INFORMATION);
	pSMB->InformationLevel = cpu_to_le16(SMB_QUERY_POSIX_FS_INFO);
	inc_rfc1001_len(pSMB, byte_count);
	pSMB->ByteCount = cpu_to_le16(byte_count);

	rc = SendReceive(xid, tcon->ses, (struct smb_hdr *) pSMB,
			 (struct smb_hdr *) pSMBr, &bytes_returned, 0);
	if (rc) {
		cifs_dbg(FYI, "Send error in QFSUnixInfo = %d\n", rc);
	} else {		/* decode response */
		rc = validate_t2((struct smb_t2_rsp *)pSMBr);

		if (rc || get_bcc(&pSMBr->hdr) < 13) {
			rc = -EIO;	/* bad smb */
		} else {
			__u16 data_offset = le16_to_cpu(pSMBr->t2.DataOffset);
			response_data =
			    (FILE_SYSTEM_POSIX_INFO
			     *) (((char *) &pSMBr->hdr.Protocol) +
				 data_offset);
			FSData->f_bsize =
					le32_to_cpu(response_data->BlockSize);
			/*
			 * much prefer larger but if server doesn't report
			 * a valid size than 4K is a reasonable minimum
			 */
			if (FSData->f_bsize < 512)
				FSData->f_bsize = 4096;

			FSData->f_blocks =
					le64_to_cpu(response_data->TotalBlocks);
			FSData->f_bfree =
			    le64_to_cpu(response_data->BlocksAvail);
			if (response_data->UserBlocksAvail == cpu_to_le64(-1)) {
				FSData->f_bavail = FSData->f_bfree;
			} else {
				FSData->f_bavail =
				    le64_to_cpu(response_data->UserBlocksAvail);
			}
			if (response_data->TotalFileNodes != cpu_to_le64(-1))
				FSData->f_files =
				     le64_to_cpu(response_data->TotalFileNodes);
			if (response_data->FreeFileNodes != cpu_to_le64(-1))
				FSData->f_ffree =
				      le64_to_cpu(response_data->FreeFileNodes);
		}
	}
	cifs_buf_release(pSMB);

	if (rc == -EAGAIN)
		goto QFSPosixRetry;

	return rc;
}


/*
 * We can not use write of zero bytes trick to set file size due to need for
 * large file support. Also note that this SetPathInfo is preferred to
 * SetFileInfo based method in next routine which is only needed to work around
 * a sharing violation bugin Samba which this routine can run into.
 */
int
CIFSSMBSetEOF(const unsigned int xid, struct cifs_tcon *tcon,
	      const char *file_name, __u64 size, struct cifs_sb_info *cifs_sb,
	      bool set_allocation)
{
	struct smb_com_transaction2_spi_req *pSMB = NULL;
	struct smb_com_transaction2_spi_rsp *pSMBr = NULL;
	struct file_end_of_file_info *parm_data;
	int name_len;
	int rc = 0;
	int bytes_returned = 0;
	int remap = cifs_remap(cifs_sb);

	__u16 params, byte_count, data_count, param_offset, offset;

	cifs_dbg(FYI, "In SetEOF\n");
SetEOFRetry:
	rc = smb_init(SMB_COM_TRANSACTION2, 15, tcon, (void **) &pSMB,
		      (void **) &pSMBr);
	if (rc)
		return rc;

	if (pSMB->hdr.Flags2 & SMBFLG2_UNICODE) {
		name_len =
		    cifsConvertToUTF16((__le16 *) pSMB->FileName, file_name,
				       PATH_MAX, cifs_sb->local_nls, remap);
		name_len++;	/* trailing null */
		name_len *= 2;
	} else {	/* BB improve the check for buffer overruns BB */
		name_len = strnlen(file_name, PATH_MAX);
		name_len++;	/* trailing null */
		strncpy(pSMB->FileName, file_name, name_len);
	}
	params = 6 + name_len;
	data_count = sizeof(struct file_end_of_file_info);
	pSMB->MaxParameterCount = cpu_to_le16(2);
	pSMB->MaxDataCount = cpu_to_le16(4100);
	pSMB->MaxSetupCount = 0;
	pSMB->Reserved = 0;
	pSMB->Flags = 0;
	pSMB->Timeout = 0;
	pSMB->Reserved2 = 0;
	param_offset = offsetof(struct smb_com_transaction2_spi_req,
				InformationLevel) - 4;
	offset = param_offset + params;
	if (set_allocation) {
		if (tcon->ses->capabilities & CAP_INFOLEVEL_PASSTHRU)
			pSMB->InformationLevel =
				cpu_to_le16(SMB_SET_FILE_ALLOCATION_INFO2);
		else
			pSMB->InformationLevel =
				cpu_to_le16(SMB_SET_FILE_ALLOCATION_INFO);
	} else /* Set File Size */  {
	    if (tcon->ses->capabilities & CAP_INFOLEVEL_PASSTHRU)
		    pSMB->InformationLevel =
				cpu_to_le16(SMB_SET_FILE_END_OF_FILE_INFO2);
	    else
		    pSMB->InformationLevel =
				cpu_to_le16(SMB_SET_FILE_END_OF_FILE_INFO);
	}

	parm_data =
	    (struct file_end_of_file_info *) (((char *) &pSMB->hdr.Protocol) +
				       offset);
	pSMB->ParameterOffset = cpu_to_le16(param_offset);
	pSMB->DataOffset = cpu_to_le16(offset);
	pSMB->SetupCount = 1;
	pSMB->Reserved3 = 0;
	pSMB->SubCommand = cpu_to_le16(TRANS2_SET_PATH_INFORMATION);
	byte_count = 3 /* pad */  + params + data_count;
	pSMB->DataCount = cpu_to_le16(data_count);
	pSMB->TotalDataCount = pSMB->DataCount;
	pSMB->ParameterCount = cpu_to_le16(params);
	pSMB->TotalParameterCount = pSMB->ParameterCount;
	pSMB->Reserved4 = 0;
	inc_rfc1001_len(pSMB, byte_count);
	parm_data->FileSize = cpu_to_le64(size);
	pSMB->ByteCount = cpu_to_le16(byte_count);
	rc = SendReceive(xid, tcon->ses, (struct smb_hdr *) pSMB,
			 (struct smb_hdr *) pSMBr, &bytes_returned, 0);
	if (rc)
		cifs_dbg(FYI, "SetPathInfo (file size) returned %d\n", rc);

	cifs_buf_release(pSMB);

	if (rc == -EAGAIN)
		goto SetEOFRetry;

	return rc;
}

int
CIFSSMBSetFileSize(const unsigned int xid, struct cifs_tcon *tcon,
		   struct cifsFileInfo *cfile, __u64 size, bool set_allocation)
{
	struct smb_com_transaction2_sfi_req *pSMB  = NULL;
	struct file_end_of_file_info *parm_data;
	int rc = 0;
	__u16 params, param_offset, offset, byte_count, count;

	cifs_dbg(FYI, "SetFileSize (via SetFileInfo) %lld\n",
		 (long long)size);
	rc = small_smb_init(SMB_COM_TRANSACTION2, 15, tcon, (void **) &pSMB);

	if (rc)
		return rc;

	pSMB->hdr.Pid = cpu_to_le16((__u16)cfile->pid);
	pSMB->hdr.PidHigh = cpu_to_le16((__u16)(cfile->pid >> 16));

	params = 6;
	pSMB->MaxSetupCount = 0;
	pSMB->Reserved = 0;
	pSMB->Flags = 0;
	pSMB->Timeout = 0;
	pSMB->Reserved2 = 0;
	param_offset = offsetof(struct smb_com_transaction2_sfi_req, Fid) - 4;
	offset = param_offset + params;

	count = sizeof(struct file_end_of_file_info);
	pSMB->MaxParameterCount = cpu_to_le16(2);
	/* BB find exact max SMB PDU from sess structure BB */
	pSMB->MaxDataCount = cpu_to_le16(1000);
	pSMB->SetupCount = 1;
	pSMB->Reserved3 = 0;
	pSMB->SubCommand = cpu_to_le16(TRANS2_SET_FILE_INFORMATION);
	byte_count = 3 /* pad */  + params + count;
	pSMB->DataCount = cpu_to_le16(count);
	pSMB->ParameterCount = cpu_to_le16(params);
	pSMB->TotalDataCount = pSMB->DataCount;
	pSMB->TotalParameterCount = pSMB->ParameterCount;
	pSMB->ParameterOffset = cpu_to_le16(param_offset);
	parm_data =
		(struct file_end_of_file_info *) (((char *) &pSMB->hdr.Protocol)
				+ offset);
	pSMB->DataOffset = cpu_to_le16(offset);
	parm_data->FileSize = cpu_to_le64(size);
	pSMB->Fid = cfile->fid.netfid;
	if (set_allocation) {
		if (tcon->ses->capabilities & CAP_INFOLEVEL_PASSTHRU)
			pSMB->InformationLevel =
				cpu_to_le16(SMB_SET_FILE_ALLOCATION_INFO2);
		else
			pSMB->InformationLevel =
				cpu_to_le16(SMB_SET_FILE_ALLOCATION_INFO);
	} else /* Set File Size */  {
	    if (tcon->ses->capabilities & CAP_INFOLEVEL_PASSTHRU)
		    pSMB->InformationLevel =
				cpu_to_le16(SMB_SET_FILE_END_OF_FILE_INFO2);
	    else
		    pSMB->InformationLevel =
				cpu_to_le16(SMB_SET_FILE_END_OF_FILE_INFO);
	}
	pSMB->Reserved4 = 0;
	inc_rfc1001_len(pSMB, byte_count);
	pSMB->ByteCount = cpu_to_le16(byte_count);
	rc = SendReceiveNoRsp(xid, tcon->ses, (char *) pSMB, 0);
	cifs_small_buf_release(pSMB);
	if (rc) {
		cifs_dbg(FYI, "Send error in SetFileInfo (SetFileSize) = %d\n",
			 rc);
	}

	/* Note: On -EAGAIN error only caller can retry on handle based calls
		since file handle passed in no longer valid */

	return rc;
}

/* Some legacy servers such as NT4 require that the file times be set on
   an open handle, rather than by pathname - this is awkward due to
   potential access conflicts on the open, but it is unavoidable for these
   old servers since the only other choice is to go from 100 nanosecond DCE
   time and resort to the original setpathinfo level which takes the ancient
   DOS time format with 2 second granularity */
int
CIFSSMBSetFileInfo(const unsigned int xid, struct cifs_tcon *tcon,
		    const FILE_BASIC_INFO *data, __u16 fid, __u32 pid_of_opener)
{
	struct smb_com_transaction2_sfi_req *pSMB  = NULL;
	char *data_offset;
	int rc = 0;
	__u16 params, param_offset, offset, byte_count, count;

	cifs_dbg(FYI, "Set Times (via SetFileInfo)\n");
	rc = small_smb_init(SMB_COM_TRANSACTION2, 15, tcon, (void **) &pSMB);

	if (rc)
		return rc;

	pSMB->hdr.Pid = cpu_to_le16((__u16)pid_of_opener);
	pSMB->hdr.PidHigh = cpu_to_le16((__u16)(pid_of_opener >> 16));

	params = 6;
	pSMB->MaxSetupCount = 0;
	pSMB->Reserved = 0;
	pSMB->Flags = 0;
	pSMB->Timeout = 0;
	pSMB->Reserved2 = 0;
	param_offset = offsetof(struct smb_com_transaction2_sfi_req, Fid) - 4;
	offset = param_offset + params;

	data_offset = (char *)pSMB +
			offsetof(struct smb_hdr, Protocol) + offset;

	count = sizeof(FILE_BASIC_INFO);
	pSMB->MaxParameterCount = cpu_to_le16(2);
	/* BB find max SMB PDU from sess */
	pSMB->MaxDataCount = cpu_to_le16(1000);
	pSMB->SetupCount = 1;
	pSMB->Reserved3 = 0;
	pSMB->SubCommand = cpu_to_le16(TRANS2_SET_FILE_INFORMATION);
	byte_count = 3 /* pad */  + params + count;
	pSMB->DataCount = cpu_to_le16(count);
	pSMB->ParameterCount = cpu_to_le16(params);
	pSMB->TotalDataCount = pSMB->DataCount;
	pSMB->TotalParameterCount = pSMB->ParameterCount;
	pSMB->ParameterOffset = cpu_to_le16(param_offset);
	pSMB->DataOffset = cpu_to_le16(offset);
	pSMB->Fid = fid;
	if (tcon->ses->capabilities & CAP_INFOLEVEL_PASSTHRU)
		pSMB->InformationLevel = cpu_to_le16(SMB_SET_FILE_BASIC_INFO2);
	else
		pSMB->InformationLevel = cpu_to_le16(SMB_SET_FILE_BASIC_INFO);
	pSMB->Reserved4 = 0;
	inc_rfc1001_len(pSMB, byte_count);
	pSMB->ByteCount = cpu_to_le16(byte_count);
	memcpy(data_offset, data, sizeof(FILE_BASIC_INFO));
	rc = SendReceiveNoRsp(xid, tcon->ses, (char *) pSMB, 0);
	cifs_small_buf_release(pSMB);
	if (rc)
		cifs_dbg(FYI, "Send error in Set Time (SetFileInfo) = %d\n",
			 rc);

	/* Note: On -EAGAIN error only caller can retry on handle based calls
		since file handle passed in no longer valid */

	return rc;
}

int
CIFSSMBSetFileDisposition(const unsigned int xid, struct cifs_tcon *tcon,
			  bool delete_file, __u16 fid, __u32 pid_of_opener)
{
	struct smb_com_transaction2_sfi_req *pSMB  = NULL;
	char *data_offset;
	int rc = 0;
	__u16 params, param_offset, offset, byte_count, count;

	cifs_dbg(FYI, "Set File Disposition (via SetFileInfo)\n");
	rc = small_smb_init(SMB_COM_TRANSACTION2, 15, tcon, (void **) &pSMB);

	if (rc)
		return rc;

	pSMB->hdr.Pid = cpu_to_le16((__u16)pid_of_opener);
	pSMB->hdr.PidHigh = cpu_to_le16((__u16)(pid_of_opener >> 16));

	params = 6;
	pSMB->MaxSetupCount = 0;
	pSMB->Reserved = 0;
	pSMB->Flags = 0;
	pSMB->Timeout = 0;
	pSMB->Reserved2 = 0;
	param_offset = offsetof(struct smb_com_transaction2_sfi_req, Fid) - 4;
	offset = param_offset + params;

	data_offset = (char *) (&pSMB->hdr.Protocol) + offset;

	count = 1;
	pSMB->MaxParameterCount = cpu_to_le16(2);
	/* BB find max SMB PDU from sess */
	pSMB->MaxDataCount = cpu_to_le16(1000);
	pSMB->SetupCount = 1;
	pSMB->Reserved3 = 0;
	pSMB->SubCommand = cpu_to_le16(TRANS2_SET_FILE_INFORMATION);
	byte_count = 3 /* pad */  + params + count;
	pSMB->DataCount = cpu_to_le16(count);
	pSMB->ParameterCount = cpu_to_le16(params);
	pSMB->TotalDataCount = pSMB->DataCount;
	pSMB->TotalParameterCount = pSMB->ParameterCount;
	pSMB->ParameterOffset = cpu_to_le16(param_offset);
	pSMB->DataOffset = cpu_to_le16(offset);
	pSMB->Fid = fid;
	pSMB->InformationLevel = cpu_to_le16(SMB_SET_FILE_DISPOSITION_INFO);
	pSMB->Reserved4 = 0;
	inc_rfc1001_len(pSMB, byte_count);
	pSMB->ByteCount = cpu_to_le16(byte_count);
	*data_offset = delete_file ? 1 : 0;
	rc = SendReceiveNoRsp(xid, tcon->ses, (char *) pSMB, 0);
	cifs_small_buf_release(pSMB);
	if (rc)
		cifs_dbg(FYI, "Send error in SetFileDisposition = %d\n", rc);

	return rc;
}

int
CIFSSMBSetPathInfo(const unsigned int xid, struct cifs_tcon *tcon,
		   const char *fileName, const FILE_BASIC_INFO *data,
		   const struct nls_table *nls_codepage, int remap)
{
	TRANSACTION2_SPI_REQ *pSMB = NULL;
	TRANSACTION2_SPI_RSP *pSMBr = NULL;
	int name_len;
	int rc = 0;
	int bytes_returned = 0;
	char *data_offset;
	__u16 params, param_offset, offset, byte_count, count;

	cifs_dbg(FYI, "In SetTimes\n");

SetTimesRetry:
	rc = smb_init(SMB_COM_TRANSACTION2, 15, tcon, (void **) &pSMB,
		      (void **) &pSMBr);
	if (rc)
		return rc;

	if (pSMB->hdr.Flags2 & SMBFLG2_UNICODE) {
		name_len =
		    cifsConvertToUTF16((__le16 *) pSMB->FileName, fileName,
				       PATH_MAX, nls_codepage, remap);
		name_len++;	/* trailing null */
		name_len *= 2;
	} else {	/* BB improve the check for buffer overruns BB */
		name_len = strnlen(fileName, PATH_MAX);
		name_len++;	/* trailing null */
		strncpy(pSMB->FileName, fileName, name_len);
	}

	params = 6 + name_len;
	count = sizeof(FILE_BASIC_INFO);
	pSMB->MaxParameterCount = cpu_to_le16(2);
	/* BB find max SMB PDU from sess structure BB */
	pSMB->MaxDataCount = cpu_to_le16(1000);
	pSMB->MaxSetupCount = 0;
	pSMB->Reserved = 0;
	pSMB->Flags = 0;
	pSMB->Timeout = 0;
	pSMB->Reserved2 = 0;
	param_offset = offsetof(struct smb_com_transaction2_spi_req,
				InformationLevel) - 4;
	offset = param_offset + params;
	data_offset = (char *) (&pSMB->hdr.Protocol) + offset;
	pSMB->ParameterOffset = cpu_to_le16(param_offset);
	pSMB->DataOffset = cpu_to_le16(offset);
	pSMB->SetupCount = 1;
	pSMB->Reserved3 = 0;
	pSMB->SubCommand = cpu_to_le16(TRANS2_SET_PATH_INFORMATION);
	byte_count = 3 /* pad */  + params + count;

	pSMB->DataCount = cpu_to_le16(count);
	pSMB->ParameterCount = cpu_to_le16(params);
	pSMB->TotalDataCount = pSMB->DataCount;
	pSMB->TotalParameterCount = pSMB->ParameterCount;
	if (tcon->ses->capabilities & CAP_INFOLEVEL_PASSTHRU)
		pSMB->InformationLevel = cpu_to_le16(SMB_SET_FILE_BASIC_INFO2);
	else
		pSMB->InformationLevel = cpu_to_le16(SMB_SET_FILE_BASIC_INFO);
	pSMB->Reserved4 = 0;
	inc_rfc1001_len(pSMB, byte_count);
	memcpy(data_offset, data, sizeof(FILE_BASIC_INFO));
	pSMB->ByteCount = cpu_to_le16(byte_count);
	rc = SendReceive(xid, tcon->ses, (struct smb_hdr *) pSMB,
			 (struct smb_hdr *) pSMBr, &bytes_returned, 0);
	if (rc)
		cifs_dbg(FYI, "SetPathInfo (times) returned %d\n", rc);

	cifs_buf_release(pSMB);

	if (rc == -EAGAIN)
		goto SetTimesRetry;

	return rc;
}

/* Can not be used to set time stamps yet (due to old DOS time format) */
/* Can be used to set attributes */
#if 0  /* Possibly not needed - since it turns out that strangely NT4 has a bug
	  handling it anyway and NT4 was what we thought it would be needed for
	  Do not delete it until we prove whether needed for Win9x though */
int
CIFSSMBSetAttrLegacy(unsigned int xid, struct cifs_tcon *tcon, char *fileName,
		__u16 dos_attrs, const struct nls_table *nls_codepage)
{
	SETATTR_REQ *pSMB = NULL;
	SETATTR_RSP *pSMBr = NULL;
	int rc = 0;
	int bytes_returned;
	int name_len;

	cifs_dbg(FYI, "In SetAttrLegacy\n");

SetAttrLgcyRetry:
	rc = smb_init(SMB_COM_SETATTR, 8, tcon, (void **) &pSMB,
		      (void **) &pSMBr);
	if (rc)
		return rc;

	if (pSMB->hdr.Flags2 & SMBFLG2_UNICODE) {
		name_len =
			ConvertToUTF16((__le16 *) pSMB->fileName, fileName,
				       PATH_MAX, nls_codepage);
		name_len++;     /* trailing null */
		name_len *= 2;
	} else {	/* BB improve the check for buffer overruns BB */
		name_len = strnlen(fileName, PATH_MAX);
		name_len++;     /* trailing null */
		strncpy(pSMB->fileName, fileName, name_len);
	}
	pSMB->attr = cpu_to_le16(dos_attrs);
	pSMB->BufferFormat = 0x04;
	inc_rfc1001_len(pSMB, name_len + 1);
	pSMB->ByteCount = cpu_to_le16(name_len + 1);
	rc = SendReceive(xid, tcon->ses, (struct smb_hdr *) pSMB,
			 (struct smb_hdr *) pSMBr, &bytes_returned, 0);
	if (rc)
		cifs_dbg(FYI, "Error in LegacySetAttr = %d\n", rc);

	cifs_buf_release(pSMB);

	if (rc == -EAGAIN)
		goto SetAttrLgcyRetry;

	return rc;
}
#endif /* temporarily unneeded SetAttr legacy function */

static void
cifs_fill_unix_set_info(FILE_UNIX_BASIC_INFO *data_offset,
			const struct cifs_unix_set_info_args *args)
{
	u64 uid = NO_CHANGE_64, gid = NO_CHANGE_64;
	u64 mode = args->mode;

	if (uid_valid(args->uid))
		uid = from_kuid(&init_user_ns, args->uid);
	if (gid_valid(args->gid))
		gid = from_kgid(&init_user_ns, args->gid);

	/*
	 * Samba server ignores set of file size to zero due to bugs in some
	 * older clients, but we should be precise - we use SetFileSize to
	 * set file size and do not want to truncate file size to zero
	 * accidentally as happened on one Samba server beta by putting
	 * zero instead of -1 here
	 */
	data_offset->EndOfFile = cpu_to_le64(NO_CHANGE_64);
	data_offset->NumOfBytes = cpu_to_le64(NO_CHANGE_64);
	data_offset->LastStatusChange = cpu_to_le64(args->ctime);
	data_offset->LastAccessTime = cpu_to_le64(args->atime);
	data_offset->LastModificationTime = cpu_to_le64(args->mtime);
	data_offset->Uid = cpu_to_le64(uid);
	data_offset->Gid = cpu_to_le64(gid);
	/* better to leave device as zero when it is  */
	data_offset->DevMajor = cpu_to_le64(MAJOR(args->device));
	data_offset->DevMinor = cpu_to_le64(MINOR(args->device));
	data_offset->Permissions = cpu_to_le64(mode);

	if (S_ISREG(mode))
		data_offset->Type = cpu_to_le32(UNIX_FILE);
	else if (S_ISDIR(mode))
		data_offset->Type = cpu_to_le32(UNIX_DIR);
	else if (S_ISLNK(mode))
		data_offset->Type = cpu_to_le32(UNIX_SYMLINK);
	else if (S_ISCHR(mode))
		data_offset->Type = cpu_to_le32(UNIX_CHARDEV);
	else if (S_ISBLK(mode))
		data_offset->Type = cpu_to_le32(UNIX_BLOCKDEV);
	else if (S_ISFIFO(mode))
		data_offset->Type = cpu_to_le32(UNIX_FIFO);
	else if (S_ISSOCK(mode))
		data_offset->Type = cpu_to_le32(UNIX_SOCKET);
}

int
CIFSSMBUnixSetFileInfo(const unsigned int xid, struct cifs_tcon *tcon,
		       const struct cifs_unix_set_info_args *args,
		       u16 fid, u32 pid_of_opener)
{
	struct smb_com_transaction2_sfi_req *pSMB  = NULL;
	char *data_offset;
	int rc = 0;
	u16 params, param_offset, offset, byte_count, count;

	cifs_dbg(FYI, "Set Unix Info (via SetFileInfo)\n");
	rc = small_smb_init(SMB_COM_TRANSACTION2, 15, tcon, (void **) &pSMB);

	if (rc)
		return rc;

	pSMB->hdr.Pid = cpu_to_le16((__u16)pid_of_opener);
	pSMB->hdr.PidHigh = cpu_to_le16((__u16)(pid_of_opener >> 16));

	params = 6;
	pSMB->MaxSetupCount = 0;
	pSMB->Reserved = 0;
	pSMB->Flags = 0;
	pSMB->Timeout = 0;
	pSMB->Reserved2 = 0;
	param_offset = offsetof(struct smb_com_transaction2_sfi_req, Fid) - 4;
	offset = param_offset + params;

	data_offset = (char *)pSMB +
			offsetof(struct smb_hdr, Protocol) + offset;

	count = sizeof(FILE_UNIX_BASIC_INFO);

	pSMB->MaxParameterCount = cpu_to_le16(2);
	/* BB find max SMB PDU from sess */
	pSMB->MaxDataCount = cpu_to_le16(1000);
	pSMB->SetupCount = 1;
	pSMB->Reserved3 = 0;
	pSMB->SubCommand = cpu_to_le16(TRANS2_SET_FILE_INFORMATION);
	byte_count = 3 /* pad */  + params + count;
	pSMB->DataCount = cpu_to_le16(count);
	pSMB->ParameterCount = cpu_to_le16(params);
	pSMB->TotalDataCount = pSMB->DataCount;
	pSMB->TotalParameterCount = pSMB->ParameterCount;
	pSMB->ParameterOffset = cpu_to_le16(param_offset);
	pSMB->DataOffset = cpu_to_le16(offset);
	pSMB->Fid = fid;
	pSMB->InformationLevel = cpu_to_le16(SMB_SET_FILE_UNIX_BASIC);
	pSMB->Reserved4 = 0;
	inc_rfc1001_len(pSMB, byte_count);
	pSMB->ByteCount = cpu_to_le16(byte_count);

	cifs_fill_unix_set_info((FILE_UNIX_BASIC_INFO *)data_offset, args);

	rc = SendReceiveNoRsp(xid, tcon->ses, (char *) pSMB, 0);
	cifs_small_buf_release(pSMB);
	if (rc)
		cifs_dbg(FYI, "Send error in Set Time (SetFileInfo) = %d\n",
			 rc);

	/* Note: On -EAGAIN error only caller can retry on handle based calls
		since file handle passed in no longer valid */

	return rc;
}

int
CIFSSMBUnixSetPathInfo(const unsigned int xid, struct cifs_tcon *tcon,
		       const char *file_name,
		       const struct cifs_unix_set_info_args *args,
		       const struct nls_table *nls_codepage, int remap)
{
	TRANSACTION2_SPI_REQ *pSMB = NULL;
	TRANSACTION2_SPI_RSP *pSMBr = NULL;
	int name_len;
	int rc = 0;
	int bytes_returned = 0;
	FILE_UNIX_BASIC_INFO *data_offset;
	__u16 params, param_offset, offset, count, byte_count;

	cifs_dbg(FYI, "In SetUID/GID/Mode\n");
setPermsRetry:
	rc = smb_init(SMB_COM_TRANSACTION2, 15, tcon, (void **) &pSMB,
		      (void **) &pSMBr);
	if (rc)
		return rc;

	if (pSMB->hdr.Flags2 & SMBFLG2_UNICODE) {
		name_len =
		    cifsConvertToUTF16((__le16 *) pSMB->FileName, file_name,
				       PATH_MAX, nls_codepage, remap);
		name_len++;	/* trailing null */
		name_len *= 2;
	} else {	/* BB improve the check for buffer overruns BB */
		name_len = strnlen(file_name, PATH_MAX);
		name_len++;	/* trailing null */
		strncpy(pSMB->FileName, file_name, name_len);
	}

	params = 6 + name_len;
	count = sizeof(FILE_UNIX_BASIC_INFO);
	pSMB->MaxParameterCount = cpu_to_le16(2);
	/* BB find max SMB PDU from sess structure BB */
	pSMB->MaxDataCount = cpu_to_le16(1000);
	pSMB->MaxSetupCount = 0;
	pSMB->Reserved = 0;
	pSMB->Flags = 0;
	pSMB->Timeout = 0;
	pSMB->Reserved2 = 0;
	param_offset = offsetof(struct smb_com_transaction2_spi_req,
				InformationLevel) - 4;
	offset = param_offset + params;
	data_offset =
	    (FILE_UNIX_BASIC_INFO *) ((char *) &pSMB->hdr.Protocol +
				      offset);
	memset(data_offset, 0, count);
	pSMB->DataOffset = cpu_to_le16(offset);
	pSMB->ParameterOffset = cpu_to_le16(param_offset);
	pSMB->SetupCount = 1;
	pSMB->Reserved3 = 0;
	pSMB->SubCommand = cpu_to_le16(TRANS2_SET_PATH_INFORMATION);
	byte_count = 3 /* pad */  + params + count;
	pSMB->ParameterCount = cpu_to_le16(params);
	pSMB->DataCount = cpu_to_le16(count);
	pSMB->TotalParameterCount = pSMB->ParameterCount;
	pSMB->TotalDataCount = pSMB->DataCount;
	pSMB->InformationLevel = cpu_to_le16(SMB_SET_FILE_UNIX_BASIC);
	pSMB->Reserved4 = 0;
	inc_rfc1001_len(pSMB, byte_count);

	cifs_fill_unix_set_info(data_offset, args);

	pSMB->ByteCount = cpu_to_le16(byte_count);
	rc = SendReceive(xid, tcon->ses, (struct smb_hdr *) pSMB,
			 (struct smb_hdr *) pSMBr, &bytes_returned, 0);
	if (rc)
		cifs_dbg(FYI, "SetPathInfo (perms) returned %d\n", rc);

	cifs_buf_release(pSMB);
	if (rc == -EAGAIN)
		goto setPermsRetry;
	return rc;
}

#ifdef CONFIG_CIFS_XATTR
/*
 * Do a path-based QUERY_ALL_EAS call and parse the result. This is a common
 * function used by listxattr and getxattr type calls. When ea_name is set,
 * it looks for that attribute name and stuffs that value into the EAData
 * buffer. When ea_name is NULL, it stuffs a list of attribute names into the
 * buffer. In both cases, the return value is either the length of the
 * resulting data or a negative error code. If EAData is a NULL pointer then
 * the data isn't copied to it, but the length is returned.
 */
ssize_t
CIFSSMBQAllEAs(const unsigned int xid, struct cifs_tcon *tcon,
		const unsigned char *searchName, const unsigned char *ea_name,
		char *EAData, size_t buf_size,
		struct cifs_sb_info *cifs_sb)
{
		/* BB assumes one setup word */
	TRANSACTION2_QPI_REQ *pSMB = NULL;
	TRANSACTION2_QPI_RSP *pSMBr = NULL;
	int remap = cifs_remap(cifs_sb);
	struct nls_table *nls_codepage = cifs_sb->local_nls;
	int rc = 0;
	int bytes_returned;
	int list_len;
	struct fealist *ea_response_data;
	struct fea *temp_fea;
	char *temp_ptr;
	char *end_of_smb;
	__u16 params, byte_count, data_offset;
	unsigned int ea_name_len = ea_name ? strlen(ea_name) : 0;

	cifs_dbg(FYI, "In Query All EAs path %s\n", searchName);
QAllEAsRetry:
	rc = smb_init(SMB_COM_TRANSACTION2, 15, tcon, (void **) &pSMB,
		      (void **) &pSMBr);
	if (rc)
		return rc;

	if (pSMB->hdr.Flags2 & SMBFLG2_UNICODE) {
		list_len =
		    cifsConvertToUTF16((__le16 *) pSMB->FileName, searchName,
				       PATH_MAX, nls_codepage, remap);
		list_len++;	/* trailing null */
		list_len *= 2;
	} else {	/* BB improve the check for buffer overruns BB */
		list_len = strnlen(searchName, PATH_MAX);
		list_len++;	/* trailing null */
		strncpy(pSMB->FileName, searchName, list_len);
	}

	params = 2 /* level */ + 4 /* reserved */ + list_len /* includes NUL */;
	pSMB->TotalDataCount = 0;
	pSMB->MaxParameterCount = cpu_to_le16(2);
	/* BB find exact max SMB PDU from sess structure BB */
	pSMB->MaxDataCount = cpu_to_le16(CIFSMaxBufSize);
	pSMB->MaxSetupCount = 0;
	pSMB->Reserved = 0;
	pSMB->Flags = 0;
	pSMB->Timeout = 0;
	pSMB->Reserved2 = 0;
	pSMB->ParameterOffset = cpu_to_le16(offsetof(
	struct smb_com_transaction2_qpi_req, InformationLevel) - 4);
	pSMB->DataCount = 0;
	pSMB->DataOffset = 0;
	pSMB->SetupCount = 1;
	pSMB->Reserved3 = 0;
	pSMB->SubCommand = cpu_to_le16(TRANS2_QUERY_PATH_INFORMATION);
	byte_count = params + 1 /* pad */ ;
	pSMB->TotalParameterCount = cpu_to_le16(params);
	pSMB->ParameterCount = pSMB->TotalParameterCount;
	pSMB->InformationLevel = cpu_to_le16(SMB_INFO_QUERY_ALL_EAS);
	pSMB->Reserved4 = 0;
	inc_rfc1001_len(pSMB, byte_count);
	pSMB->ByteCount = cpu_to_le16(byte_count);

	rc = SendReceive(xid, tcon->ses, (struct smb_hdr *) pSMB,
			 (struct smb_hdr *) pSMBr, &bytes_returned, 0);
	if (rc) {
		cifs_dbg(FYI, "Send error in QueryAllEAs = %d\n", rc);
		goto QAllEAsOut;
	}


	/* BB also check enough total bytes returned */
	/* BB we need to improve the validity checking
	of these trans2 responses */

	rc = validate_t2((struct smb_t2_rsp *)pSMBr);
	if (rc || get_bcc(&pSMBr->hdr) < 4) {
		rc = -EIO;	/* bad smb */
		goto QAllEAsOut;
	}

	/* check that length of list is not more than bcc */
	/* check that each entry does not go beyond length
	   of list */
	/* check that each element of each entry does not
	   go beyond end of list */
	/* validate_trans2_offsets() */
	/* BB check if start of smb + data_offset > &bcc+ bcc */

	data_offset = le16_to_cpu(pSMBr->t2.DataOffset);
	ea_response_data = (struct fealist *)
				(((char *) &pSMBr->hdr.Protocol) + data_offset);

	list_len = le32_to_cpu(ea_response_data->list_len);
	cifs_dbg(FYI, "ea length %d\n", list_len);
	if (list_len <= 8) {
		cifs_dbg(FYI, "empty EA list returned from server\n");
		/* didn't find the named attribute */
		if (ea_name)
			rc = -ENODATA;
		goto QAllEAsOut;
	}

	/* make sure list_len doesn't go past end of SMB */
	end_of_smb = (char *)pByteArea(&pSMBr->hdr) + get_bcc(&pSMBr->hdr);
	if ((char *)ea_response_data + list_len > end_of_smb) {
		cifs_dbg(FYI, "EA list appears to go beyond SMB\n");
		rc = -EIO;
		goto QAllEAsOut;
	}

	/* account for ea list len */
	list_len -= 4;
	temp_fea = ea_response_data->list;
	temp_ptr = (char *)temp_fea;
	while (list_len > 0) {
		unsigned int name_len;
		__u16 value_len;

		list_len -= 4;
		temp_ptr += 4;
		/* make sure we can read name_len and value_len */
		if (list_len < 0) {
			cifs_dbg(FYI, "EA entry goes beyond length of list\n");
			rc = -EIO;
			goto QAllEAsOut;
		}

		name_len = temp_fea->name_len;
		value_len = le16_to_cpu(temp_fea->value_len);
		list_len -= name_len + 1 + value_len;
		if (list_len < 0) {
			cifs_dbg(FYI, "EA entry goes beyond length of list\n");
			rc = -EIO;
			goto QAllEAsOut;
		}

		if (ea_name) {
			if (ea_name_len == name_len &&
			    memcmp(ea_name, temp_ptr, name_len) == 0) {
				temp_ptr += name_len + 1;
				rc = value_len;
				if (buf_size == 0)
					goto QAllEAsOut;
				if ((size_t)value_len > buf_size) {
					rc = -ERANGE;
					goto QAllEAsOut;
				}
				memcpy(EAData, temp_ptr, value_len);
				goto QAllEAsOut;
			}
		} else {
			/* account for prefix user. and trailing null */
			rc += (5 + 1 + name_len);
			if (rc < (int) buf_size) {
				memcpy(EAData, "user.", 5);
				EAData += 5;
				memcpy(EAData, temp_ptr, name_len);
				EAData += name_len;
				/* null terminate name */
				*EAData = 0;
				++EAData;
			} else if (buf_size == 0) {
				/* skip copy - calc size only */
			} else {
				/* stop before overrun buffer */
				rc = -ERANGE;
				break;
			}
		}
		temp_ptr += name_len + 1 + value_len;
		temp_fea = (struct fea *)temp_ptr;
	}

	/* didn't find the named attribute */
	if (ea_name)
		rc = -ENODATA;

QAllEAsOut:
	cifs_buf_release(pSMB);
	if (rc == -EAGAIN)
		goto QAllEAsRetry;

	return (ssize_t)rc;
}

int
CIFSSMBSetEA(const unsigned int xid, struct cifs_tcon *tcon,
	     const char *fileName, const char *ea_name, const void *ea_value,
	     const __u16 ea_value_len, const struct nls_table *nls_codepage,
	     struct cifs_sb_info *cifs_sb)
{
	struct smb_com_transaction2_spi_req *pSMB = NULL;
	struct smb_com_transaction2_spi_rsp *pSMBr = NULL;
	struct fealist *parm_data;
	int name_len;
	int rc = 0;
	int bytes_returned = 0;
	__u16 params, param_offset, byte_count, offset, count;
	int remap = cifs_remap(cifs_sb);

	cifs_dbg(FYI, "In SetEA\n");
SetEARetry:
	rc = smb_init(SMB_COM_TRANSACTION2, 15, tcon, (void **) &pSMB,
		      (void **) &pSMBr);
	if (rc)
		return rc;

	if (pSMB->hdr.Flags2 & SMBFLG2_UNICODE) {
		name_len =
		    cifsConvertToUTF16((__le16 *) pSMB->FileName, fileName,
				       PATH_MAX, nls_codepage, remap);
		name_len++;	/* trailing null */
		name_len *= 2;
	} else {	/* BB improve the check for buffer overruns BB */
		name_len = strnlen(fileName, PATH_MAX);
		name_len++;	/* trailing null */
		strncpy(pSMB->FileName, fileName, name_len);
	}

	params = 6 + name_len;

	/* done calculating parms using name_len of file name,
	now use name_len to calculate length of ea name
	we are going to create in the inode xattrs */
	if (ea_name == NULL)
		name_len = 0;
	else
		name_len = strnlen(ea_name, 255);

	count = sizeof(*parm_data) + ea_value_len + name_len;
	pSMB->MaxParameterCount = cpu_to_le16(2);
	/* BB find max SMB PDU from sess */
	pSMB->MaxDataCount = cpu_to_le16(1000);
	pSMB->MaxSetupCount = 0;
	pSMB->Reserved = 0;
	pSMB->Flags = 0;
	pSMB->Timeout = 0;
	pSMB->Reserved2 = 0;
	param_offset = offsetof(struct smb_com_transaction2_spi_req,
				InformationLevel) - 4;
	offset = param_offset + params;
	pSMB->InformationLevel =
		cpu_to_le16(SMB_SET_FILE_EA);

	parm_data = (void *)pSMB + offsetof(struct smb_hdr, Protocol) + offset;
	pSMB->ParameterOffset = cpu_to_le16(param_offset);
	pSMB->DataOffset = cpu_to_le16(offset);
	pSMB->SetupCount = 1;
	pSMB->Reserved3 = 0;
	pSMB->SubCommand = cpu_to_le16(TRANS2_SET_PATH_INFORMATION);
	byte_count = 3 /* pad */  + params + count;
	pSMB->DataCount = cpu_to_le16(count);
	parm_data->list_len = cpu_to_le32(count);
	parm_data->list[0].EA_flags = 0;
	/* we checked above that name len is less than 255 */
	parm_data->list[0].name_len = (__u8)name_len;
	/* EA names are always ASCII */
	if (ea_name)
		strncpy(parm_data->list[0].name, ea_name, name_len);
	parm_data->list[0].name[name_len] = 0;
	parm_data->list[0].value_len = cpu_to_le16(ea_value_len);
	/* caller ensures that ea_value_len is less than 64K but
	we need to ensure that it fits within the smb */

	/*BB add length check to see if it would fit in
	     negotiated SMB buffer size BB */
	/* if (ea_value_len > buffer_size - 512 (enough for header)) */
	if (ea_value_len)
		memcpy(parm_data->list[0].name+name_len+1,
		       ea_value, ea_value_len);

	pSMB->TotalDataCount = pSMB->DataCount;
	pSMB->ParameterCount = cpu_to_le16(params);
	pSMB->TotalParameterCount = pSMB->ParameterCount;
	pSMB->Reserved4 = 0;
	inc_rfc1001_len(pSMB, byte_count);
	pSMB->ByteCount = cpu_to_le16(byte_count);
	rc = SendReceive(xid, tcon->ses, (struct smb_hdr *) pSMB,
			 (struct smb_hdr *) pSMBr, &bytes_returned, 0);
	if (rc)
		cifs_dbg(FYI, "SetPathInfo (EA) returned %d\n", rc);

	cifs_buf_release(pSMB);

	if (rc == -EAGAIN)
		goto SetEARetry;

	return rc;
}
#endif<|MERGE_RESOLUTION|>--- conflicted
+++ resolved
@@ -860,11 +860,7 @@
 	iov[1].iov_base = (char *)smb + 4;
 
 	rc = cifs_call_async(server, &rqst, NULL, cifs_echo_callback, NULL,
-<<<<<<< HEAD
-			     server, CIFS_ASYNC_OP | CIFS_ECHO_OP, NULL);
-=======
 			     server, CIFS_NON_BLOCKING | CIFS_ECHO_OP, NULL);
->>>>>>> 0ecfebd2
 	if (rc)
 		cifs_dbg(FYI, "Echo request failed: %d\n", rc);
 
