--- conflicted
+++ resolved
@@ -1737,53 +1737,6 @@
 	return (blks << inode->i_blkbits);
 }
 
-<<<<<<< HEAD
-static int __get_data_block(struct inode *inode, sector_t iblock,
-			struct buffer_head *bh, int create, int flag,
-			pgoff_t *next_pgofs, int seg_type, bool may_write)
-{
-	struct f2fs_map_blocks map;
-	int err;
-
-	map.m_lblk = iblock;
-	map.m_len = bytes_to_blks(inode, bh->b_size);
-	map.m_next_pgofs = next_pgofs;
-	map.m_next_extent = NULL;
-	map.m_seg_type = seg_type;
-	map.m_may_create = may_write;
-
-	err = f2fs_map_blocks(inode, &map, create, flag);
-	if (!err) {
-		map_bh(bh, inode->i_sb, map.m_pblk);
-		bh->b_state = (bh->b_state & ~F2FS_MAP_FLAGS) | map.m_flags;
-		bh->b_size = blks_to_bytes(inode, map.m_len);
-
-		if (map.m_multidev_dio)
-			bh->b_bdev = map.m_bdev;
-	}
-	return err;
-}
-
-static int get_data_block_dio_write(struct inode *inode, sector_t iblock,
-			struct buffer_head *bh_result, int create)
-{
-	return __get_data_block(inode, iblock, bh_result, create,
-				F2FS_GET_BLOCK_DIO, NULL,
-				f2fs_rw_hint_to_seg_type(inode->i_write_hint),
-				true);
-}
-
-static int get_data_block_dio(struct inode *inode, sector_t iblock,
-			struct buffer_head *bh_result, int create)
-{
-	return __get_data_block(inode, iblock, bh_result, create,
-				F2FS_GET_BLOCK_DIO, NULL,
-				f2fs_rw_hint_to_seg_type(inode->i_write_hint),
-				false);
-}
-
-=======
->>>>>>> 754e0b0e
 static int f2fs_xattr_fiemap(struct inode *inode,
 				struct fiemap_extent_info *fieinfo)
 {
